{
    "name": "@blueprintjs/docs-theme",
<<<<<<< HEAD
    "version": "4.0.0-rc.0",
=======
    "version": "3.11.0",
>>>>>>> 60a6da84
    "description": "Blueprint theme for documentalist",
    "main": "lib/cjs/index.js",
    "module": "lib/esm/index.js",
    "esnext": "lib/esnext/index.js",
    "typings": "lib/esm/index.d.ts",
    "style": "lib/css/docs-theme.css",
    "unpkg": "dist/docs-theme.bundle.js",
    "sideEffects": [
        "**/*.css"
    ],
    "scripts": {
        "clean": "rm -rf dist/* && rm -rf lib/*",
        "compile": "run-p \"compile:*\"",
        "compile:esm": "tsc -p ./src",
        "compile:cjs": "tsc -p ./src -m commonjs --outDir lib/cjs",
        "compile:esnext": "tsc -p ./src -t esnext --outDir lib/esnext",
        "compile:css": "sass-compile ./src",
        "dev": "run-p \"compile:esm -- --watch\" \"compile:css -- --watch\"",
        "dist": "run-s \"dist:*\"",
        "dist:bundle": "cross-env NODE_ENV=production webpack",
        "dist:css": "css-dist lib/css/*.css",
        "dist:verify": "assert-package-layout",
        "lint": "run-p lint:scss lint:es",
        "lint:scss": "sass-lint",
        "lint:es": "es-lint",
        "lint-fix": "es-lint --fix && sass-lint --fix",
        "verify": "npm-run-all compile -p dist lint"
    },
    "dependencies": {
<<<<<<< HEAD
        "@blueprintjs/core": "^4.0.0-rc.0",
        "@blueprintjs/select": "^4.0.0-rc.0",
=======
        "@blueprintjs/core": "^3.54.0",
        "@blueprintjs/select": "^3.19.0",
>>>>>>> 60a6da84
        "@documentalist/client": "~3.0.0",
        "classnames": "^2.2",
        "fuzzaldrin-plus": "^0.6.0",
        "tslib": "~2.3.1"
    },
    "peerDependencies": {
        "react": "^16.8 || 17",
        "react-dom": "^16.8 || 17"
    },
    "devDependencies": {
<<<<<<< HEAD
        "@blueprintjs/node-build-scripts": "^2.0.0-rc.0",
=======
        "@blueprintjs/node-build-scripts": "^1.7.0",
>>>>>>> 60a6da84
        "@types/fuzzaldrin-plus": "^0.6.1",
        "npm-run-all": "^4.1.5",
        "react": "^16.14.0",
        "react-dom": "^16.14.0",
        "typescript": "~4.6.2",
        "webpack-cli": "^3.3.12"
    },
    "repository": {
        "type": "git",
        "url": "git@github.com:palantir/blueprint.git",
        "directory": "packages/docs-theme"
    },
    "keywords": [
        "palantir",
        "blueprint",
        "docs",
        "theme",
        "documentalist"
    ],
    "author": "Palantir Technologies",
    "license": "Apache-2.0"
}<|MERGE_RESOLUTION|>--- conflicted
+++ resolved
@@ -1,10 +1,6 @@
 {
     "name": "@blueprintjs/docs-theme",
-<<<<<<< HEAD
     "version": "4.0.0-rc.0",
-=======
-    "version": "3.11.0",
->>>>>>> 60a6da84
     "description": "Blueprint theme for documentalist",
     "main": "lib/cjs/index.js",
     "module": "lib/esm/index.js",
@@ -34,13 +30,8 @@
         "verify": "npm-run-all compile -p dist lint"
     },
     "dependencies": {
-<<<<<<< HEAD
         "@blueprintjs/core": "^4.0.0-rc.0",
         "@blueprintjs/select": "^4.0.0-rc.0",
-=======
-        "@blueprintjs/core": "^3.54.0",
-        "@blueprintjs/select": "^3.19.0",
->>>>>>> 60a6da84
         "@documentalist/client": "~3.0.0",
         "classnames": "^2.2",
         "fuzzaldrin-plus": "^0.6.0",
@@ -51,11 +42,7 @@
         "react-dom": "^16.8 || 17"
     },
     "devDependencies": {
-<<<<<<< HEAD
         "@blueprintjs/node-build-scripts": "^2.0.0-rc.0",
-=======
-        "@blueprintjs/node-build-scripts": "^1.7.0",
->>>>>>> 60a6da84
         "@types/fuzzaldrin-plus": "^0.6.1",
         "npm-run-all": "^4.1.5",
         "react": "^16.14.0",
