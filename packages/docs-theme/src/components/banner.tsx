/*
 * Copyright 2017 Palantir Technologies, Inc. All rights reserved.
 *
 * Licensed under the Apache License, Version 2.0 (the "License");
 * you may not use this file except in compliance with the License.
 * You may obtain a copy of the License at
 *
 *     http://www.apache.org/licenses/LICENSE-2.0
 *
 * Unless required by applicable law or agreed to in writing, software
 * distributed under the License is distributed on an "AS IS" BASIS,
 * WITHOUT WARRANTIES OR CONDITIONS OF ANY KIND, either express or implied.
 * See the License for the specific language governing permissions and
 * limitations under the License.
 */

import classNames from "classnames";
import React from "react";

import { Classes, Intent, Props } from "@blueprintjs/core";

<<<<<<< HEAD
export interface BannerProps extends Props {
=======
export interface IBannerProps extends Props {
    children?: React.ReactNode;

>>>>>>> 14b01e25
    /** Link URL. */
    href: string;

    /**
     * Intent color of banner.
     *
     * @default Intent.PRIMARY
     */
    intent?: Intent;
}

/**
 * Render `Banner` before `Documentation` for a full-width colored banner link across the top of the page.
 * Use this to alert users to make changes or new pages.
 */
export class Banner extends React.PureComponent<BannerProps> {
    public render() {
        const { children, className, href, intent = Intent.PRIMARY } = this.props;
        const classes = classNames("docs-banner", Classes.intentClass(intent), className);
        return (
            <a className={classes} href={href} target="_blank">
                {children}
            </a>
        );
    }
}<|MERGE_RESOLUTION|>--- conflicted
+++ resolved
@@ -19,13 +19,9 @@
 
 import { Classes, Intent, Props } from "@blueprintjs/core";
 
-<<<<<<< HEAD
 export interface BannerProps extends Props {
-=======
-export interface IBannerProps extends Props {
     children?: React.ReactNode;
 
->>>>>>> 14b01e25
     /** Link URL. */
     href: string;
 
