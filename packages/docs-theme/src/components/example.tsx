--- conflicted
+++ resolved
@@ -21,12 +21,9 @@
 
 /** @deprecated use ExampleProps */
 // eslint-disable-next-line @typescript-eslint/ban-types
-<<<<<<< HEAD
-=======
 export type IExampleProps<T = {}> = ExampleProps<T>;
 
 // eslint-disable-next-line @typescript-eslint/ban-types
->>>>>>> 14b01e25
 export interface ExampleProps<T = {}> extends Props {
     /**
      * Identifier of this example.
@@ -52,13 +49,9 @@
  * Props supported by the `Example` component.
  * Additional props will be spread to the root `<div>` element.
  */
-<<<<<<< HEAD
 export interface DocsExampleProps extends ExampleProps {
-=======
-export interface IDocsExampleProps extends ExampleProps {
     children?: React.ReactNode;
 
->>>>>>> 14b01e25
     /**
      * Options for the example, which will typically appear in a narrow column
      * to the right of the example.
