--- conflicted
+++ resolved
@@ -18,12 +18,8 @@
 import { filter } from "fuzzaldrin-plus";
 import React from "react";
 
-<<<<<<< HEAD
-import { Classes, InputGroupProps, MenuItem } from "@blueprintjs/core";
+import { Classes, MenuItem } from "@blueprintjs/core";
 import { CaretRight } from "@blueprintjs/icons";
-=======
-import { Classes, Icon, MenuItem } from "@blueprintjs/core";
->>>>>>> 14b01e25
 import { ItemListPredicate, ItemRenderer, Omnibar } from "@blueprintjs/select";
 
 import { eachLayoutNode } from "../common/documentalistUtils";
@@ -51,16 +47,8 @@
     title: string;
 }
 
-<<<<<<< HEAD
-const NavOmnibar = Omnibar.ofType<NavigationSection>();
-const INPUT_PROPS: InputGroupProps = { placeholder: "Fuzzy search headings..." };
-
 export class Navigator extends React.PureComponent<NavigatorProps> {
     private sections: NavigationSection[];
-=======
-export class Navigator extends React.PureComponent<INavigatorProps> {
-    private sections: INavigationSection[];
->>>>>>> 14b01e25
 
     public componentDidMount() {
         this.sections = [];
@@ -80,7 +68,7 @@
             return null;
         }
         return (
-            <Omnibar<INavigationSection>
+            <Omnibar<NavigationSection>
                 className="docs-navigator-menu"
                 inputProps={{ placeholder: "Search documentation pages and sections..." }}
                 itemListPredicate={this.filterMatches}
