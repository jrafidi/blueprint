/*
 * Copyright 2017 Palantir Technologies, Inc. All rights reserved.
 *
 * Licensed under the Apache License, Version 2.0 (the "License");
 * you may not use this file except in compliance with the License.
 * You may obtain a copy of the License at
 *
 *     http://www.apache.org/licenses/LICENSE-2.0
 *
 * Unless required by applicable law or agreed to in writing, software
 * distributed under the License is distributed on an "AS IS" BASIS,
 * WITHOUT WARRANTIES OR CONDITIONS OF ANY KIND, either express or implied.
 * See the License for the specific language governing permissions and
 * limitations under the License.
 */

import { ITag } from "@documentalist/client";
import * as React from "react";

import { AnchorButton, Intent } from "@blueprintjs/core";
import { Code } from "@blueprintjs/icons";

import { ExampleProps } from "../components/example";

export interface ExampleRenderInfo {
    sourceUrl: string;
    render: (props: ExampleProps) => JSX.Element | undefined;
}

// construct a map of package name to all examples defined in that package.
// packageName must match directory name as it is used to generate sourceUrl.
<<<<<<< HEAD
export interface ExampleMap {
    [componentName: string]: ExampleRenderInfo;
=======
/** @deprecated use ExampleMap */
export interface IExampleMap {
    [componentName: string]: IExample;
>>>>>>> 927d2e97
}
// eslint-disable-next-line deprecation/deprecation
export type ExampleMap = IExampleMap;

export class ReactExampleTagRenderer {
    constructor(private examples: ExampleMap) {}

    /**
     * Given the name of an example component, like `"AlertExample"`, attempts to resolve
     * it to an actual example component exported by one of the packages. Also returns
     * the URL of the source code on GitHub.
     */
    public render: React.FC<ITag> = ({ value: exampleName }) => {
        if (exampleName == null) {
            return null;
        }

        const example = this.examples[exampleName];
        if (example == null) {
            throw new Error(`Unknown @example component: ${exampleName}`);
        }
        return (
            <>
                {example.render({ id: exampleName })}
                <AnchorButton
                    className="docs-example-view-source"
                    fill={true}
                    href={example.sourceUrl}
                    icon={<Code />}
                    intent={Intent.PRIMARY}
                    minimal={true}
                    target="_blank"
                    text="View source on GitHub"
                />
            </>
        );
    };
}<|MERGE_RESOLUTION|>--- conflicted
+++ resolved
@@ -29,14 +29,8 @@
 
 // construct a map of package name to all examples defined in that package.
 // packageName must match directory name as it is used to generate sourceUrl.
-<<<<<<< HEAD
 export interface ExampleMap {
     [componentName: string]: ExampleRenderInfo;
-=======
-/** @deprecated use ExampleMap */
-export interface IExampleMap {
-    [componentName: string]: IExample;
->>>>>>> 927d2e97
 }
 // eslint-disable-next-line deprecation/deprecation
 export type ExampleMap = IExampleMap;
