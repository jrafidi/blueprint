--- conflicted
+++ resolved
@@ -1,18 +1,10 @@
 {
     "name": "@blueprintjs/eslint-config",
-<<<<<<< HEAD
     "version": "0.8.0-rc.0",
     "description": "ESLint configuration for @blueprintjs packages",
     "dependencies": {
         "@blueprintjs/eslint-plugin": "^0.4.0-rc.0",
-        "@blueprintjs/tslint-config": "^3.0.4",
-=======
-    "version": "0.7.6",
-    "description": "ESLint configuration for @blueprintjs packages",
-    "dependencies": {
-        "@blueprintjs/eslint-plugin": "^0.3.7",
         "@blueprintjs/tslint-config": "^3.1.0",
->>>>>>> 60a6da84
         "@typescript-eslint/eslint-plugin": "^4.9.1",
         "@typescript-eslint/eslint-plugin-tslint": "^4.9.1",
         "@typescript-eslint/parser": "^4.9.1",
