--- conflicted
+++ resolved
@@ -22,11 +22,7 @@
         "react-dom": "^16.14.0"
     },
     "devDependencies": {
-<<<<<<< HEAD
-        "@blueprintjs/webpack-build-scripts": "^2.0.0",
-=======
         "@blueprintjs/webpack-build-scripts": "^2.0.2",
->>>>>>> 1dd67cda
         "copy-webpack-plugin": "^7.0.0",
         "npm-run-all": "^4.1.5",
         "raw-loader": "^4.0.2",
