--- conflicted
+++ resolved
@@ -1,10 +1,6 @@
 {
     "name": "@blueprintjs/test-commons",
-<<<<<<< HEAD
     "version": "0.11.0-alpha.0",
-=======
-    "version": "0.10.14",
->>>>>>> f715bc3c
     "description": "Common utilities for tests in @blueprintjs packages",
     "main": "lib/cjs/index.js",
     "typings": "lib/cjs/index.d.ts",
@@ -28,11 +24,7 @@
         "react": ">=15.3.0"
     },
     "devDependencies": {
-<<<<<<< HEAD
-        "@blueprintjs/node-build-scripts": "^1.6.0-alpha.0",
-=======
         "@blueprintjs/node-build-scripts": "^1.6.1",
->>>>>>> f715bc3c
         "react": "^16.13.1",
         "typescript": "~4.0.3"
     },
