--- conflicted
+++ resolved
@@ -1,10 +1,6 @@
 {
     "name": "@blueprintjs/docs-data",
-<<<<<<< HEAD
-    "version": "4.0.0-alpha.0",
-=======
     "version": "4.0.0",
->>>>>>> 0ef7029d
     "main": "src/index.js",
     "types": "src/index.d.ts",
     "private": true,
@@ -14,11 +10,6 @@
         "test": "exit 0"
     },
     "dependencies": {
-<<<<<<< HEAD
-=======
-        "@blueprintjs/core": "^4.0.0",
-        "@blueprintjs/docs-theme": "^4.0.0",
->>>>>>> 0ef7029d
         "@documentalist/compiler": "~3.0.0",
         "better-handlebars": "github:wmeldon/better-handlebars",
         "glob": "^7.1.6",
