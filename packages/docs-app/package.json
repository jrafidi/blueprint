{
    "name": "@blueprintjs/docs-app",
    "version": "3.42.0",
    "description": "Blueprint Documentation Site",
    "private": true,
    "scripts": {
        "bundle": "webpack --config ./webpack.config.js",
        "clean": "rm -rf dist/*",
        "dev": "webpack-dev-server --config ./webpack.config.js --host 0.0.0.0",
        "dist": "cross-env NODE_ENV=production yarn bundle",
        "lint": "run-p lint:scss lint:es",
        "lint:scss": "sass-lint",
        "lint:es": "es-lint",
        "lint-fix": "es-lint --fix && sass-lint --fix",
        "test": "exit 0",
        "verify": "run-p dist lint"
    },
    "dependencies": {
        "@blueprintjs/core": "^3.42.0",
        "@blueprintjs/datetime": "^3.22.0",
        "@blueprintjs/docs-data": "^3.42.0",
        "@blueprintjs/docs-theme": "^3.9.9",
        "@blueprintjs/icons": "^3.26.0",
        "@blueprintjs/popover2": "^0.4.0",
        "@blueprintjs/select": "^3.15.9",
        "@blueprintjs/table": "^3.8.27",
        "@blueprintjs/test-commons": "^0.10.11",
        "@blueprintjs/timezone": "^3.8.9",
        "@documentalist/client": "~3.0.0",
        "chroma-js": "^2.1.0",
        "classnames": "^2.2",
        "core-js": "^3.8.1",
        "dom4": "^2.1.5",
        "downloadjs": "^1.4.7",
        "lodash-es": "^4.17.15",
        "moment": "^2.29.1",
        "normalize.css": "^8.0.1",
        "popper.js": "^1.16.1",
        "promise": "^8.1.0",
        "react": "^16.14.0",
        "react-dom": "^16.14.0",
        "react-transition-group": "^4.4.1",
        "tslib": "~1.13.0",
        "whatwg-fetch": "^3.4.1"
    },
    "devDependencies": {
        "@blueprintjs/node-build-scripts": "^1.5.0",
<<<<<<< HEAD
        "@blueprintjs/webpack-build-scripts": "^2.0.0",
=======
        "@blueprintjs/webpack-build-scripts": "^2.0.2",
>>>>>>> 1dd67cda
        "@types/chroma-js": "^2.1.2",
        "@types/downloadjs": "^1.4.2",
        "copy-webpack-plugin": "^6.4.0",
        "npm-run-all": "^4.1.5",
        "webpack-cli": "^3.3.12",
        "webpack-dev-server": "^3.11.0"
    },
    "repository": {
        "type": "git",
        "url": "git@github.com:palantir/blueprint.git",
        "directory": "packages/docs-app"
    },
    "keywords": [
        "palantir",
        "blueprint",
        "docs"
    ],
    "author": "Palantir Technologies",
    "license": "Apache-2.0"
}<|MERGE_RESOLUTION|>--- conflicted
+++ resolved
@@ -45,11 +45,7 @@
     },
     "devDependencies": {
         "@blueprintjs/node-build-scripts": "^1.5.0",
-<<<<<<< HEAD
-        "@blueprintjs/webpack-build-scripts": "^2.0.0",
-=======
         "@blueprintjs/webpack-build-scripts": "^2.0.2",
->>>>>>> 1dd67cda
         "@types/chroma-js": "^2.1.2",
         "@types/downloadjs": "^1.4.2",
         "copy-webpack-plugin": "^6.4.0",
