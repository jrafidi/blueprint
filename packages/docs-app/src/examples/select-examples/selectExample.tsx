/*
 * Copyright 2017 Palantir Technologies, Inc. All rights reserved.
 *
 * Licensed under the Apache License, Version 2.0 (the "License");
 * you may not use this file except in compliance with the License.
 * You may obtain a copy of the License at
 *
 *     http://www.apache.org/licenses/LICENSE-2.0
 *
 * Unless required by applicable law or agreed to in writing, software
 * distributed under the License is distributed on an "AS IS" BASIS,
 * WITHOUT WARRANTIES OR CONDITIONS OF ANY KIND, either express or implied.
 * See the License for the specific language governing permissions and
 * limitations under the License.
 */

import React from "react";

import { H5, MenuItem, Switch } from "@blueprintjs/core";
import { Example, ExampleProps } from "@blueprintjs/docs-theme";

import { Film, TOP_100_FILMS } from "../../common/films";
import FilmSelect from "../../common/filmSelect";

export interface SelectExampleState {
    allowCreate: boolean;
    createFirst: boolean;
<<<<<<< HEAD
    createdItems: Film[];
=======
    createdItems: IFilm[];
    fill: boolean;
>>>>>>> 519228df
    filterable: boolean;
    hasInitialContent: boolean;
    minimal: boolean;
    resetOnClose: boolean;
    resetOnQuery: boolean;
    resetOnSelect: boolean;
    disableItems: boolean;
    disabled: boolean;
    matchTargetWidth: false;
}

export class SelectExample extends React.PureComponent<ExampleProps, SelectExampleState> {
    public state: SelectExampleState = {
        allowCreate: false,
        createFirst: false,
        createdItems: [],
        disableItems: false,
        disabled: false,
        fill: false,
        filterable: true,
        hasInitialContent: false,
        matchTargetWidth: false,
        minimal: false,
        resetOnClose: false,
        resetOnQuery: true,
        resetOnSelect: false,
    };

    private handleAllowCreateChange = this.handleSwitchChange("allowCreate");

    private handleCreateFirstChange = this.handleSwitchChange("createFirst");

    private handleDisabledChange = this.handleSwitchChange("disabled");

    private handleFillChange = this.handleSwitchChange("fill");

    private handleFilterableChange = this.handleSwitchChange("filterable");

    private handleInitialContentChange = this.handleSwitchChange("hasInitialContent");

    private handleItemDisabledChange = this.handleSwitchChange("disableItems");

    private handleMinimalChange = this.handleSwitchChange("minimal");

    private handleResetOnCloseChange = this.handleSwitchChange("resetOnClose");

    private handleResetOnQueryChange = this.handleSwitchChange("resetOnQuery");

    private handleResetOnSelectChange = this.handleSwitchChange("resetOnSelect");

    private handleMatchTargetWidthChange = this.handleSwitchChange("matchTargetWidth");

    public render() {
        const { allowCreate, disabled, disableItems, minimal, ...flags } = this.state;

        const initialContent = this.state.hasInitialContent ? (
            <MenuItem disabled={true} text={`${TOP_100_FILMS.length} items loaded.`} />
        ) : undefined;

        return (
            <Example options={this.renderOptions()} {...this.props}>
                <FilmSelect
                    {...flags}
                    allowCreate={allowCreate}
                    createNewItemPosition={this.state.createFirst ? "first" : "last"}
                    disabled={disabled}
                    itemDisabled={this.isItemDisabled}
                    initialContent={initialContent}
                    popoverProps={{ minimal }}
                />
            </Example>
        );
    }

    protected renderOptions() {
        return (
            <>
                <H5>Props</H5>
                <Switch label="Disabled" checked={this.state.disabled} onChange={this.handleDisabledChange} />
                <Switch label="Filterable" checked={this.state.filterable} onChange={this.handleFilterableChange} />
                <Switch
                    label="Reset on close"
                    checked={this.state.resetOnClose}
                    onChange={this.handleResetOnCloseChange}
                />
                <Switch
                    label="Reset on query"
                    checked={this.state.resetOnQuery}
                    onChange={this.handleResetOnQueryChange}
                />
                <Switch
                    label="Reset on select"
                    checked={this.state.resetOnSelect}
                    onChange={this.handleResetOnSelectChange}
                />
                <Switch label="Fill container width" checked={this.state.fill} onChange={this.handleFillChange} />
                <Switch
                    label="Use initial content"
                    checked={this.state.hasInitialContent}
                    onChange={this.handleInitialContentChange}
                />
                <Switch
                    label="Disable films before 2000"
                    checked={this.state.disableItems}
                    onChange={this.handleItemDisabledChange}
                />
                <Switch
                    label="Match target width"
                    checked={this.state.matchTargetWidth}
                    onChange={this.handleMatchTargetWidthChange}
                />
                <Switch
                    label="Allow creating new items"
                    checked={this.state.allowCreate}
                    onChange={this.handleAllowCreateChange}
                />
                <Switch
                    label="Create new position: first"
                    disabled={!this.state.allowCreate}
                    checked={this.state.createFirst}
                    onChange={this.handleCreateFirstChange}
                />
                <H5>Popover props</H5>
                <Switch
                    label="Minimal popover style"
                    checked={this.state.minimal}
                    onChange={this.handleMinimalChange}
                />
            </>
        );
    }

    private handleSwitchChange(prop: keyof SelectExampleState) {
        return (event: React.FormEvent<HTMLInputElement>) => {
            const checked = event.currentTarget.checked;
            this.setState(state => ({ ...state, [prop]: checked }));
        };
    }

    private isItemDisabled = (film: Film) => this.state.disableItems && film.year < 2000;
}<|MERGE_RESOLUTION|>--- conflicted
+++ resolved
@@ -25,12 +25,8 @@
 export interface SelectExampleState {
     allowCreate: boolean;
     createFirst: boolean;
-<<<<<<< HEAD
     createdItems: Film[];
-=======
-    createdItems: IFilm[];
     fill: boolean;
->>>>>>> 519228df
     filterable: boolean;
     hasInitialContent: boolean;
     minimal: boolean;
