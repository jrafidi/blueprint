/*
 * Copyright 2016 Palantir Technologies, Inc. All rights reserved.
 *
 * Licensed under the Apache License, Version 2.0 (the "License");
 * you may not use this file except in compliance with the License.
 * You may obtain a copy of the License at
 *
 *     http://www.apache.org/licenses/LICENSE-2.0
 *
 * Unless required by applicable law or agreed to in writing, software
 * distributed under the License is distributed on an "AS IS" BASIS,
 * WITHOUT WARRANTIES OR CONDITIONS OF ANY KIND, either express or implied.
 * See the License for the specific language governing permissions and
 * limitations under the License.
 */

<<<<<<< HEAD
import React from "react";

import { H5, Switch } from "@blueprintjs/core";
import { DateInput, DateFormatProps, TimePrecision } from "@blueprintjs/datetime";
import { Example, handleBooleanChange, handleValueChange, ExampleProps } from "@blueprintjs/docs-theme";
=======
/**
 * @fileoverview This component is DEPRECATED, and the code is frozen.
 * All changes & bugfixes should be made to DateInput2 instead.
 */

/* eslint-disable deprecation/deprecation, @blueprintjs/no-deprecated-components */

import * as React from "react";

import { H5, Position, Switch } from "@blueprintjs/core";
import { DateFormatProps, DateInput, TimePrecision } from "@blueprintjs/datetime";
import { Example, ExampleProps, handleBooleanChange, handleValueChange } from "@blueprintjs/docs-theme";
>>>>>>> 14b01e25

import { MomentDate } from "./common/momentDate";
import { MOMENT_FORMATS, MomentFormatSelector } from "./common/momentFormats";
import { PrecisionSelect } from "./common/precisionSelect";

export interface DateInputExampleState {
    closeOnSelection: boolean;
    date: Date | null;
    disabled: boolean;
    fill: boolean;
    format: DateFormatProps;
    reverseMonthAndYearMenus: boolean;
    shortcuts: boolean;
    timePrecision: TimePrecision | undefined;
    showTimeArrowButtons: boolean;
}

<<<<<<< HEAD
export class DateInputExample extends React.PureComponent<ExampleProps, DateInputExampleState> {
    public state: DateInputExampleState = {
=======
export class DateInputExample extends React.PureComponent<ExampleProps, IDateInputExampleState> {
    public state: IDateInputExampleState = {
>>>>>>> 14b01e25
        closeOnSelection: true,
        date: null,
        disabled: false,
        fill: false,
        format: MOMENT_FORMATS[0],
        reverseMonthAndYearMenus: false,
        shortcuts: false,
        showTimeArrowButtons: false,
        timePrecision: undefined,
    };

    private toggleSelection = handleBooleanChange(closeOnSelection => this.setState({ closeOnSelection }));

    private toggleShortcuts = handleBooleanChange(shortcuts => this.setState({ shortcuts }));

    private toggleDisabled = handleBooleanChange(disabled => this.setState({ disabled }));

    private toggleFill = handleBooleanChange(fill => this.setState({ fill }));

    private toggleReverseMenus = handleBooleanChange(reverseMonthAndYearMenus =>
        this.setState({ reverseMonthAndYearMenus }),
    );

    private toggleTimePrecision = handleValueChange((timePrecision: TimePrecision | "none") =>
        this.setState({ timePrecision: timePrecision === "none" ? undefined : timePrecision }),
    );

    private toggleTimepickerArrowButtons = handleBooleanChange(showTimeArrowButtons =>
        this.setState({ showTimeArrowButtons }),
    );

    public render() {
        const { date, format, showTimeArrowButtons, timePrecision, ...spreadProps } = this.state;
        return (
            <Example options={this.renderOptions()} {...this.props}>
                <DateInput
                    {...spreadProps}
                    {...format}
                    defaultValue={new Date()}
                    onChange={this.handleDateChange}
                    popoverProps={{ placement: "bottom" }}
                    timePickerProps={
                        timePrecision === undefined
                            ? undefined
                            : { showArrowButtons: showTimeArrowButtons, precision: timePrecision }
                    }
                />
                <MomentDate date={date} />
            </Example>
        );
    }

    protected renderOptions() {
        const {
            closeOnSelection,
            disabled,
            fill,
            reverseMonthAndYearMenus,
            format,
            timePrecision,
            shortcuts,
            showTimeArrowButtons,
        } = this.state;
        return (
            <>
                <H5>Props</H5>
                <Switch label="Close on selection" checked={closeOnSelection} onChange={this.toggleSelection} />
                <Switch checked={shortcuts} label="Show shortcuts" onChange={this.toggleShortcuts} />
                <Switch label="Disabled" checked={disabled} onChange={this.toggleDisabled} />
                <Switch label="Fill" checked={fill} onChange={this.toggleFill} />
                <Switch
                    label="Reverse month and year menus"
                    checked={reverseMonthAndYearMenus}
                    onChange={this.toggleReverseMenus}
                />
                <MomentFormatSelector format={format} onChange={this.handleFormatChange} />
                <PrecisionSelect
                    allowNone={true}
                    label="Time precision"
                    onChange={this.toggleTimePrecision}
                    value={timePrecision}
                />
                <Switch
                    disabled={this.state.timePrecision === undefined}
                    checked={showTimeArrowButtons}
                    label="Show timepicker arrow buttons"
                    onChange={this.toggleTimepickerArrowButtons}
                />
            </>
        );
    }

    private handleDateChange = (date: Date | null) => this.setState({ date });

    private handleFormatChange = (format: DateFormatProps) => this.setState({ format });
}<|MERGE_RESOLUTION|>--- conflicted
+++ resolved
@@ -14,26 +14,11 @@
  * limitations under the License.
  */
 
-<<<<<<< HEAD
 import React from "react";
 
 import { H5, Switch } from "@blueprintjs/core";
-import { DateInput, DateFormatProps, TimePrecision } from "@blueprintjs/datetime";
-import { Example, handleBooleanChange, handleValueChange, ExampleProps } from "@blueprintjs/docs-theme";
-=======
-/**
- * @fileoverview This component is DEPRECATED, and the code is frozen.
- * All changes & bugfixes should be made to DateInput2 instead.
- */
-
-/* eslint-disable deprecation/deprecation, @blueprintjs/no-deprecated-components */
-
-import * as React from "react";
-
-import { H5, Position, Switch } from "@blueprintjs/core";
 import { DateFormatProps, DateInput, TimePrecision } from "@blueprintjs/datetime";
 import { Example, ExampleProps, handleBooleanChange, handleValueChange } from "@blueprintjs/docs-theme";
->>>>>>> 14b01e25
 
 import { MomentDate } from "./common/momentDate";
 import { MOMENT_FORMATS, MomentFormatSelector } from "./common/momentFormats";
@@ -51,13 +36,8 @@
     showTimeArrowButtons: boolean;
 }
 
-<<<<<<< HEAD
 export class DateInputExample extends React.PureComponent<ExampleProps, DateInputExampleState> {
     public state: DateInputExampleState = {
-=======
-export class DateInputExample extends React.PureComponent<ExampleProps, IDateInputExampleState> {
-    public state: IDateInputExampleState = {
->>>>>>> 14b01e25
         closeOnSelection: true,
         date: null,
         disabled: false,
