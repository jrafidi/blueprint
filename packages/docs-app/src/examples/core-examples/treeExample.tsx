--- conflicted
+++ resolved
@@ -102,7 +102,7 @@
     );
 };
 
-const contentSizing = { popoverProps: { popoverClassName: Popover2Classes.POPOVER2_CONTENT_SIZING } };
+const contentSizing = { popoverProps: { popoverClassName: Classes.POPOVER_CONTENT_SIZING } };
 
 /* tslint:disable:object-literal-sort-keys so childNodes can come last */
 const INITIAL_STATE: TreeNodeInfo[] = [
@@ -111,11 +111,7 @@
         hasCaret: true,
         icon: "folder-close",
         label: (
-<<<<<<< HEAD
-            <ContextMenu popoverClassName={Classes.POPOVER_CONTENT_SIZING} content={<div>Hello there!</div>}>
-=======
-            <ContextMenu2 {...contentSizing} content={<div>Hello there!</div>}>
->>>>>>> b69d8083
+            <ContextMenu {...contentSizing} content={<div>Hello there!</div>}>
                 Folder 0
             </ContextMenu>
         ),
@@ -125,13 +121,8 @@
         icon: "folder-close",
         isExpanded: true,
         label: (
-<<<<<<< HEAD
-            <ContextMenu popoverClassName={Classes.POPOVER_CONTENT_SIZING} content={<div>Hello there!</div>}>
+            <ContextMenu {...contentSizing} content={<div>Hello there!</div>}>
                 <Tooltip content="I'm a folder <3" placement="right">
-=======
-            <ContextMenu2 {...contentSizing} content={<div>Hello there!</div>}>
-                <Tooltip2 content="I'm a folder <3" placement="right">
->>>>>>> b69d8083
                     Folder 1
                 </Tooltip>
             </ContextMenu>
@@ -157,13 +148,8 @@
                 hasCaret: true,
                 icon: "folder-close",
                 label: (
-<<<<<<< HEAD
-                    <ContextMenu popoverClassName={Classes.POPOVER_CONTENT_SIZING} content={<div>Hello there!</div>}>
+                    <ContextMenu {...contentSizing} content={<div>Hello there!</div>}>
                         <Tooltip content="foo" placement="right">
-=======
-                    <ContextMenu2 {...contentSizing} content={<div>Hello there!</div>}>
-                        <Tooltip2 content="foo" placement="right">
->>>>>>> b69d8083
                             Folder 2
                         </Tooltip>
                     </ContextMenu>
@@ -176,14 +162,7 @@
                         hasCaret: true,
                         icon: "folder-close",
                         label: (
-<<<<<<< HEAD
-                            <ContextMenu
-                                popoverClassName={Classes.POPOVER_CONTENT_SIZING}
-                                content={<div>Hello there!</div>}
-                            >
-=======
-                            <ContextMenu2 {...contentSizing} content={<div>Hello there!</div>}>
->>>>>>> b69d8083
+                            <ContextMenu {...contentSizing} content={<div>Hello there!</div>}>
                                 Folder 3
                             </ContextMenu>
                         ),
