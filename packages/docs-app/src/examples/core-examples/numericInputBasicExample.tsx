/*
 * Copyright 2017 Palantir Technologies, Inc. All rights reserved.
 * Licensed under the Apache License, Version 2.0 (the "License");
 * you may not use this file except in compliance with the License.
 * You may obtain a copy of the License at
 *
 *     http://www.apache.org/licenses/LICENSE-2.0
 *
 * Unless required by applicable law or agreed to in writing, software
 * distributed under the License is distributed on an "AS IS" BASIS,
 * WITHOUT WARRANTIES OR CONDITIONS OF ANY KIND, either express or implied.
 * See the License for the specific language governing permissions and
 * limitations under the License.
 */

import React from "react";

import {
    Button,
    H5,
    HTMLSelect,
    Intent,
    Label,
    Menu,
    MenuItem,
    NumericInput,
    NumericInputProps,
    OptionProps,
    Position,
    Switch,
} from "@blueprintjs/core";
import {
    Example,
    ExampleProps,
    handleBooleanChange,
    handleNumberChange,
    handleStringChange,
    handleValueChange,
<<<<<<< HEAD
    ExampleProps,
=======
>>>>>>> 14b01e25
} from "@blueprintjs/docs-theme";
import { IconNames } from "@blueprintjs/icons";
import { Popover2 } from "@blueprintjs/popover2";

import { IntentSelect } from "./common/intentSelect";
import { LOCALES } from "./common/locales";

const MIN_VALUES = [
    { label: "None", value: -Infinity },
    { label: "-10", value: -10 },
    { label: "0", value: 0 },
    { label: "20", value: 20 },
];

const MAX_VALUES = [
    { label: "None", value: +Infinity },
    { label: "20", value: 20 },
    { label: "50", value: 50 },
    { label: "100", value: 100 },
];

const BUTTON_POSITIONS = [
    { label: "None", value: "none" },
    { label: "Left", value: Position.LEFT },
    { label: "Right", value: Position.RIGHT },
];

export class NumericInputBasicExample extends React.PureComponent<ExampleProps, NumericInputProps> {
    public state: NumericInputProps = {
        allowNumericCharactersOnly: true,
        buttonPosition: "right",
        disabled: false,
        fill: false,
        intent: Intent.NONE,
        large: false,
        majorStepSize: 10,
        max: 100,
        min: 0,
        minorStepSize: 0.1,
        selectAllOnFocus: false,
        selectAllOnIncrement: false,
        stepSize: 1,
        value: "",
    };

    private handleMaxChange = handleNumberChange(max => this.setState({ max }));

    private handleMinChange = handleNumberChange(min => this.setState({ min }));

    private handleIntentChange = handleValueChange((intent: Intent) => this.setState({ intent }));

    private handleButtonPositionChange = handleValueChange((buttonPosition: NumericInputProps["buttonPosition"]) =>
        this.setState({ buttonPosition }),
    );

    private handleLocaleChange = handleStringChange(locale => this.setState({ locale }));

    private toggleDisabled = handleBooleanChange(disabled => this.setState({ disabled }));

    private toggleLeftIcon = handleBooleanChange(leftIcon =>
        this.setState({ leftIcon: leftIcon ? "dollar" : undefined }),
    );

    private toggleLeftElement = handleBooleanChange(leftElement =>
        this.setState({
            leftElement: leftElement ? (
                <Popover2
                    position="bottom"
                    content={
                        <Menu>
                            <MenuItem icon={IconNames.Equals} text={"Equals"} />
                            <MenuItem icon={IconNames.LessThan} text={"Less than"} />
                            <MenuItem icon={IconNames.GreaterThan} text={"Greater than"} />
                        </Menu>
                    }
                >
                    <Button minimal={true} icon={IconNames.Filter} />
                </Popover2>
            ) : undefined,
        }),
    );

    private toggleFullWidth = handleBooleanChange(fill => this.setState({ fill }));

    private toggleLargeSize = handleBooleanChange(large => this.setState({ large }));

    private toggleNumericCharsOnly = handleBooleanChange(allowNumericCharactersOnly =>
        this.setState({ allowNumericCharactersOnly }),
    );

    private toggleSelectAllOnFocus = handleBooleanChange(selectAllOnFocus => this.setState({ selectAllOnFocus }));

    private toggleSelectAllOnIncrement = handleBooleanChange(selectAllOnIncrement => {
        this.setState({ selectAllOnIncrement });
    });

    public render() {
        return (
            <Example options={this.renderOptions()} {...this.props}>
                <NumericInput {...this.state} placeholder="Enter a number..." onValueChange={this.handleValueChange} />
            </Example>
        );
    }

    protected renderOptions() {
        const {
            buttonPosition,
            intent,
            max,
            min,
            allowNumericCharactersOnly,
            selectAllOnFocus,
            selectAllOnIncrement,
            disabled,
            fill,
            large,
            leftIcon,
            leftElement,
            locale,
        } = this.state;

        return (
            <>
                <H5>Props</H5>
                {this.renderSwitch("Disabled", disabled, this.toggleDisabled)}
                {this.renderSwitch("Fill", fill, this.toggleFullWidth)}
                {this.renderSwitch("Large", large, this.toggleLargeSize)}
                {this.renderSwitch("Left icon", leftIcon != null, this.toggleLeftIcon)}
                {this.renderSwitch("Left element", leftElement != null, this.toggleLeftElement)}
                {this.renderSwitch("Numeric characters only", allowNumericCharactersOnly, this.toggleNumericCharsOnly)}
                {this.renderSwitch("Select all on focus", selectAllOnFocus, this.toggleSelectAllOnFocus)}
                {this.renderSwitch("Select all on increment", selectAllOnIncrement, this.toggleSelectAllOnIncrement)}
                {this.renderSelectMenu("Minimum value", min, MIN_VALUES, this.handleMinChange)}
                {this.renderSelectMenu("Maximum value", max, MAX_VALUES, this.handleMaxChange)}
                {this.renderSelectMenu(
                    "Button position",
                    buttonPosition,
                    BUTTON_POSITIONS,
                    this.handleButtonPositionChange,
                )}
                <IntentSelect intent={intent} onChange={this.handleIntentChange} />
                {this.renderSelectMenu(
                    "Locale",
                    locale,
                    [{ label: "Default", value: undefined }, ...LOCALES],
                    this.handleLocaleChange,
                )}
            </>
        );
    }

    private renderSwitch(label: string, checked: boolean, onChange: React.FormEventHandler<HTMLElement>) {
        return <Switch checked={checked} label={label} onChange={onChange} />;
    }

    private renderSelectMenu(
        label: string,
        value: number | string,
        options: OptionProps[],
        onChange: React.FormEventHandler,
    ) {
        return (
            <Label>
                {label}
                <HTMLSelect {...{ value, onChange, options }} />
            </Label>
        );
    }

    private handleValueChange = (_v: number, value: string) => this.setState({ value });
}<|MERGE_RESOLUTION|>--- conflicted
+++ resolved
@@ -26,6 +26,7 @@
     NumericInput,
     NumericInputProps,
     OptionProps,
+    Popover,
     Position,
     Switch,
 } from "@blueprintjs/core";
@@ -36,13 +37,8 @@
     handleNumberChange,
     handleStringChange,
     handleValueChange,
-<<<<<<< HEAD
-    ExampleProps,
-=======
->>>>>>> 14b01e25
 } from "@blueprintjs/docs-theme";
 import { IconNames } from "@blueprintjs/icons";
-import { Popover2 } from "@blueprintjs/popover2";
 
 import { IntentSelect } from "./common/intentSelect";
 import { LOCALES } from "./common/locales";
@@ -106,7 +102,7 @@
     private toggleLeftElement = handleBooleanChange(leftElement =>
         this.setState({
             leftElement: leftElement ? (
-                <Popover2
+                <Popover
                     position="bottom"
                     content={
                         <Menu>
@@ -117,7 +113,7 @@
                     }
                 >
                     <Button minimal={true} icon={IconNames.Filter} />
-                </Popover2>
+                </Popover>
             ) : undefined,
         }),
     );
