--- conflicted
+++ resolved
@@ -16,11 +16,7 @@
 
 import React from "react";
 
-<<<<<<< HEAD
-import { Button, Menu, MenuDivider, MenuItem, Popover } from "@blueprintjs/core";
-=======
-import { Button, Card, Menu, MenuDivider, MenuItem } from "@blueprintjs/core";
->>>>>>> ac8eec58
+import { Button, Card, Menu, MenuDivider, MenuItem, Popover } from "@blueprintjs/core";
 import { Example, ExampleProps } from "@blueprintjs/docs-theme";
 
 export class DropdownMenuExample extends React.PureComponent<ExampleProps> {
@@ -40,13 +36,8 @@
         );
         return (
             <Example options={false} {...this.props}>
-<<<<<<< HEAD
-                <Popover content={exampleMenu} placement="right-end">
-                    <Button icon="share" text="Open in..." />
-                </Popover>
-=======
                 <Card style={{ width: 250 }}>
-                    <Popover2 content={exampleMenu} fill={true} placement="bottom">
+                    <Popover content={exampleMenu} fill={true} placement="bottom">
                         <Button
                             alignText="left"
                             fill={true}
@@ -54,9 +45,8 @@
                             rightIcon="caret-down"
                             text="Open with..."
                         />
-                    </Popover2>
+                    </Popover>
                 </Card>
->>>>>>> ac8eec58
             </Example>
         );
     }
