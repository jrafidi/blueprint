--- conflicted
+++ resolved
@@ -14,29 +14,18 @@
  * limitations under the License.
  */
 
-<<<<<<< HEAD
+import classNames from "classnames";
 import React from "react";
-
-import { AnchorButton, Button, Code, H5, Intent, Switch } from "@blueprintjs/core";
-import { Example, ExampleProps, handleBooleanChange, handleValueChange } from "@blueprintjs/docs-theme";
-import { Duplicate, Refresh } from "@blueprintjs/icons";
-=======
-import classNames from "classnames";
-import * as React from "react";
 
 import { Alignment, AnchorButton, Button, Code, H5, Intent, Switch } from "@blueprintjs/core";
 import { Example, ExampleProps, handleBooleanChange } from "@blueprintjs/docs-theme";
->>>>>>> ac8eec58
+import { Duplicate, Refresh } from "@blueprintjs/icons";
 
 import { AlignmentSelect } from "./common/alignmentSelect";
 import { IntentSelect } from "./common/intentSelect";
 import { Size, SizeSelect } from "./common/sizeSelect";
 
-<<<<<<< HEAD
-export interface ButtonsExampleState {
-=======
 interface ButtonsExampleState {
->>>>>>> ac8eec58
     active: boolean;
     alignText: Alignment | undefined;
     disabled: boolean;
