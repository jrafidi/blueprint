--- conflicted
+++ resolved
@@ -19,14 +19,10 @@
 import { Example, ExampleProps } from "@blueprintjs/docs-theme";
 import { Cell, Column, Table } from "@blueprintjs/table";
 
-<<<<<<< HEAD
-export class TableDollarExample extends React.PureComponent<ExampleProps> {
-=======
 // this will obviously get outdated, it's valid only as of August 2021
 const USD_TO_EURO_CONVERSION = 0.85;
 
-export class TableDollarExample extends React.PureComponent<IExampleProps> {
->>>>>>> 519228df
+export class TableDollarExample extends React.PureComponent<ExampleProps> {
     public render() {
         const dollarCellRenderer = (rowIndex: number) => <Cell>{`$${(rowIndex * 10).toFixed(2)}`}</Cell>;
         const euroCellRenderer = (rowIndex: number) => (
@@ -34,16 +30,10 @@
         );
         return (
             <Example options={false} showOptionsBelowExample={true} {...this.props}>
-<<<<<<< HEAD
-                <Table numRows={10}>
-                    <Column name="Dollars" cellRenderer={cellRenderer} />
-                </Table>
-=======
-                <Table2 numRows={20}>
+                <Table numRows={20}>
                     <Column name="Dollars" cellRenderer={dollarCellRenderer} />
                     <Column name="Euros" cellRenderer={euroCellRenderer} />
-                </Table2>
->>>>>>> 519228df
+                </Table>
             </Example>
         );
     }
