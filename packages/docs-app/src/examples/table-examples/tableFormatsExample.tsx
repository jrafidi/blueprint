/*
 * Copyright 2017 Palantir Technologies, Inc. All rights reserved.
 *
 * Licensed under the Apache License, Version 2.0 (the "License");
 * you may not use this file except in compliance with the License.
 * You may obtain a copy of the License at
 *
 *     http://www.apache.org/licenses/LICENSE-2.0
 *
 * Unless required by applicable law or agreed to in writing, software
 * distributed under the License is distributed on an "AS IS" BASIS,
 * WITHOUT WARRANTIES OR CONDITIONS OF ANY KIND, either express or implied.
 * See the License for the specific language governing permissions and
 * limitations under the License.
 */

import React from "react";

import { Example, ExampleProps } from "@blueprintjs/docs-theme";
import { Cell, Column, JSONFormat, Table, TruncatedFormat } from "@blueprintjs/table";

interface Timezone {
    name: string;
    offsetMsec: number;
    offsetString: string;
}

const LOCAL_TIMEZONE_OFFSET_MSEC = new Date().getTimezoneOffset() * 60 * 1000;

const TIME_ZONES: Timezone[] = ([
    ["-12:00", -12.0, "Etc/GMT+12"],
    ["-11:00", -11.0, "Pacific/Midway"],
    ["-10:00", -10.0, "Pacific/Honolulu"],
    ["-09:30", -9.5, "Pacific/Marquesas"],
    ["-09:00", -9.0, "America/Anchorage"],
    ["-08:00", -8.0, "America/Los_Angeles"],
    ["-07:00", -7.0, "America/Denver"],
    ["-06:00", -6.0, "America/Chicago"],
    ["-05:00", -5.0, "America/New_York"],
    ["-04:30", -4.5, "America/Caracas"],
    ["-04:00", -4.0, "America/Puerto_Rico"],
    ["-03:30", -3.5, "America/St_Johns"],
    ["-03:00", -3.0, "America/Buenos_Aires"],
    ["-02:00", -2.0, "America/Noronha"],
    ["-01:00", -1.0, "Atlantic/Azores"],
    ["+00:00", 0.0, "UTC"],
    ["+01:00", 1.0, "Europe/Berlin"],
    ["+02:00", 2.0, "Africa/Cairo"],
    ["+03:00", 3.0, "Asia/Baghdad"],
    ["+04:00", 4.0, "Asia/Dubai"],
    ["+04:30", 4.5, "Asia/Kabul"],
    ["+05:00", 5.0, "Asia/Karachi"],
    ["+05:30", 5.5, "Asia/Kolkata"],
    ["+05:45", 5.75, "Asia/Kathmandu"],
    ["+06:00", 6.0, "Asia/Dhaka"],
    ["+06:30", 6.5, "Asia/Rangoon"],
    ["+07:00", 7.0, "Asia/Bangkok"],
    ["+08:00", 8.0, "Asia/Hong_Kong"],
    ["+08:45", 8.0, "Australia/Eucla"],
    ["+09:00", 9.0, "Asia/Tokyo"],
    ["+09:30", 9.5, "Australia/Darwin"],
    ["+10:00", 10.0, "Australia/Sydney"],
    ["+10:30", 10.5, "Australia/Lord_Howe"],
    ["+11:00", 11.0, "Asia/Magadan"],
    ["+11:30", 11.5, "Pacific/Norfolk"],
    ["+12:00", 12.0, "Pacific/Auckland"],
    ["+12:45", 12.75, "Pacific/Chatham"],
    ["+13:00", 13.0, "Pacific/Tongatapu"],
    ["+14:00", 14.0, "Pacific/Kiritimati"],
] as Array<[string, number, string]>).map(arr => {
    return {
        name: arr[2],
        offsetMsec: (arr[1] as number) * 60 * 60 * 1000 + LOCAL_TIMEZONE_OFFSET_MSEC,
        offsetString: arr[0],
    };
});

<<<<<<< HEAD
const FORMAT_OPTIONS = {
    day: "2-digit",
    hour: "2-digit",
    minute: "2-digit",
    month: "long",
    second: "2-digit",
    weekday: "long",
    year: "numeric",
};

export class TableFormatsExample extends React.PureComponent<ExampleProps> {
=======
export class TableFormatsExample extends React.PureComponent<IExampleProps> {
>>>>>>> 0ef7029d
    private data = TIME_ZONES;

    private date = new Date();

    public render() {
        return (
            <Example options={false} showOptionsBelowExample={true} {...this.props}>
                <Table enableRowResizing={true} numRows={this.data.length}>
                    <Column name="Timezone" cellRenderer={this.renderTimezone} />
                    <Column name="UTC Offset" cellRenderer={this.renderOffset} />
                    <Column name="Local Time" cellRenderer={this.renderLocalTime} />
                    <Column name="Timezone JSON" cellRenderer={this.renderJSON} />
                </Table>
            </Example>
        );
    }

    private renderTimezone = (row: number) => <Cell>{this.data[row].name}</Cell>;

    private renderOffset = (row: number) => <Cell>{this.data[row].offsetString}</Cell>;

    private renderLocalTime = (row: number) => {
        const localDateTime = new Date(this.date);
        localDateTime.setTime(localDateTime.getTime() + this.data[row].offsetMsec);
        const formattedDateTime = localDateTime.toLocaleString("en-US", {
            day: "2-digit",
            hour: "2-digit",
            minute: "2-digit",
            month: "long",
            second: "2-digit",
            weekday: "long",
            year: "numeric",
        });
        return (
            <Cell>
                <TruncatedFormat>{formattedDateTime}</TruncatedFormat>
            </Cell>
        );
    };

    private renderJSON = (row: number) => (
        <Cell>
            <JSONFormat>{this.data[row]}</JSONFormat>
        </Cell>
    );
}<|MERGE_RESOLUTION|>--- conflicted
+++ resolved
@@ -75,21 +75,7 @@
     };
 });
 
-<<<<<<< HEAD
-const FORMAT_OPTIONS = {
-    day: "2-digit",
-    hour: "2-digit",
-    minute: "2-digit",
-    month: "long",
-    second: "2-digit",
-    weekday: "long",
-    year: "numeric",
-};
-
 export class TableFormatsExample extends React.PureComponent<ExampleProps> {
-=======
-export class TableFormatsExample extends React.PureComponent<IExampleProps> {
->>>>>>> 0ef7029d
     private data = TIME_ZONES;
 
     private date = new Date();
