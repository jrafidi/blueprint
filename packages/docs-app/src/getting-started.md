@# Getting started

@## Installing Blueprint

Blueprint is available as a collection of NPM packages under the `@blueprintjs`
scope. Each package appears at the top level of the sidebar to the left, along
with its current version.

Each package contains a CSS file and a collection of CommonJS modules exposing React components.
The `main` module exports all symbols from all modules so you don't have to import individual files
(though you can if you want to). The JavaScript components are stable and their APIs adhere to
[semantic versioning](http://semver.org/).

1.  Install the core package and its peer dependencies with an NPM client like
    `npm` or `yarn`, pulling in all relevant dependencies:

    ```sh
    yarn add @blueprintjs/core react react-dom
    ```

1.  After installation, you'll be able to import the React components in your application:

    ```tsx
    import { Button, Spinner } from "@blueprintjs/core";

    // using JSX:
    const mySpinner = <Spinner intent="primary" />;

    // use React.createElement if you're not using JSX.
    const myButton = React.createElement(Button, { intent: "success" }, "button text");
    ```

1.  **Don't forget to include the main CSS file from each Blueprint package!** Additionally, the
    `resources/` directory contains supporting media such as fonts and images.

    ```css.scss
    // using node-style package resolution in a CSS file:
    @import "~normalize.css";
    @import "~@blueprintjs/core/lib/css/blueprint.css";
    @import "~@blueprintjs/icons/lib/css/blueprint-icons.css";
    ```

    ```html
    <!-- or using plain old HTML -->
    <head>
        <!-- include dependencies manually -->
        <link href="path/to/node_modules/normalize.css/normalize.css" rel="stylesheet" />
        <link href="path/to/node_modules/@blueprintjs/core/lib/css/blueprint.css" rel="stylesheet" />
        <link href="path/to/node_modules/@blueprintjs/icons/lib/css/blueprint-icons.css" rel="stylesheet" />
        <!-- NOTE: blueprint-icons.css file must be included alongside blueprint.css! -->
    </head>
    ```

<div class="@ns-callout @ns-intent-primary @ns-icon-info-sign">
    <h4 class="@ns-heading">CDN-only usage</h4>

Blueprint can instead be quickly added to a page using the Unpkg CDN.
[See below for instructions](#blueprint/getting-started.cdn-consumption).

</div>

@## JS environment

@### Language features

Blueprint components require the following ES2015 features:

-   `Map`
-   `Set`
-   `Array.prototype.fill`
-   `Array.prototype.from`
-   `String.prototype.startsWith`
-   `Object.values`

Popper.js also has some polyfill requirements, [see the docs here](https://popper.js.org/docs/v2/browser-support/).
We recommend polyfilling these features using [core-js](https://github.com/zloirock/core-js).

@### DOM4

Blueprint relies on a handful of DOM Level 4 API methods: `el.closest()` and `el.contains()`.
`@blueprintjs/core` depends on a [polyfill library called `dom4`](https://webreflection.github.io/dom4/) to ensure
these methods are available. This module is conditionally loaded if Blueprint is used in a browser environment.

@## TypeScript

Blueprint is written in TypeScript and therefore its own `.d.ts` type definitions are distributed in
the NPM package and should be resolved automatically by the compiler. However, you'll need to
install typings for Blueprint's dependencies before you can consume it:

```sh
# required for all @blueprintjs packages:
npm install --save @types/react @types/react-dom
```

Blueprint's declaration files require **TypeScript 3.8 or newer** for certain language features (like type-only imports/exports).
We strive to be compatible with most TypeScript versions, but sometimes there are `lib.d.ts` changes which can create
compiler incompatibilities if you are using a `tsc` version different from the one used to build Blueprint (currently v4.1).

<div class="@ns-callout @ns-intent-primary @ns-icon-info-sign">

For more information, see [Understanding TypeScript](#blueprint/reading-the-docs.understanding-typescript).

</div>

@## Vanilla JS APIs

JS components are built using React, but that does not limit their usage to just React applications.
You can render any component in any JavaScript application with `ReactDOM.render`. Think of it like
using a jQuery plugin.

```tsx
import { Classes, Spinner } from "@blueprintjs/core";

const myContainerElement = document.getElementById("container");

// with JSX
ReactDOM.render(<Spinner className={Classes.SMALL} intent="primary" />, myContainerElement);

// with vanilla JS, use React.createElement
ReactDOM.render(
    React.createElement(Spinner, {
        className: Classes.SMALL,
        intent: "primary",
    }),
    myContainerElement,
);
```

To remove the component from the DOM and clean up, unmount it:

```tsx
ReactDOM.unmountComponentAtNode(myContainerElement);
```

Check out the [React API docs](https://facebook.github.io/react/docs/react-api.html) for more details.

@## CDN consumption

Blueprint supports the [unpkg CDN](https://unpkg.com). Each package provides a UMD
`dist/[name].bundle.js` file containing the bundled source code. The UMD wrapper exposes each
library on the `Blueprint` global variable: `Blueprint.Core`, `Blueprint.Datetime`, etc.

These bundles _do not include_ external dependencies; your application will need to ensure that
`normalize.css`, `classnames`, `dom4`, `react`, `react-dom`, `react-transition-group`, `@popperjs/core`, and
`react-popper` are available at runtime.

```html
<!DOCTYPE html>
<html>
    <head>
        <meta charset="utf-8" />
        <meta name="viewport" content="width=device-width" />
        <title>Blueprint Starter Kit</title>

        <!-- Style dependencies -->
        <link href="https://unpkg.com/normalize.css@^8.0.1" rel="stylesheet" />
        <!-- Blueprint stylesheets -->
        <link href="https://unpkg.com/@blueprintjs/icons@^4.0.0/lib/css/blueprint-icons.css" rel="stylesheet" />
        <link href="https://unpkg.com/@blueprintjs/core@^4.0.0/lib/css/blueprint.css" rel="stylesheet" />
    </head>
    <body>
        <!-- Blueprint dependencies -->
        <script src="https://unpkg.com/classnames@^2.2"></script>
        <script src="https://unpkg.com/dom4@^2.1"></script>
<<<<<<< HEAD
        <script src="https://unpkg.com/tslib@~1.13.0"></script>
=======
        <script src="https://unpkg.com/tslib@~2.3.1"></script>
>>>>>>> 0ef7029d
        <script src="https://unpkg.com/react@^16.14.0/umd/react.production.min.js"></script>
        <script src="https://unpkg.com/react-dom@^16.14.0/umd/react-dom.production.min.js"></script>
        <script src="https://unpkg.com/react-transition-group@^4.4.1/dist/react-transition-group.min.js"></script>
        <script src="https://unpkg.com/@popperjs/core@^2.5.4/dist/umd/popper.js"></script>
        <script src="https://unpkg.com/react-popper@^2.2.4/dist/index.umd.min.js"></script>
<<<<<<< HEAD
        <script src="https://unpkg.com/resize-observer-polyfill@^1.5.0"></script>
=======
>>>>>>> 0ef7029d
        <!-- Blueprint packages (note: packages must be topo-sorted, where dependencies come first) -->
        <script src="https://unpkg.com/@blueprintjs/icons@^4.0.0"></script>
        <script src="https://unpkg.com/@blueprintjs/core@^4.0.0"></script>

        <div id="btn"></div>
        <script>
            const button = React.createElement(Blueprint.Core.Button, {
                icon: "cloud",
                text: "CDN Blueprint is go!",
            });
            ReactDOM.render(button, document.querySelector("#btn"));
        </script>
    </body>
</html>
```<|MERGE_RESOLUTION|>--- conflicted
+++ resolved
@@ -162,20 +162,12 @@
         <!-- Blueprint dependencies -->
         <script src="https://unpkg.com/classnames@^2.2"></script>
         <script src="https://unpkg.com/dom4@^2.1"></script>
-<<<<<<< HEAD
-        <script src="https://unpkg.com/tslib@~1.13.0"></script>
-=======
         <script src="https://unpkg.com/tslib@~2.3.1"></script>
->>>>>>> 0ef7029d
         <script src="https://unpkg.com/react@^16.14.0/umd/react.production.min.js"></script>
         <script src="https://unpkg.com/react-dom@^16.14.0/umd/react-dom.production.min.js"></script>
         <script src="https://unpkg.com/react-transition-group@^4.4.1/dist/react-transition-group.min.js"></script>
         <script src="https://unpkg.com/@popperjs/core@^2.5.4/dist/umd/popper.js"></script>
         <script src="https://unpkg.com/react-popper@^2.2.4/dist/index.umd.min.js"></script>
-<<<<<<< HEAD
-        <script src="https://unpkg.com/resize-observer-polyfill@^1.5.0"></script>
-=======
->>>>>>> 0ef7029d
         <!-- Blueprint packages (note: packages must be topo-sorted, where dependencies come first) -->
         <script src="https://unpkg.com/@blueprintjs/icons@^4.0.0"></script>
         <script src="https://unpkg.com/@blueprintjs/core@^4.0.0"></script>
