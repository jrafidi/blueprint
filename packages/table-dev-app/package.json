{
    "name": "@blueprintjs/table-dev-app",
    "version": "4.10.1",
    "description": "Dev application for @blueprintjs/table",
    "private": true,
    "scripts": {
        "bundle": "webpack",
        "clean": "rm -rf dist/*",
        "dev": "webpack-dev-server",
        "dist": "cross-env NODE_ENV=production yarn bundle",
        "lint": "npm-run-all -p lint:scss lint:es",
        "lint:scss": "sass-lint",
        "lint:es": "es-lint",
        "lint-fix": "es-lint --fix && sass-lint --fix",
        "test": "exit 0",
        "verify": "npm-run-all -p dist lint"
    },
    "dependencies": {
<<<<<<< HEAD
        "@blueprintjs/core": "^4.11.5",
        "@blueprintjs/table": "^4.7.5",
=======
        "@blueprintjs/core": "^4.18.0",
        "@blueprintjs/popover2": "^1.14.1",
        "@blueprintjs/table": "^4.10.1",
>>>>>>> ac8eec58
        "classnames": "^2.3.1",
        "dom4": "^2.1.5",
        "lodash": "^4.17.21",
        "normalize.css": "^8.0.1",
        "react": "^16.14.0",
        "react-dom": "^16.14.0"
    },
    "devDependencies": {
        "@blueprintjs/webpack-build-scripts": "^4.3.7",
        "@types/lodash": "~4.14.191",
        "copy-webpack-plugin": "^11.0.0",
        "npm-run-all": "^4.1.5",
        "webpack": "^5.76.2",
        "webpack-dev-server": "^4.12.0"
    },
    "repository": {
        "type": "git",
        "url": "git@github.com:palantir/blueprint.git",
        "directory": "packages/table-dev-app"
    },
    "author": "Palantir Technologies",
    "license": "Apache-2.0"
}<|MERGE_RESOLUTION|>--- conflicted
+++ resolved
@@ -16,14 +16,8 @@
         "verify": "npm-run-all -p dist lint"
     },
     "dependencies": {
-<<<<<<< HEAD
-        "@blueprintjs/core": "^4.11.5",
-        "@blueprintjs/table": "^4.7.5",
-=======
         "@blueprintjs/core": "^4.18.0",
-        "@blueprintjs/popover2": "^1.14.1",
         "@blueprintjs/table": "^4.10.1",
->>>>>>> ac8eec58
         "classnames": "^2.3.1",
         "dom4": "^2.1.5",
         "lodash": "^4.17.21",
