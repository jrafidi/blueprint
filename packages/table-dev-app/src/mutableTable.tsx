--- conflicted
+++ resolved
@@ -38,37 +38,23 @@
 import {
     Cell,
     Column,
-<<<<<<< HEAD
-    ColumnHeaderCell,
-    EditableCell,
-=======
     ColumnHeaderCell2,
     EditableCell2,
->>>>>>> 14b01e25
     EditableName,
     FocusedCellCoordinates,
-    JSONFormat2,
+    JSONFormat,
     Region,
     RegionCardinality,
     Regions,
-<<<<<<< HEAD
-    RowHeaderCell,
-    Table,
-=======
     RenderMode,
     RowHeaderCell2,
     StyledRegionGroup,
     Table2,
->>>>>>> 14b01e25
     TableLoadingOption,
-    TruncatedFormat2,
+    TruncatedFormat,
     TruncatedPopoverMode,
     Utils,
 } from "@blueprintjs/table";
-<<<<<<< HEAD
-import type { FocusedCellCoordinates } from "@blueprintjs/table/src/common/cellTypes";
-=======
->>>>>>> 14b01e25
 import type { ColumnIndices, RowIndices } from "@blueprintjs/table/src/common/grid";
 
 import { DenseGridMutableStore } from "./denseGridMutableStore";
@@ -331,12 +317,12 @@
 export class MutableTable extends React.Component<{}, MutableTableState> {
     private store = new DenseGridMutableStore<any>();
 
-    private tableInstance: Table;
+    private tableInstance: Table2;
 
     private stateStore: LocalStore<MutableTableState>;
 
     private refHandlers = {
-        table: (ref: Table) => (this.tableInstance = ref),
+        table: (ref: Table2) => (this.tableInstance = ref),
     };
 
     // eslint-disable-next-line @typescript-eslint/ban-types
@@ -407,13 +393,9 @@
 
     private renderTable() {
         return (
-            <Table
+            <Table2
                 bodyContextMenuRenderer={this.renderBodyContextMenu}
-<<<<<<< HEAD
-                enableBodyContextMenu={this.state.enableContextMenu}
-=======
                 enableColumnHeader={this.state.enableColumnHeader}
->>>>>>> 14b01e25
                 enableColumnInteractionBar={this.state.showTableInteractionBar}
                 enableColumnReordering={this.state.enableColumnReordering}
                 enableColumnResizing={this.state.enableColumnResizing}
@@ -447,7 +429,7 @@
                 cellRendererDependencies={[this.state.cellContent]}
             >
                 {this.renderColumns()}
-            </Table>
+            </Table2>
         );
     }
 
@@ -586,7 +568,7 @@
 
         if (this.state.enableCellEditing) {
             return (
-                <EditableCell
+                <EditableCell2
                     className={classes}
                     columnIndex={columnIndex}
                     loading={this.state.showCellsLoading}
@@ -598,20 +580,20 @@
         } else if (this.state.cellContent === CellContent.LARGE_JSON) {
             return (
                 <Cell className={classes} wrapText={this.state.enableCellWrap}>
-                    <JSONFormat2
+                    <JSONFormat
                         detectTruncation={this.state.enableCellTruncation}
                         preformatted={true}
                         showPopover={this.state.cellTruncatedPopoverMode}
                         truncateLength={1e10}
                     >
                         {valueAsString}
-                    </JSONFormat2>
+                    </JSONFormat>
                 </Cell>
             );
         } else if (this.state.enableCellTruncation) {
             return (
                 <Cell className={classes} wrapText={this.state.enableCellWrap}>
-                    <TruncatedFormat2
+                    <TruncatedFormat
                         detectTruncation={!this.state.enableCellTruncationFixed}
                         preformatted={false}
                         showPopover={this.state.cellTruncatedPopoverMode}
@@ -619,7 +601,7 @@
                         truncationSuffix="..."
                     >
                         {valueAsString}
-                    </TruncatedFormat2>
+                    </TruncatedFormat>
                 </Cell>
             );
         } else {
@@ -1061,7 +1043,7 @@
     };
 
     private renderBodyContextMenu = () => {
-        return (
+        const menu = (
             <Menu>
                 <MenuItem icon="search-around" text="Item 1" />
                 <MenuItem icon="search" text="Item 2" />
@@ -1071,6 +1053,7 @@
                 <MenuItem disabled={true} text="Disabled item" />
             </Menu>
         );
+        return this.state.enableContextMenu ? menu : undefined;
     };
 
     private getEnabledSelectionModes() {
