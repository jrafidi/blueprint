/*
 * Copyright 2017 Palantir Technologies, Inc. All rights reserved.
 *
 * Licensed under the Apache License, Version 2.0 (the "License");
 * you may not use this file except in compliance with the License.
 * You may obtain a copy of the License at
 *
 *     http://www.apache.org/licenses/LICENSE-2.0
 *
 * Unless required by applicable law or agreed to in writing, software
 * distributed under the License is distributed on an "AS IS" BASIS,
 * WITHOUT WARRANTIES OR CONDITIONS OF ANY KIND, either express or implied.
 * See the License for the specific language governing permissions and
 * limitations under the License.
 */

// we use the empty object {} a lot in this public API
/* eslint-disable @typescript-eslint/ban-types */

<<<<<<< HEAD
export interface KeyAllowlist<T> {
=======
/* eslint-disable deprecation/deprecation */

/** @deprecated use KeyAllowlist */
export interface IKeyAllowlist<T> {
>>>>>>> 0ef7029d
    include: Array<keyof T>;
}

export interface KeyDenylist<T> {
    exclude: Array<keyof T>;
}

/* eslint-enable deprecation/deprecation */

/**
 * Returns true if the arrays are equal. Elements will be shallowly compared by
 * default, or they will be compared using the custom `compare` function if one
 * is provided.
 */
export function arraysEqual(arrA: any[], arrB: any[], compare = (a: any, b: any) => a === b) {
    // treat `null` and `undefined` as the same
    if (arrA == null && arrB == null) {
        return true;
    } else if (arrA == null || arrB == null || arrA.length !== arrB.length) {
        return false;
    } else {
        return arrA.every((a, i) => compare(a, arrB[i]));
    }
}

/**
 * Shallow comparison between objects. If `keys` is provided, just that subset
 * of keys will be compared; otherwise, all keys will be compared.
 *
 * @returns true if items are equal.
 */
export function shallowCompareKeys<T extends {}>(
    objA: T | null | undefined,
    objB: T | null | undefined,
    keys?: KeyDenylist<T> | KeyAllowlist<T>,
) {
    // treat `null` and `undefined` as the same
    if (objA == null && objB == null) {
        return true;
    } else if (objA == null || objB == null) {
        return false;
    } else if (Array.isArray(objA) || Array.isArray(objB)) {
        return false;
    } else if (keys != null) {
        return shallowCompareKeysImpl(objA, objB, keys);
    } else {
        // shallowly compare all keys from both objects
        const keysA = Object.keys(objA) as Array<keyof T>;
        const keysB = Object.keys(objB) as Array<keyof T>;
        return (
            shallowCompareKeysImpl(objA, objB, { include: keysA }) &&
            shallowCompareKeysImpl(objA, objB, { include: keysB })
        );
    }
}

/**
 * Deep comparison between objects. If `keys` is provided, just that subset of
 * keys will be compared; otherwise, all keys will be compared.
 *
 * @returns true if items are equal.
 */
export function deepCompareKeys(objA: any, objB: any, keys?: Array<string | number | symbol>): boolean {
    if (objA === objB) {
        return true;
    } else if (objA == null && objB == null) {
        // treat `null` and `undefined` as the same
        return true;
    } else if (objA == null || objB == null) {
        return false;
    } else if (Array.isArray(objA) || Array.isArray(objB)) {
        return arraysEqual(objA, objB, deepCompareKeys);
    } else if (isSimplePrimitiveType(objA) || isSimplePrimitiveType(objB)) {
        return objA === objB;
    } else if (keys != null) {
        return deepCompareKeysImpl(objA, objB, keys);
    } else if (objA.constructor !== objB.constructor) {
        return false;
    } else {
        const keysA = Object.keys(objA);
        const keysB = Object.keys(objB);
        if (keysA == null || keysB == null) {
            return false;
        }
        if (keysA.length === 0 && keysB.length === 0) {
            return true;
        }
        return arraysEqual(keysA, keysB) && deepCompareKeysImpl(objA, objB, keysA);
    }
}

/**
 * Returns a descriptive object for each key whose values are deeply unequal
 * between two provided objects. Useful for debugging shouldComponentUpdate.
 */
export function getDeepUnequalKeyValues<T extends {}>(
    objA: T = ({} as any) as T,
    objB: T = ({} as any) as T,
    keys?: Array<keyof T>,
) {
    const filteredKeys = keys == null ? unionKeys(objA, objB) : keys;
    return getUnequalKeyValues(objA, objB, filteredKeys, (a, b, key) => {
        return deepCompareKeys(a, b, [key]);
    });
}

// Private helpers
// ===============

/**
 * Partial shallow comparison between objects using the given list of keys.
 */
function shallowCompareKeysImpl<T extends object>(objA: T, objB: T, keys: KeyDenylist<T> | KeyAllowlist<T>) {
    return filterKeys(objA, objB, keys).every(key => {
        return objA.hasOwnProperty(key) === objB.hasOwnProperty(key) && objA[key] === objB[key];
    });
}

/**
 * Partial deep comparison between objects using the given list of keys.
 */
function deepCompareKeysImpl(objA: any, objB: any, keys: Array<string | number | symbol>): boolean {
    return keys.every(key => {
        return objA.hasOwnProperty(key) === objB.hasOwnProperty(key) && deepCompareKeys(objA[key], objB[key]);
    });
}

function isSimplePrimitiveType(value: any) {
    return typeof value === "number" || typeof value === "string" || typeof value === "boolean";
}

function filterKeys<T>(objA: T, objB: T, keys: KeyDenylist<T> | KeyAllowlist<T>) {
    if (isAllowlist(keys)) {
        return keys.include;
    } else if (isDenylist(keys)) {
        const keysA = Object.keys(objA);
        const keysB = Object.keys(objB);

        // merge keys from both objects into a big set for quick access
        const keySet = arrayToObject(keysA.concat(keysB));

        // delete denied keys from the key set
        keys.exclude.forEach(key => delete keySet[key]);

        // return the remaining keys as an array
        return Object.keys(keySet) as Array<keyof T>;
    }

    return [];
}

function isAllowlist<T>(keys: any): keys is KeyAllowlist<T> {
    return keys != null && (keys as KeyAllowlist<T>).include != null;
}

function isDenylist<T>(keys: any): keys is KeyDenylist<T> {
    return keys != null && (keys as KeyDenylist<T>).exclude != null;
}

function arrayToObject(arr: any[]) {
    return arr.reduce((obj: any, element: any) => {
        obj[element] = true;
        return obj;
    }, {});
}

function getUnequalKeyValues<T extends {}>(
    objA: T,
    objB: T,
    keys: Array<keyof T>,
    compareFn: (objA: any, objB: any, key: keyof T) => boolean,
) {
    const unequalKeys = keys.filter(key => !compareFn(objA, objB, key));
    const unequalKeyValues = unequalKeys.map(key => ({
        key,
        valueA: objA[key],
        valueB: objB[key],
    }));
    return unequalKeyValues;
}

function unionKeys<T extends {}>(objA: T, objB: T) {
    const keysA = Object.keys(objA);
    const keysB = Object.keys(objB);

    const concatKeys = keysA.concat(keysB);
    const keySet = arrayToObject(concatKeys);

    return Object.keys(keySet) as Array<keyof T>;
}<|MERGE_RESOLUTION|>--- conflicted
+++ resolved
@@ -17,14 +17,7 @@
 // we use the empty object {} a lot in this public API
 /* eslint-disable @typescript-eslint/ban-types */
 
-<<<<<<< HEAD
 export interface KeyAllowlist<T> {
-=======
-/* eslint-disable deprecation/deprecation */
-
-/** @deprecated use KeyAllowlist */
-export interface IKeyAllowlist<T> {
->>>>>>> 0ef7029d
     include: Array<keyof T>;
 }
 
