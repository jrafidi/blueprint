/*
 * Copyright 2020 Palantir Technologies, Inc. All rights reserved.
 *
 * Licensed under the Apache License, Version 2.0 (the "License");
 * you may not use this file except in compliance with the License.
 * You may obtain a copy of the License at
 *
 *     http://www.apache.org/licenses/LICENSE-2.0
 *
 * Unless required by applicable law or agreed to in writing, software
 * distributed under the License is distributed on an "AS IS" BASIS,
 * WITHOUT WARRANTIES OR CONDITIONS OF ANY KIND, either express or implied.
 * See the License for the specific language governing permissions and
 * limitations under the License.
 */

<<<<<<< HEAD
export type Ref<T extends HTMLElement = HTMLElement> = RefObject<T> | RefCallback<T>;

// compatible with React.Ref type in @types/react@^16
export interface RefObject<T extends HTMLElement = HTMLElement> {
    current: T | null;
}

export function isRefObject<T extends HTMLElement>(value: Ref<T> | undefined | null): value is RefObject<T> {
    return value != null && typeof value !== "function";
}

export type RefCallback<T extends HTMLElement = HTMLElement> = (ref: T | null) => any;

export function isRefCallback<T extends HTMLElement>(value: Ref<T> | undefined | null): value is RefCallback<T> {
=======
import * as React from "react";

export function isRefObject<T>(value: React.Ref<T> | undefined): value is React.RefObject<T> {
    return value != null && typeof value !== "function";
}

export function isRefCallback<T>(value: React.Ref<T> | undefined): value is React.RefCallback<T> {
>>>>>>> 14b01e25
    return typeof value === "function";
}

/**
 * Assign the given ref to a target, either a React ref object or a callback which takes the ref as its first argument.
 */
<<<<<<< HEAD
export function setRef<T extends HTMLElement>(refTarget: Ref<T> | undefined | null, ref: T | null): void {
=======
export function setRef<T>(refTarget: React.Ref<T> | undefined, ref: T | null): void {
>>>>>>> 14b01e25
    if (isRefObject<T>(refTarget)) {
        // HACKHACK: .current property is readonly
        (refTarget.current as any) = ref;
    } else if (isRefCallback(refTarget)) {
        refTarget(ref);
    }
}

/** @deprecated use mergeRefs() instead */
<<<<<<< HEAD
export function combineRefs<T extends HTMLElement>(ref1: RefCallback<T>, ref2: RefCallback<T>) {
=======
export function combineRefs<T>(ref1: React.RefCallback<T>, ref2: React.RefCallback<T>) {
>>>>>>> 14b01e25
    return mergeRefs(ref1, ref2);
}

/**
 * Utility for merging refs into one singular callback ref.
 * If using in a functional component, would recomend using `useMemo` to preserve function identity.
 */
<<<<<<< HEAD
export function mergeRefs<T extends HTMLElement>(...refs: Array<Ref<T> | null>): RefCallback<T> {
=======
export function mergeRefs<T>(...refs: Array<React.Ref<T>>): React.RefCallback<T> {
>>>>>>> 14b01e25
    return value => {
        refs.forEach(ref => {
            setRef(ref, value);
        });
    };
}

<<<<<<< HEAD
export function getRef<T extends HTMLElement>(ref: T | RefObject<T> | null): T | null {
=======
export function getRef<T>(ref: T | React.RefObject<T> | null): T | null {
>>>>>>> 14b01e25
    if (ref === null) {
        return null;
    }

<<<<<<< HEAD
    return (ref as RefObject<T>).current ?? (ref as T);
=======
    return (ref as React.RefObject<T>).current ?? (ref as T);
>>>>>>> 14b01e25
}

/**
 * Creates a ref handler which assigns the ref returned by React for a mounted component to a field on the target object.
 * The target object is usually a component class.
 *
 * If provided, it will also update the given `refProp` with the value of the ref.
 */
export function refHandler<T extends HTMLElement, K extends string>(
    refTargetParent: { [k in K]: T | null },
    refTargetKey: K,
<<<<<<< HEAD
    refProp?: Ref<T> | undefined | null,
): RefCallback<T> {
=======
    refProp?: React.Ref<T> | undefined,
): React.RefCallback<T> {
>>>>>>> 14b01e25
    return (ref: T | null) => {
        refTargetParent[refTargetKey] = ref;
        setRef(refProp, ref);
    };
}

/* eslint-disable deprecation/deprecation */

/** @deprecated use React.Ref */
export type IRef<T = HTMLElement> = IRefObject<T> | IRefCallback<T>;

// compatible with React.Ref type in @types/react@^16
/** @deprecated use React.RefObject */
export interface IRefObject<T = HTMLElement> {
    current: T | null;
}

/** @deprecated use React.RefCallback */
export type IRefCallback<T = HTMLElement> = (ref: T | null) => any;<|MERGE_RESOLUTION|>--- conflicted
+++ resolved
@@ -14,41 +14,20 @@
  * limitations under the License.
  */
 
-<<<<<<< HEAD
-export type Ref<T extends HTMLElement = HTMLElement> = RefObject<T> | RefCallback<T>;
-
-// compatible with React.Ref type in @types/react@^16
-export interface RefObject<T extends HTMLElement = HTMLElement> {
-    current: T | null;
-}
-
-export function isRefObject<T extends HTMLElement>(value: Ref<T> | undefined | null): value is RefObject<T> {
-    return value != null && typeof value !== "function";
-}
-
-export type RefCallback<T extends HTMLElement = HTMLElement> = (ref: T | null) => any;
-
-export function isRefCallback<T extends HTMLElement>(value: Ref<T> | undefined | null): value is RefCallback<T> {
-=======
-import * as React from "react";
+import React from "react";
 
 export function isRefObject<T>(value: React.Ref<T> | undefined): value is React.RefObject<T> {
     return value != null && typeof value !== "function";
 }
 
 export function isRefCallback<T>(value: React.Ref<T> | undefined): value is React.RefCallback<T> {
->>>>>>> 14b01e25
     return typeof value === "function";
 }
 
 /**
  * Assign the given ref to a target, either a React ref object or a callback which takes the ref as its first argument.
  */
-<<<<<<< HEAD
-export function setRef<T extends HTMLElement>(refTarget: Ref<T> | undefined | null, ref: T | null): void {
-=======
 export function setRef<T>(refTarget: React.Ref<T> | undefined, ref: T | null): void {
->>>>>>> 14b01e25
     if (isRefObject<T>(refTarget)) {
         // HACKHACK: .current property is readonly
         (refTarget.current as any) = ref;
@@ -58,11 +37,7 @@
 }
 
 /** @deprecated use mergeRefs() instead */
-<<<<<<< HEAD
-export function combineRefs<T extends HTMLElement>(ref1: RefCallback<T>, ref2: RefCallback<T>) {
-=======
 export function combineRefs<T>(ref1: React.RefCallback<T>, ref2: React.RefCallback<T>) {
->>>>>>> 14b01e25
     return mergeRefs(ref1, ref2);
 }
 
@@ -70,11 +45,7 @@
  * Utility for merging refs into one singular callback ref.
  * If using in a functional component, would recomend using `useMemo` to preserve function identity.
  */
-<<<<<<< HEAD
-export function mergeRefs<T extends HTMLElement>(...refs: Array<Ref<T> | null>): RefCallback<T> {
-=======
 export function mergeRefs<T>(...refs: Array<React.Ref<T>>): React.RefCallback<T> {
->>>>>>> 14b01e25
     return value => {
         refs.forEach(ref => {
             setRef(ref, value);
@@ -82,20 +53,12 @@
     };
 }
 
-<<<<<<< HEAD
-export function getRef<T extends HTMLElement>(ref: T | RefObject<T> | null): T | null {
-=======
 export function getRef<T>(ref: T | React.RefObject<T> | null): T | null {
->>>>>>> 14b01e25
     if (ref === null) {
         return null;
     }
 
-<<<<<<< HEAD
-    return (ref as RefObject<T>).current ?? (ref as T);
-=======
     return (ref as React.RefObject<T>).current ?? (ref as T);
->>>>>>> 14b01e25
 }
 
 /**
@@ -107,29 +70,10 @@
 export function refHandler<T extends HTMLElement, K extends string>(
     refTargetParent: { [k in K]: T | null },
     refTargetKey: K,
-<<<<<<< HEAD
-    refProp?: Ref<T> | undefined | null,
-): RefCallback<T> {
-=======
     refProp?: React.Ref<T> | undefined,
 ): React.RefCallback<T> {
->>>>>>> 14b01e25
     return (ref: T | null) => {
         refTargetParent[refTargetKey] = ref;
         setRef(refProp, ref);
     };
-}
-
-/* eslint-disable deprecation/deprecation */
-
-/** @deprecated use React.Ref */
-export type IRef<T = HTMLElement> = IRefObject<T> | IRefCallback<T>;
-
-// compatible with React.Ref type in @types/react@^16
-/** @deprecated use React.RefObject */
-export interface IRefObject<T = HTMLElement> {
-    current: T | null;
-}
-
-/** @deprecated use React.RefCallback */
-export type IRefCallback<T = HTMLElement> = (ref: T | null) => any;+}