--- conflicted
+++ resolved
@@ -52,16 +52,13 @@
 
     /**
      * Position of a drawer. All angled positions will be casted into pure positions
-     * (TOP, BOTTOM, LEFT or RIGHT).
-     *
-     * @default Position.RIGHT
+     * (top, bottom, left, or right).
+     *
+     * @default "right"
      */
     position: Position;
 
     /**
-<<<<<<< HEAD
-     * CSS size of the drawer. This sets `width` if horizontal position (default)
-=======
      * Whether the application should return focus to the last active element in the
      * document after this drawer closes.
      *
@@ -71,7 +68,6 @@
 
     /**
      * CSS size of the drawer. This sets `width` if `vertical={false}` (default)
->>>>>>> b9f91ee2
      * and `height` otherwise.
      *
      * Constants are available for common sizes:
@@ -109,11 +105,8 @@
     public static defaultProps: DrawerProps = {
         canOutsideClickClose: true,
         isOpen: false,
-<<<<<<< HEAD
         position: "right",
-=======
         shouldReturnFocusOnClose: true,
->>>>>>> b9f91ee2
         style: {},
     };
 
