/*
 * Copyright 2016 Palantir Technologies, Inc. All rights reserved.
 *
 * Licensed under the Apache License, Version 2.0 (the "License");
 * you may not use this file except in compliance with the License.
 * You may obtain a copy of the License at
 *
 *     http://www.apache.org/licenses/LICENSE-2.0
 *
 * Unless required by applicable law or agreed to in writing, software
 * distributed under the License is distributed on an "AS IS" BASIS,
 * WITHOUT WARRANTIES OR CONDITIONS OF ANY KIND, either express or implied.
 * See the License for the specific language governing permissions and
 * limitations under the License.
 */

import classNames from "classnames";
import React from "react";

import { AbstractPureComponent } from "../../common";
import * as Classes from "../../common/classes";
import { DISPLAYNAME_PREFIX, Props, MaybeElement } from "../../common/props";
import { ensureElement } from "../../common/utils";
import { H4 } from "../html/html";
import { Icon, IconName, IconSize } from "../icon/icon";

export interface NonIdealStateProps extends Props {
    /** An action to resolve the non-ideal state which appears after `description`. */
    action?: JSX.Element;

    /**
     * Advanced usage: React `children` will appear last (after `action`).
     * Avoid passing raw strings as they will not receive margins and disrupt the layout flow.
     */
    children?: React.ReactNode;

    /**
     * A longer description of the non-ideal state.
     * A string or number value will be wrapped in a `<div>` to preserve margins.
     */
    description?: React.ReactChild;

    /** The name of a Blueprint icon or a JSX Element (such as `<Spinner/>`) to render above the title. */
    icon?: IconName | MaybeElement;

    /** The title of the non-ideal state. */
    title?: React.ReactNode;
}

export class NonIdealState extends AbstractPureComponent<NonIdealStateProps> {
    public static displayName = `${DISPLAYNAME_PREFIX}.NonIdealState`;

    public render() {
        const { action, children, className, description, title } = this.props;
        return (
            <div className={classNames(Classes.NON_IDEAL_STATE, className)}>
                {this.maybeRenderVisual()}
                {title && <H4>{title}</H4>}
                {description && ensureElement(description, "div")}
                {action}
                {children}
            </div>
        );
    }

    private maybeRenderVisual() {
        const { icon } = this.props;
        if (icon == null) {
            return null;
        } else {
            return (
                <div className={Classes.NON_IDEAL_STATE_VISUAL}>
<<<<<<< HEAD
                    <Icon icon={icon} size={Icon.SIZE_LARGE * 3} />
=======
                    <Icon icon={icon} iconSize={IconSize.LARGE * 3} />
>>>>>>> 13a6d367
                </div>
            );
        }
    }
}<|MERGE_RESOLUTION|>--- conflicted
+++ resolved
@@ -17,12 +17,14 @@
 import classNames from "classnames";
 import React from "react";
 
+import { IconName, IconSize } from "@blueprintjs/icons";
+
 import { AbstractPureComponent } from "../../common";
 import * as Classes from "../../common/classes";
 import { DISPLAYNAME_PREFIX, Props, MaybeElement } from "../../common/props";
 import { ensureElement } from "../../common/utils";
 import { H4 } from "../html/html";
-import { Icon, IconName, IconSize } from "../icon/icon";
+import { Icon } from "../icon/icon";
 
 export interface NonIdealStateProps extends Props {
     /** An action to resolve the non-ideal state which appears after `description`. */
@@ -70,11 +72,7 @@
         } else {
             return (
                 <div className={Classes.NON_IDEAL_STATE_VISUAL}>
-<<<<<<< HEAD
-                    <Icon icon={icon} size={Icon.SIZE_LARGE * 3} />
-=======
-                    <Icon icon={icon} iconSize={IconSize.LARGE * 3} />
->>>>>>> 13a6d367
+                    <Icon icon={icon} size={IconSize.LARGE * 3} />
                 </div>
             );
         }
