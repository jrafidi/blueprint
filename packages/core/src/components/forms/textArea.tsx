/*
 * Copyright 2017 Palantir Technologies, Inc. All rights reserved.
 *
 * Licensed under the Apache License, Version 2.0 (the "License");
 * you may not use this file except in compliance with the License.
 * You may obtain a copy of the License at
 *
 *     http://www.apache.org/licenses/LICENSE-2.0
 *
 * Unless required by applicable law or agreed to in writing, software
 * distributed under the License is distributed on an "AS IS" BASIS,
 * WITHOUT WARRANTIES OR CONDITIONS OF ANY KIND, either express or implied.
 * See the License for the specific language governing permissions and
 * limitations under the License.
 */

import classNames from "classnames";
import React from "react";

import { AbstractPureComponent, Classes, refHandler, setRef } from "../../common";
import { DISPLAYNAME_PREFIX, IntentProps, Props } from "../../common/props";

export interface TextAreaProps extends IntentProps, Props, React.TextareaHTMLAttributes<HTMLTextAreaElement> {
    /**
     * Whether the text area should take up the full width of its container.
     */
    fill?: boolean;

    /**
     * Whether the text area should appear with large styling.
     */
    large?: boolean;

    /**
     * Whether the text area should appear with small styling.
     */
    small?: boolean;

    /**
     * Whether the text area should automatically grow vertically to accomodate content.
     */
    growVertically?: boolean;

    /**
     * Ref handler that receives HTML `<textarea>` element backing this component.
     */
    inputRef?: React.Ref<HTMLTextAreaElement>;
}

export interface TextAreaState {
    height?: number;
}

// this component is simple enough that tests would be purely tautological.
/* istanbul ignore next */
<<<<<<< HEAD
export class TextArea extends AbstractPureComponent<TextAreaProps, TextAreaState> {
=======
/**
 * Text area component.
 *
 * @see https://blueprintjs.com/docs/#core/components/text-inputs.text-area
 */
export class TextArea extends AbstractPureComponent2<TextAreaProps, TextAreaState> {
>>>>>>> ac8eec58
    public static displayName = `${DISPLAYNAME_PREFIX}.TextArea`;

    public state: TextAreaState = {};

    // used to measure and set the height of the component on first mount
    public textareaElement: HTMLTextAreaElement | null = null;

    private handleRef: React.RefCallback<HTMLTextAreaElement> = refHandler(
        this,
        "textareaElement",
        this.props.inputRef,
    );

    private maybeSyncHeightToScrollHeight = () => {
        if (this.props.growVertically && this.textareaElement != null) {
            const { scrollHeight } = this.textareaElement;
            if (scrollHeight > 0) {
                this.setState({ height: scrollHeight });
            }
        }
    };

    public componentDidMount() {
        this.maybeSyncHeightToScrollHeight();
    }

    public componentDidUpdate(prevProps: TextAreaProps) {
        if (prevProps.inputRef !== this.props.inputRef) {
            setRef(prevProps.inputRef, null);
            this.handleRef = refHandler(this, "textareaElement", this.props.inputRef);
            setRef(this.props.inputRef, this.textareaElement);
        }

        if (prevProps.value !== this.props.value || prevProps.style !== this.props.style) {
            this.maybeSyncHeightToScrollHeight();
        }
    }

    public render() {
        const { className, fill, inputRef, intent, large, small, growVertically, ...htmlProps } = this.props;

        const rootClasses = classNames(
            Classes.INPUT,
            Classes.intentClass(intent),
            {
                [Classes.FILL]: fill,
                [Classes.LARGE]: large,
                [Classes.SMALL]: small,
            },
            className,
        );

        // add explicit height style while preserving user-supplied styles if they exist
        let { style = {} } = htmlProps;
        if (growVertically && this.state.height != null) {
            // this style object becomes non-extensible when mounted (at least in the enzyme renderer),
            // so we make a new one to add a property
            style = {
                ...style,
                height: `${this.state.height}px`,
            };
        }

        return (
            <textarea
                {...htmlProps}
                className={rootClasses}
                onChange={this.handleChange}
                ref={this.handleRef}
                style={style}
            />
        );
    }

    private handleChange = (e: React.ChangeEvent<HTMLTextAreaElement>) => {
        this.maybeSyncHeightToScrollHeight();
        this.props.onChange?.(e);
    };
}<|MERGE_RESOLUTION|>--- conflicted
+++ resolved
@@ -53,16 +53,12 @@
 
 // this component is simple enough that tests would be purely tautological.
 /* istanbul ignore next */
-<<<<<<< HEAD
-export class TextArea extends AbstractPureComponent<TextAreaProps, TextAreaState> {
-=======
 /**
  * Text area component.
  *
  * @see https://blueprintjs.com/docs/#core/components/text-inputs.text-area
  */
-export class TextArea extends AbstractPureComponent2<TextAreaProps, TextAreaState> {
->>>>>>> ac8eec58
+export class TextArea extends AbstractPureComponent<TextAreaProps, TextAreaState> {
     public static displayName = `${DISPLAYNAME_PREFIX}.TextArea`;
 
     public state: TextAreaState = {};
