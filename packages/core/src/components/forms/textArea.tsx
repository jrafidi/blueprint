--- conflicted
+++ resolved
@@ -17,22 +17,8 @@
 import classNames from "classnames";
 import React from "react";
 
-<<<<<<< HEAD
-import {
-    AbstractPureComponent,
-    Classes,
-    getRef,
-    Ref,
-    RefObject,
-    isRefCallback,
-    isRefObject,
-    refHandler,
-} from "../../common";
+import { AbstractPureComponent, Classes, Ref, RefCallback, refHandler, setRef } from "../../common";
 import { DISPLAYNAME_PREFIX, IntentProps, Props } from "../../common/props";
-=======
-import { AbstractPureComponent2, Classes, IRef, IRefCallback, refHandler, setRef } from "../../common";
-import { DISPLAYNAME_PREFIX, IIntentProps, IProps } from "../../common/props";
->>>>>>> b9f91ee2
 
 export interface TextAreaProps extends IntentProps, Props, React.TextareaHTMLAttributes<HTMLTextAreaElement> {
     /**
@@ -74,15 +60,9 @@
     public state: TextAreaState = {};
 
     // used to measure and set the height of the component on first mount
-<<<<<<< HEAD
-    public textareaElement: HTMLTextAreaElement | RefObject<HTMLTextAreaElement> | null = null;
-
-    private handleRef: Ref<HTMLTextAreaElement> = refHandler(this, "textareaElement", this.props.inputRef);
-=======
     public textareaElement: HTMLTextAreaElement | null = null;
 
-    private handleRef: IRefCallback<HTMLTextAreaElement> = refHandler(this, "textareaElement", this.props.inputRef);
->>>>>>> b9f91ee2
+    private handleRef: RefCallback<HTMLTextAreaElement> = refHandler(this, "textareaElement", this.props.inputRef);
 
     public componentDidMount() {
         if (this.props.growVertically && this.textareaElement !== null) {
@@ -94,23 +74,11 @@
         }
     }
 
-<<<<<<< HEAD
     public componentDidUpdate(prevProps: TextAreaProps) {
-        const { inputRef } = this.props;
-        if (prevProps.inputRef !== inputRef) {
-            if (isRefObject<HTMLTextAreaElement>(inputRef)) {
-                inputRef.current = (this.textareaElement as RefObject<HTMLTextAreaElement>).current;
-                this.textareaElement = inputRef;
-            } else if (isRefCallback<HTMLTextAreaElement>(inputRef)) {
-                inputRef(this.textareaElement as HTMLTextAreaElement | null);
-            }
-=======
-    public componentDidUpdate(prevProps: ITextAreaProps) {
         if (prevProps.inputRef !== this.props.inputRef) {
             setRef(prevProps.inputRef, null);
             this.handleRef = refHandler(this, "textareaElement", this.props.inputRef);
             setRef(this.props.inputRef, this.textareaElement);
->>>>>>> b9f91ee2
         }
     }
 
