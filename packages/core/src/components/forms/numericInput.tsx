--- conflicted
+++ resolved
@@ -17,22 +17,14 @@
 import classNames from "classnames";
 import React from "react";
 
-<<<<<<< HEAD
-import { IconName, ChevronDown, ChevronUp } from "@blueprintjs/icons";
-
-=======
->>>>>>> 14b01e25
+import { ChevronDown, ChevronUp } from "@blueprintjs/icons";
+
 import {
     AbstractPureComponent,
     Classes,
     DISPLAYNAME_PREFIX,
     HTMLInputProps,
     Intent,
-<<<<<<< HEAD
-    Props,
-    Ref,
-=======
->>>>>>> 14b01e25
     Keys,
     Position,
     refHandler,
@@ -57,14 +49,7 @@
     toMaxPrecision,
 } from "./numericInputUtils";
 
-<<<<<<< HEAD
-export interface NumericInputProps extends IntentProps, Props {
-=======
-// eslint-disable-next-line deprecation/deprecation
-export type NumericInputProps = INumericInputProps;
-/** @deprecated use NumericInputProps */
-export interface INumericInputProps extends InputSharedProps {
->>>>>>> 14b01e25
+export interface NumericInputProps extends InputSharedProps {
     /**
      * Whether to allow only floating-point number characters in the field,
      * mimicking the native `input[type="number"]`.
@@ -104,26 +89,7 @@
      * @default ""
      */
     defaultValue?: number | string;
-
-    /**
-<<<<<<< HEAD
-     * Whether the input is non-interactive.
-     *
-     * @default false
-     */
-    disabled?: boolean;
-
-    /** Whether the numeric input should take up the full width of its container. */
-    fill?: boolean;
-
-    /**
-     * Ref handler that receives HTML `<input>` element backing this component.
-     */
-    inputRef?: Ref<HTMLInputElement>;
-
-    /**
-=======
->>>>>>> 14b01e25
+    /**
      * If set to `true`, the input will display with larger styling.
      * This is equivalent to setting `Classes.LARGE` via className on the
      * parent control group and on the child input group.
@@ -321,11 +287,7 @@
 
     public inputElement: HTMLInputElement | null = null;
 
-<<<<<<< HEAD
-    private inputRef: Ref<HTMLInputElement> = refHandler(this, "inputElement", this.props.inputRef);
-=======
     private inputRef: React.Ref<HTMLInputElement> = refHandler(this, "inputElement", this.props.inputRef);
->>>>>>> 14b01e25
 
     private intervalId?: number;
 
