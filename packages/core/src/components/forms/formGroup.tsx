--- conflicted
+++ resolved
@@ -20,17 +20,10 @@
 import { AbstractPureComponent, Classes } from "../../common";
 import { DISPLAYNAME_PREFIX, IntentProps, Props } from "../../common/props";
 
-<<<<<<< HEAD
 export interface FormGroupProps extends IntentProps, Props {
-=======
-// eslint-disable-next-line deprecation/deprecation
-export type FormGroupProps = IFormGroupProps;
-/** @deprecated use FormGroupProps */
-export interface IFormGroupProps extends IntentProps, Props {
     /** Group contents. */
     children?: React.ReactNode;
 
->>>>>>> 14b01e25
     /**
      * A space-delimited list of class names to pass along to the
      * `Classes.FORM_CONTENT` element that contains `children`.
