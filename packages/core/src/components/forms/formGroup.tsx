--- conflicted
+++ resolved
@@ -71,16 +71,12 @@
     subLabel?: React.ReactNode;
 }
 
-<<<<<<< HEAD
-export class FormGroup extends AbstractPureComponent<FormGroupProps> {
-=======
 /**
  * Form group component.
  *
  * @see https://blueprintjs.com/docs/#core/components/form-group
  */
-export class FormGroup extends AbstractPureComponent2<FormGroupProps> {
->>>>>>> ac8eec58
+export class FormGroup extends AbstractPureComponent<FormGroupProps> {
     public static displayName = `${DISPLAYNAME_PREFIX}.FormGroup`;
 
     public render() {
