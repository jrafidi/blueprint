--- conflicted
+++ resolved
@@ -20,17 +20,10 @@
 import { AbstractPureComponent, Classes } from "../../common";
 import { DISPLAYNAME_PREFIX, HTMLDivProps, Props } from "../../common/props";
 
-<<<<<<< HEAD
 export interface ControlGroupProps extends Props, HTMLDivProps {
-=======
-// eslint-disable-next-line deprecation/deprecation
-export type ControlGroupProps = IControlGroupProps;
-/** @deprecated use ControlGroupProps */
-export interface IControlGroupProps extends Props, HTMLDivProps {
     /** Group contents. */
     children?: React.ReactNode;
 
->>>>>>> 14b01e25
     /**
      * Whether the control group should take up the full width of its container.
      *
