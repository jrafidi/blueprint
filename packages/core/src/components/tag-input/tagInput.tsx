--- conflicted
+++ resolved
@@ -17,20 +17,13 @@
 import classNames from "classnames";
 import React from "react";
 
-<<<<<<< HEAD
 import { IconName, IconSize } from "@blueprintjs/icons";
 
-import { AbstractPureComponent, Classes, Ref, Keys, refHandler, setRef, Utils } from "../../common";
-import { DISPLAYNAME_PREFIX, HTMLInputProps, IntentProps, Props, MaybeElement } from "../../common/props";
-import { Icon } from "../icon/icon";
-import { TagProps, Tag } from "../tag/tag";
-=======
-import { AbstractPureComponent2, Classes, Keys, refHandler, setRef, Utils } from "../../common";
+import { AbstractPureComponent, Classes, Keys, refHandler, setRef, Utils } from "../../common";
 import { DISPLAYNAME_PREFIX, HTMLInputProps, IntentProps, MaybeElement, Props } from "../../common/props";
 import { getActiveElement } from "../../common/utils";
-import { Icon, IconName, IconSize } from "../icon/icon";
+import { Icon } from "../icon/icon";
 import { Tag, TagProps } from "../tag/tag";
->>>>>>> 14b01e25
 
 /**
  * The method in which a `TagInput` value was added.
@@ -85,11 +78,7 @@
     inputProps?: HTMLInputProps;
 
     /** Ref handler for the `<input>` element. */
-<<<<<<< HEAD
-    inputRef?: Ref<HTMLInputElement>;
-=======
     inputRef?: React.Ref<HTMLInputElement>;
->>>>>>> 14b01e25
 
     /** Controlled value of the `<input>` element. This is shorthand for `inputProps={{ value }}`. */
     inputValue?: string;
@@ -234,11 +223,7 @@
 
     public inputElement: HTMLInputElement | null = null;
 
-<<<<<<< HEAD
-    private handleRef: Ref<HTMLInputElement> = refHandler(this, "inputElement", this.props.inputRef);
-=======
     private handleRef: React.Ref<HTMLInputElement> = refHandler(this, "inputElement", this.props.inputRef);
->>>>>>> 14b01e25
 
     public render() {
         const { className, disabled, fill, inputProps, intent, large, leftIcon, placeholder, values } = this.props;
