/*
 * Copyright 2016 Palantir Technologies, Inc. All rights reserved.
 *
 * Licensed under the Apache License, Version 2.0 (the "License");
 * you may not use this file except in compliance with the License.
 * You may obtain a copy of the License at
 *
 *     http://www.apache.org/licenses/LICENSE-2.0
 *
 * Unless required by applicable law or agreed to in writing, software
 * distributed under the License is distributed on an "AS IS" BASIS,
 * WITHOUT WARRANTIES OR CONDITIONS OF ANY KIND, either express or implied.
 * See the License for the specific language governing permissions and
 * limitations under the License.
 */

import classNames from "classnames";
import React, { forwardRef } from "react";

import { IconName, IconSize, SmallCross } from "@blueprintjs/icons";

import { Classes, DISPLAYNAME_PREFIX, IntentProps, MaybeElement, Props, Utils } from "../../common";
import { isReactNodeEmpty } from "../../common/utils";
import { Icon } from "../icon/icon";
import { Text } from "../text/text";

export interface TagProps
    extends Props,
        IntentProps,
        React.RefAttributes<HTMLSpanElement>,
        React.HTMLAttributes<HTMLSpanElement> {
    /**
     * Whether the tag should appear in an active state.
     *
     * @default false
     */
    active?: boolean;

    children?: React.ReactNode;

    /**
     * Whether the tag should take up the full width of its container.
     *
     * @default false
     */
    fill?: boolean;

    /** Name of a Blueprint UI icon (or an icon element) to render before the children. */
    icon?: IconName | MaybeElement;

    /**
     * Whether the tag should visually respond to user interactions. If set
     * to `true`, hovering over the tag will change its color and mouse cursor.
     *
     * Recommended when `onClick` is also defined.
     *
     * @default false
     */
    interactive?: boolean;

    /**
     * Whether this tag should use large styles.
     *
     * @default false
     */
    large?: boolean;

    /**
     * Whether this tag should use minimal styles.
     *
     * @default false
     */
    minimal?: boolean;

    /**
     * Whether tag content should be allowed to occupy multiple lines.
     * If false, a single line of text will be truncated with an ellipsis if
     * it overflows. Note that icons will be vertically centered relative to
     * multiline text.
     *
     * @default false
     */
    multiline?: boolean;

    /**
     * Callback invoked when the tag is clicked.
     * Recommended when `interactive` is `true`.
     */
    onClick?: (e: React.MouseEvent<HTMLDivElement>) => void;

    /**
     * Click handler for remove button.
     * The remove button will only be rendered if this prop is defined.
     */
    onRemove?: (e: React.MouseEvent<HTMLButtonElement>, tagProps: TagProps) => void;

    /** Name of a Blueprint UI icon (or an icon element) to render after the children. */
    rightIcon?: IconName | MaybeElement;

    /**
     * Whether this tag should have rounded ends.
     *
     * @default false
     */
    round?: boolean;

    /**
     * HTML title to be passed to the <Text> component
     */
    htmlTitle?: string;
}

<<<<<<< HEAD
export const Tag: React.FC<TagProps> = forwardRef((props, ref) => {
    const {
        active,
        children,
        className,
        fill,
        icon,
        intent,
        interactive,
        large,
        minimal,
        multiline,
        onRemove,
        rightIcon,
        round,
        tabIndex = 0,
        htmlTitle,
        ...htmlProps
    } = props;
    const isRemovable = Utils.isFunction(onRemove);
    const tagClasses = classNames(
        Classes.TAG,
        Classes.intentClass(intent),
        {
            [Classes.ACTIVE]: active,
            [Classes.FILL]: fill,
            [Classes.INTERACTIVE]: interactive,
            [Classes.LARGE]: large,
            [Classes.MINIMAL]: minimal,
            [Classes.ROUND]: round,
        },
        className,
    );
    const isLarge = large || tagClasses.indexOf(Classes.LARGE) >= 0;
    const handleRemoveClick = (e: React.MouseEvent<HTMLButtonElement>) => {
        props.onRemove?.(e, props);
=======
/**
 * Tag component.
 *
 * @see https://blueprintjs.com/docs/#core/components/tag
 */
export class Tag extends AbstractPureComponent2<TagProps> {
    public static displayName = `${DISPLAYNAME_PREFIX}.Tag`;

    public render() {
        const {
            active,
            children,
            className,
            fill,
            icon,
            intent,
            interactive,
            large,
            minimal,
            multiline,
            onRemove,
            rightIcon,
            round,
            tabIndex = 0,
            htmlTitle,
            elementRef,
            ...htmlProps
        } = this.props;
        const isRemovable = Utils.isFunction(onRemove);
        const tagClasses = classNames(
            Classes.TAG,
            Classes.intentClass(intent),
            {
                [Classes.ACTIVE]: active,
                [Classes.FILL]: fill,
                [Classes.INTERACTIVE]: interactive,
                [Classes.LARGE]: large,
                [Classes.MINIMAL]: minimal,
                [Classes.ROUND]: round,
            },
            className,
        );
        const isLarge = large || tagClasses.indexOf(Classes.LARGE) >= 0;
        const removeButton = isRemovable ? (
            <button
                aria-label="Remove Tag"
                type="button"
                className={Classes.TAG_REMOVE}
                onClick={this.onRemoveClick}
                tabIndex={tabIndex}
            >
                <Icon icon="small-cross" size={isLarge ? IconSize.LARGE : IconSize.STANDARD} />
            </button>
        ) : null;

        return (
            <span {...htmlProps} className={tagClasses} tabIndex={interactive ? tabIndex : undefined} ref={elementRef}>
                <Icon icon={icon} />
                {!isReactNodeEmpty(children) && (
                    <Text className={Classes.FILL} ellipsize={!multiline} tagName="span" title={htmlTitle}>
                        {children}
                    </Text>
                )}
                <Icon icon={rightIcon} />
                {removeButton}
            </span>
        );
    }

    private onRemoveClick = (e: React.MouseEvent<HTMLButtonElement>) => {
        this.props.onRemove?.(e, this.props);
>>>>>>> ac8eec58
    };
    const removeButton = isRemovable ? (
        <button
            aria-label="Remove tag"
            type="button"
            className={Classes.TAG_REMOVE}
            onClick={handleRemoveClick}
            tabIndex={interactive ? tabIndex : undefined}
        >
            <SmallCross size={isLarge ? IconSize.LARGE : IconSize.STANDARD} />
        </button>
    ) : null;

    return (
        <span {...htmlProps} className={tagClasses} tabIndex={interactive ? tabIndex : undefined} ref={ref}>
            <Icon icon={icon} />
            {!isReactNodeEmpty(children) && (
                <Text className={Classes.FILL} ellipsize={!multiline} tagName="span" title={htmlTitle}>
                    {children}
                </Text>
            )}
            <Icon icon={rightIcon} />
            {removeButton}
        </span>
    );
});
Tag.displayName = `${DISPLAYNAME_PREFIX}.Tag`;<|MERGE_RESOLUTION|>--- conflicted
+++ resolved
@@ -110,7 +110,11 @@
     htmlTitle?: string;
 }
 
-<<<<<<< HEAD
+/**
+ * Tag component.
+ *
+ * @see https://blueprintjs.com/docs/#core/components/tag
+ */
 export const Tag: React.FC<TagProps> = forwardRef((props, ref) => {
     const {
         active,
@@ -147,79 +151,6 @@
     const isLarge = large || tagClasses.indexOf(Classes.LARGE) >= 0;
     const handleRemoveClick = (e: React.MouseEvent<HTMLButtonElement>) => {
         props.onRemove?.(e, props);
-=======
-/**
- * Tag component.
- *
- * @see https://blueprintjs.com/docs/#core/components/tag
- */
-export class Tag extends AbstractPureComponent2<TagProps> {
-    public static displayName = `${DISPLAYNAME_PREFIX}.Tag`;
-
-    public render() {
-        const {
-            active,
-            children,
-            className,
-            fill,
-            icon,
-            intent,
-            interactive,
-            large,
-            minimal,
-            multiline,
-            onRemove,
-            rightIcon,
-            round,
-            tabIndex = 0,
-            htmlTitle,
-            elementRef,
-            ...htmlProps
-        } = this.props;
-        const isRemovable = Utils.isFunction(onRemove);
-        const tagClasses = classNames(
-            Classes.TAG,
-            Classes.intentClass(intent),
-            {
-                [Classes.ACTIVE]: active,
-                [Classes.FILL]: fill,
-                [Classes.INTERACTIVE]: interactive,
-                [Classes.LARGE]: large,
-                [Classes.MINIMAL]: minimal,
-                [Classes.ROUND]: round,
-            },
-            className,
-        );
-        const isLarge = large || tagClasses.indexOf(Classes.LARGE) >= 0;
-        const removeButton = isRemovable ? (
-            <button
-                aria-label="Remove Tag"
-                type="button"
-                className={Classes.TAG_REMOVE}
-                onClick={this.onRemoveClick}
-                tabIndex={tabIndex}
-            >
-                <Icon icon="small-cross" size={isLarge ? IconSize.LARGE : IconSize.STANDARD} />
-            </button>
-        ) : null;
-
-        return (
-            <span {...htmlProps} className={tagClasses} tabIndex={interactive ? tabIndex : undefined} ref={elementRef}>
-                <Icon icon={icon} />
-                {!isReactNodeEmpty(children) && (
-                    <Text className={Classes.FILL} ellipsize={!multiline} tagName="span" title={htmlTitle}>
-                        {children}
-                    </Text>
-                )}
-                <Icon icon={rightIcon} />
-                {removeButton}
-            </span>
-        );
-    }
-
-    private onRemoveClick = (e: React.MouseEvent<HTMLButtonElement>) => {
-        this.props.onRemove?.(e, this.props);
->>>>>>> ac8eec58
     };
     const removeButton = isRemovable ? (
         <button
@@ -227,7 +158,7 @@
             type="button"
             className={Classes.TAG_REMOVE}
             onClick={handleRemoveClick}
-            tabIndex={interactive ? tabIndex : undefined}
+            tabIndex={tabIndex}
         >
             <SmallCross size={isLarge ? IconSize.LARGE : IconSize.STANDARD} />
         </button>
