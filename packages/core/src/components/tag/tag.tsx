/*
 * Copyright 2016 Palantir Technologies, Inc. All rights reserved.
 *
 * Licensed under the Apache License, Version 2.0 (the "License");
 * you may not use this file except in compliance with the License.
 * You may obtain a copy of the License at
 *
 *     http://www.apache.org/licenses/LICENSE-2.0
 *
 * Unless required by applicable law or agreed to in writing, software
 * distributed under the License is distributed on an "AS IS" BASIS,
 * WITHOUT WARRANTIES OR CONDITIONS OF ANY KIND, either express or implied.
 * See the License for the specific language governing permissions and
 * limitations under the License.
 */

import classNames from "classnames";
import React, { forwardRef } from "react";

import { IconName, IconSize, SmallCross } from "@blueprintjs/icons";

import { Classes, DISPLAYNAME_PREFIX, IntentProps, Props, MaybeElement, Utils } from "../../common";
import { isReactNodeEmpty } from "../../common/utils";
import { Icon } from "../icon/icon";
import { Text } from "../text/text";

export interface TagProps
    extends Props,
        IntentProps,
        React.RefAttributes<HTMLSpanElement>,
        React.HTMLAttributes<HTMLSpanElement> {
    /**
     * Whether the tag should appear in an active state.
     *
     * @default false
     */
    active?: boolean;

    /**
     * Whether the tag should take up the full width of its container.
     *
     * @default false
     */
    fill?: boolean;

    /** Name of a Blueprint UI icon (or an icon element) to render before the children. */
    icon?: IconName | MaybeElement;

    /**
     * Whether the tag should visually respond to user interactions. If set
     * to `true`, hovering over the tag will change its color and mouse cursor.
     *
     * Recommended when `onClick` is also defined.
     *
     * @default false
     */
    interactive?: boolean;

    /**
     * Whether this tag should use large styles.
     *
     * @default false
     */
    large?: boolean;

    /**
     * Whether this tag should use minimal styles.
     *
     * @default false
     */
    minimal?: boolean;

    /**
     * Whether tag content should be allowed to occupy multiple lines.
     * If false, a single line of text will be truncated with an ellipsis if
     * it overflows. Note that icons will be vertically centered relative to
     * multiline text.
     *
     * @default false
     */
    multiline?: boolean;

    /**
     * Callback invoked when the tag is clicked.
     * Recommended when `interactive` is `true`.
     */
    onClick?: (e: React.MouseEvent<HTMLDivElement>) => void;

    /**
     * Click handler for remove button.
     * The remove button will only be rendered if this prop is defined.
     */
    onRemove?: (e: React.MouseEvent<HTMLButtonElement>, tagProps: TagProps) => void;

    /** Name of a Blueprint UI icon (or an icon element) to render after the children. */
    rightIcon?: IconName | MaybeElement;

    /**
     * Whether this tag should have rounded ends.
     *
     * @default false
     */
    round?: boolean;

    /**
     * HTML title to be passed to the <Text> component
     */
    htmlTitle?: string;
}

<<<<<<< HEAD
export const Tag: React.FC<TagProps> = forwardRef((props, ref) => {
    const {
        active,
        children,
        className,
        fill,
        icon,
        intent,
        interactive,
        large,
        minimal,
        multiline,
        onRemove,
        rightIcon,
        round,
        tabIndex = 0,
        htmlTitle,
        ...htmlProps
    } = props;
    const isRemovable = Utils.isFunction(onRemove);
    const tagClasses = classNames(
        Classes.TAG,
        Classes.intentClass(intent),
        {
            [Classes.ACTIVE]: active,
            [Classes.FILL]: fill,
            [Classes.INTERACTIVE]: interactive,
            [Classes.LARGE]: large,
            [Classes.MINIMAL]: minimal,
            [Classes.ROUND]: round,
        },
        className,
    );
    const isLarge = large || tagClasses.indexOf(Classes.LARGE) >= 0;
    const handleRemoveClick = (e: React.MouseEvent<HTMLButtonElement>) => {
        props.onRemove?.(e, props);
=======
@polyfill
export class Tag extends AbstractPureComponent2<TagProps> {
    public static displayName = `${DISPLAYNAME_PREFIX}.Tag`;

    public render() {
        const {
            active,
            children,
            className,
            fill,
            icon,
            intent,
            interactive,
            large,
            minimal,
            multiline,
            onRemove,
            rightIcon,
            round,
            tabIndex = 0,
            htmlTitle,
            elementRef,
            ...htmlProps
        } = this.props;
        const isRemovable = Utils.isFunction(onRemove);
        const tagClasses = classNames(
            Classes.TAG,
            Classes.intentClass(intent),
            {
                [Classes.ACTIVE]: active,
                [Classes.FILL]: fill,
                [Classes.INTERACTIVE]: interactive,
                [Classes.LARGE]: large,
                [Classes.MINIMAL]: minimal,
                [Classes.ROUND]: round,
            },
            className,
        );
        const isLarge = large || tagClasses.indexOf(Classes.LARGE) >= 0;
        const removeButton = isRemovable ? (
            <button
                aria-label="Remove"
                type="button"
                className={Classes.TAG_REMOVE}
                onClick={this.onRemoveClick}
                tabIndex={interactive ? tabIndex : undefined}
            >
                <Icon icon="small-cross" size={isLarge ? IconSize.LARGE : IconSize.STANDARD} />
            </button>
        ) : null;

        return (
            <span {...htmlProps} className={tagClasses} tabIndex={interactive ? tabIndex : undefined} ref={elementRef}>
                <Icon icon={icon} />
                {!isReactNodeEmpty(children) && (
                    <Text className={Classes.FILL} ellipsize={!multiline} tagName="span" title={htmlTitle}>
                        {children}
                    </Text>
                )}
                <Icon icon={rightIcon} />
                {removeButton}
            </span>
        );
    }

    private onRemoveClick = (e: React.MouseEvent<HTMLButtonElement>) => {
        this.props.onRemove?.(e, this.props);
>>>>>>> 519228df
    };
    const removeButton = isRemovable ? (
        <button
            type="button"
            className={Classes.TAG_REMOVE}
            onClick={handleRemoveClick}
            tabIndex={interactive ? tabIndex : undefined}
        >
            <SmallCross size={isLarge ? IconSize.LARGE : IconSize.STANDARD} />
        </button>
    ) : null;

    return (
        <span {...htmlProps} className={tagClasses} tabIndex={interactive ? tabIndex : undefined} ref={ref}>
            <Icon icon={icon} />
            {!isReactNodeEmpty(children) && (
                <Text className={Classes.FILL} ellipsize={!multiline} tagName="span" title={htmlTitle}>
                    {children}
                </Text>
            )}
            <Icon icon={rightIcon} />
            {removeButton}
        </span>
    );
});
Tag.displayName = `${DISPLAYNAME_PREFIX}.Tag`;<|MERGE_RESOLUTION|>--- conflicted
+++ resolved
@@ -108,7 +108,6 @@
     htmlTitle?: string;
 }
 
-<<<<<<< HEAD
 export const Tag: React.FC<TagProps> = forwardRef((props, ref) => {
     const {
         active,
@@ -145,78 +144,10 @@
     const isLarge = large || tagClasses.indexOf(Classes.LARGE) >= 0;
     const handleRemoveClick = (e: React.MouseEvent<HTMLButtonElement>) => {
         props.onRemove?.(e, props);
-=======
-@polyfill
-export class Tag extends AbstractPureComponent2<TagProps> {
-    public static displayName = `${DISPLAYNAME_PREFIX}.Tag`;
-
-    public render() {
-        const {
-            active,
-            children,
-            className,
-            fill,
-            icon,
-            intent,
-            interactive,
-            large,
-            minimal,
-            multiline,
-            onRemove,
-            rightIcon,
-            round,
-            tabIndex = 0,
-            htmlTitle,
-            elementRef,
-            ...htmlProps
-        } = this.props;
-        const isRemovable = Utils.isFunction(onRemove);
-        const tagClasses = classNames(
-            Classes.TAG,
-            Classes.intentClass(intent),
-            {
-                [Classes.ACTIVE]: active,
-                [Classes.FILL]: fill,
-                [Classes.INTERACTIVE]: interactive,
-                [Classes.LARGE]: large,
-                [Classes.MINIMAL]: minimal,
-                [Classes.ROUND]: round,
-            },
-            className,
-        );
-        const isLarge = large || tagClasses.indexOf(Classes.LARGE) >= 0;
-        const removeButton = isRemovable ? (
-            <button
-                aria-label="Remove"
-                type="button"
-                className={Classes.TAG_REMOVE}
-                onClick={this.onRemoveClick}
-                tabIndex={interactive ? tabIndex : undefined}
-            >
-                <Icon icon="small-cross" size={isLarge ? IconSize.LARGE : IconSize.STANDARD} />
-            </button>
-        ) : null;
-
-        return (
-            <span {...htmlProps} className={tagClasses} tabIndex={interactive ? tabIndex : undefined} ref={elementRef}>
-                <Icon icon={icon} />
-                {!isReactNodeEmpty(children) && (
-                    <Text className={Classes.FILL} ellipsize={!multiline} tagName="span" title={htmlTitle}>
-                        {children}
-                    </Text>
-                )}
-                <Icon icon={rightIcon} />
-                {removeButton}
-            </span>
-        );
-    }
-
-    private onRemoveClick = (e: React.MouseEvent<HTMLButtonElement>) => {
-        this.props.onRemove?.(e, this.props);
->>>>>>> 519228df
     };
     const removeButton = isRemovable ? (
         <button
+            aria-label="Remove"
             type="button"
             className={Classes.TAG_REMOVE}
             onClick={handleRemoveClick}
