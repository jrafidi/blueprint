--- conflicted
+++ resolved
@@ -21,17 +21,10 @@
 import { DISPLAYNAME_PREFIX, removeNonHTMLProps } from "../../common/props";
 import { TabId, TabProps } from "./tab";
 
-<<<<<<< HEAD
 export interface TabTitleProps extends TabProps {
-=======
-// eslint-disable-next-line deprecation/deprecation
-export type TabTitleProps = ITabTitleProps;
-/** @deprecated use TabTitleProps */
-export interface ITabTitleProps extends TabProps {
     /** Optional contents. */
     children?: React.ReactNode;
 
->>>>>>> 14b01e25
     /** Handler invoked when this tab is clicked. */
     onClick: (id: TabId, event: React.MouseEvent<HTMLElement>) => void;
 
