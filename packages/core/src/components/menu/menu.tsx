/*
 * Copyright 2015 Palantir Technologies, Inc. All rights reserved.
 *
 * Licensed under the Apache License, Version 2.0 (the "License");
 * you may not use this file except in compliance with the License.
 * You may obtain a copy of the License at
 *
 *     http://www.apache.org/licenses/LICENSE-2.0
 *
 * Unless required by applicable law or agreed to in writing, software
 * distributed under the License is distributed on an "AS IS" BASIS,
 * WITHOUT WARRANTIES OR CONDITIONS OF ANY KIND, either express or implied.
 * See the License for the specific language governing permissions and
 * limitations under the License.
 */

import classNames from "classnames";
import React from "react";

<<<<<<< HEAD
import { AbstractPureComponent, Classes, Ref } from "../../common";
import { DISPLAYNAME_PREFIX, Props } from "../../common/props";

export interface MenuProps extends Props, React.HTMLAttributes<HTMLUListElement> {
=======
import { AbstractPureComponent2, Classes } from "../../common";
import { DISPLAYNAME_PREFIX, Props } from "../../common/props";

// eslint-disable-next-line deprecation/deprecation
export type MenuProps = IMenuProps;
/** @deprecated use MenuProps */
export interface IMenuProps extends Props, React.HTMLAttributes<HTMLUListElement> {
    /** Menu items. */
    children?: React.ReactNode;

>>>>>>> 14b01e25
    /** Whether the menu items in this menu should use a large appearance. */
    large?: boolean;

    /** Ref handler that receives the HTML `<ul>` element backing this component. */
<<<<<<< HEAD
    ulRef?: Ref<HTMLUListElement>;
=======
    ulRef?: React.Ref<HTMLUListElement>;
>>>>>>> 14b01e25
}

export class Menu extends AbstractPureComponent<MenuProps> {
    public static displayName = `${DISPLAYNAME_PREFIX}.Menu`;

    public render() {
        const { className, children, large, ulRef, ...htmlProps } = this.props;
        const classes = classNames(Classes.MENU, { [Classes.LARGE]: large }, className);
        return (
            <ul role="menu" {...htmlProps} className={classes} ref={ulRef}>
                {children}
            </ul>
        );
    }
}<|MERGE_RESOLUTION|>--- conflicted
+++ resolved
@@ -17,32 +17,18 @@
 import classNames from "classnames";
 import React from "react";
 
-<<<<<<< HEAD
-import { AbstractPureComponent, Classes, Ref } from "../../common";
+import { AbstractPureComponent, Classes } from "../../common";
 import { DISPLAYNAME_PREFIX, Props } from "../../common/props";
 
 export interface MenuProps extends Props, React.HTMLAttributes<HTMLUListElement> {
-=======
-import { AbstractPureComponent2, Classes } from "../../common";
-import { DISPLAYNAME_PREFIX, Props } from "../../common/props";
-
-// eslint-disable-next-line deprecation/deprecation
-export type MenuProps = IMenuProps;
-/** @deprecated use MenuProps */
-export interface IMenuProps extends Props, React.HTMLAttributes<HTMLUListElement> {
     /** Menu items. */
     children?: React.ReactNode;
 
->>>>>>> 14b01e25
     /** Whether the menu items in this menu should use a large appearance. */
     large?: boolean;
 
     /** Ref handler that receives the HTML `<ul>` element backing this component. */
-<<<<<<< HEAD
-    ulRef?: Ref<HTMLUListElement>;
-=======
     ulRef?: React.Ref<HTMLUListElement>;
->>>>>>> 14b01e25
 }
 
 export class Menu extends AbstractPureComponent<MenuProps> {
