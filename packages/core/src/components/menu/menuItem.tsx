/*
 * Copyright 2015 Palantir Technologies, Inc. All rights reserved.
 *
 * Licensed under the Apache License, Version 2.0 (the "License");
 * you may not use this file except in compliance with the License.
 * You may obtain a copy of the License at
 *
 *     http://www.apache.org/licenses/LICENSE-2.0
 *
 * Unless required by applicable law or agreed to in writing, software
 * distributed under the License is distributed on an "AS IS" BASIS,
 * WITHOUT WARRANTIES OR CONDITIONS OF ANY KIND, either express or implied.
 * See the License for the specific language governing permissions and
 * limitations under the License.
 */

import classNames from "classnames";
import React from "react";

import { CaretRight } from "@blueprintjs/icons";

import { AbstractPureComponent, Classes } from "../../common";
import { DISPLAYNAME_PREFIX, ActionProps, LinkProps } from "../../common/props";
import { Icon } from "../icon/icon";
import { PopoverProps, Popover } from "../popover/popover";
import { Text } from "../text/text";
import { Menu } from "./menu";

export interface MenuItemProps extends ActionProps, LinkProps {
    // override from ActionProps to make it required
    /** Item text, required for usability. */
    text: React.ReactNode;

    /** Whether this menu item should appear with an active state. */
    active?: boolean;

    /**
     * Children of this component will be rendered in a __submenu__ that appears when hovering or
     * clicking on this menu item.
     *
     * Use `text` prop for the content of the menu item itself.
     */
    children?: React.ReactNode;

    /**
     * Whether this menu item is non-interactive. Enabling this prop will ignore `href`, `tabIndex`,
     * and mouse event handlers (in particular click, down, enter, leave).
     */
    disabled?: boolean;

    /**
     * Right-aligned label text content, useful for displaying hotkeys.
     *
     * This prop actually supports JSX elements, but TypeScript will throw an error because
     * `HTMLAttributes` only allows strings. Use `labelElement` to supply a JSX element in TypeScript.
     */
    label?: string;

    /**
     * A space-delimited list of class names to pass along to the right-aligned label wrapper element.
     */
    labelClassName?: string;

    /**
     * Right-aligned label content, useful for displaying hotkeys.
     */
    labelElement?: React.ReactNode;

    /**
     * Whether the text should be allowed to wrap to multiple lines.
     * If `false`, text will be truncated with an ellipsis when it reaches `max-width`.
     *
     * @default false
     */
    multiline?: boolean;

    /**
     * Props to spread to `Popover`. Note that `content` and `minimal` cannot be
     * changed and `usePortal` defaults to `false` so all submenus will live in
     * the same container.
     */
    popoverProps?: Partial<PopoverProps>;

    /**
     * Whether an enabled item without a submenu should automatically close its parent popover when clicked.
     *
     * @default true
     */
    shouldDismissPopover?: boolean;

    /**
     * Name of the HTML tag that wraps the MenuItem.
     *
     * @default "a"
     */
    tagName?: keyof JSX.IntrinsicElements;

    /**
     * A space-delimited list of class names to pass along to the text wrapper element.
     */
    textClassName?: string;

    /**
     * HTML title to be passed to the <Text> component
     */
    htmlTitle?: string;
}

export class MenuItem extends AbstractPureComponent<MenuItemProps & React.AnchorHTMLAttributes<HTMLAnchorElement>> {
    public static defaultProps: MenuItemProps = {
        disabled: false,
        multiline: false,
        popoverProps: {},
        shouldDismissPopover: true,
        text: "",
    };

    public static displayName = `${DISPLAYNAME_PREFIX}.MenuItem`;

    public render() {
        const {
            active,
            className,
            children,
            disabled,
            icon,
            intent,
            labelClassName,
            labelElement,
            multiline,
            popoverProps,
            shouldDismissPopover,
            text,
            textClassName,
            tagName = "a",
            htmlTitle,
            ...htmlProps
        } = this.props;
        const hasSubmenu = children != null;

        const intentClass = Classes.intentClass(intent);
        const anchorClasses = classNames(
            Classes.MENU_ITEM,
            intentClass,
            {
                [Classes.ACTIVE]: active,
                [Classes.INTENT_PRIMARY]: active && intentClass == null,
                [Classes.DISABLED]: disabled,
                // prevent popover from closing when clicking on submenu trigger or disabled item
                [Classes.POPOVER_DISMISS]: shouldDismissPopover && !disabled && !hasSubmenu,
            },
            className,
        );

        const target = React.createElement(
            tagName,
            {
                ...htmlProps,
                ...(disabled ? DISABLED_PROPS : {}),
                className: anchorClasses,
            },
            <Icon icon={icon} />,
            <Text className={classNames(Classes.FILL, textClassName)} ellipsize={!multiline} title={htmlTitle}>
                {text}
            </Text>,
            this.maybeRenderLabel(labelElement),
<<<<<<< HEAD
            hasSubmenu ? <CaretRight /> : undefined,
=======
            hasSubmenu ? <Icon title="Open sub menu" icon="caret-right" /> : undefined,
>>>>>>> 519228df
        );

        const liClasses = classNames({ [Classes.MENU_SUBMENU]: hasSubmenu });
        return <li className={liClasses}>{this.maybeRenderPopover(target, children)}</li>;
    }

    private maybeRenderLabel(labelElement?: React.ReactNode) {
        const { label, labelClassName } = this.props;
        if (label == null && labelElement == null) {
            return null;
        }
        return (
            <span className={classNames(Classes.MENU_ITEM_LABEL, labelClassName)}>
                {label}
                {labelElement}
            </span>
        );
    }

    private maybeRenderPopover(target: JSX.Element, children?: React.ReactNode) {
        if (children == null) {
            return target;
        }
        const { disabled, popoverProps } = this.props;
        return (
            <Popover
                autoFocus={false}
                captureDismiss={false}
                disabled={disabled}
                enforceFocus={false}
                hoverCloseDelay={0}
                interactionKind="hover"
                modifiers={{
                    // 20px padding - scrollbar width + a bit
                    flip: { options: { padding: 20 } },
                    // shift popover up 5px so MenuItems align
                    offset: { options: { offset: [undefined, -5] } },
                    preventOverflow: { options: { padding: 20 } },
                }}
                placement="right-start"
                usePortal={false}
                {...popoverProps}
                content={<Menu>{children}</Menu>}
                minimal={true}
                popoverClassName={classNames(Classes.MENU_SUBMENU, popoverProps?.popoverClassName)}
            >
                {target}
            </Popover>
        );
    }
}

// props to ignore when disabled
const DISABLED_PROPS: React.AnchorHTMLAttributes<HTMLAnchorElement> = {
    href: undefined,
    onClick: undefined,
    onMouseDown: undefined,
    onMouseEnter: undefined,
    onMouseLeave: undefined,
    tabIndex: -1,
};<|MERGE_RESOLUTION|>--- conflicted
+++ resolved
@@ -164,11 +164,7 @@
                 {text}
             </Text>,
             this.maybeRenderLabel(labelElement),
-<<<<<<< HEAD
-            hasSubmenu ? <CaretRight /> : undefined,
-=======
-            hasSubmenu ? <Icon title="Open sub menu" icon="caret-right" /> : undefined,
->>>>>>> 519228df
+            hasSubmenu ? <CaretRight title="Open sub menu" /> : undefined,
         );
 
         const liClasses = classNames({ [Classes.MENU_SUBMENU]: hasSubmenu });
