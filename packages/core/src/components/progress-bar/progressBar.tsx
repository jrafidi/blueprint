/*
 * Copyright 2016 Palantir Technologies, Inc. All rights reserved.
 *
 * Licensed under the Apache License, Version 2.0 (the "License");
 * you may not use this file except in compliance with the License.
 * You may obtain a copy of the License at
 *
 *     http://www.apache.org/licenses/LICENSE-2.0
 *
 * Unless required by applicable law or agreed to in writing, software
 * distributed under the License is distributed on an "AS IS" BASIS,
 * WITHOUT WARRANTIES OR CONDITIONS OF ANY KIND, either express or implied.
 * See the License for the specific language governing permissions and
 * limitations under the License.
 */

import classNames from "classnames";
import React from "react";

import { AbstractPureComponent, Classes } from "../../common";
import { DISPLAYNAME_PREFIX, IntentProps, Props } from "../../common/props";
import { clamp } from "../../common/utils";

export interface ProgressBarProps extends Props, IntentProps {
    /**
     * Whether the background should animate.
     *
     * @default true
     */
    animate?: boolean;

    /**
     * Whether the background should be striped.
     *
     * @default true
     */
    stripes?: boolean;

    /**
     * A value between 0 and 1 (inclusive) representing how far along the operation is.
     * Values below 0 or above 1 will be interpreted as 0 or 1, respectively.
     * Omitting this prop will result in an "indeterminate" progress meter that fills the entire bar.
     */
    value?: number;
}

<<<<<<< HEAD
export class ProgressBar extends AbstractPureComponent<ProgressBarProps> {
=======
/**
 * Progress bar component.
 *
 * @see https://blueprintjs.com/docs/#core/components/progress-bar
 */
export class ProgressBar extends AbstractPureComponent2<ProgressBarProps> {
>>>>>>> ac8eec58
    public static displayName = `${DISPLAYNAME_PREFIX}.ProgressBar`;

    public render() {
        const { animate = true, className, intent, stripes = true, value } = this.props;
        const classes = classNames(
            Classes.PROGRESS_BAR,
            Classes.intentClass(intent),
            { [Classes.PROGRESS_NO_ANIMATION]: !animate, [Classes.PROGRESS_NO_STRIPES]: !stripes },
            className,
        );
        const percent = value == null ? undefined : 100 * clamp(value, 0, 1);
        // don't set width if value is null (rely on default CSS value)
        const width = percent == null ? undefined : percent + "%";

        return (
            <div
                aria-valuemax={100}
                aria-valuemin={0}
                aria-valuenow={percent == null ? undefined : Math.round(percent)}
                className={classes}
                role="progressbar"
            >
                <div className={Classes.PROGRESS_METER} style={{ width }} />
            </div>
        );
    }
}<|MERGE_RESOLUTION|>--- conflicted
+++ resolved
@@ -44,16 +44,12 @@
     value?: number;
 }
 
-<<<<<<< HEAD
-export class ProgressBar extends AbstractPureComponent<ProgressBarProps> {
-=======
 /**
  * Progress bar component.
  *
  * @see https://blueprintjs.com/docs/#core/components/progress-bar
  */
-export class ProgressBar extends AbstractPureComponent2<ProgressBarProps> {
->>>>>>> ac8eec58
+export class ProgressBar extends AbstractPureComponent<ProgressBarProps> {
     public static displayName = `${DISPLAYNAME_PREFIX}.ProgressBar`;
 
     public render() {
