--- conflicted
+++ resolved
@@ -17,24 +17,22 @@
 import { State as PopperState, PositioningStrategy } from "@popperjs/core";
 import classNames from "classnames";
 import React from "react";
-import { Manager, Popper, PopperChildrenProps, Reference, ReferenceChildrenProps, Modifier } from "react-popper";
-
-<<<<<<< HEAD
+import { Manager, Modifier, Popper, PopperChildrenProps, Reference, ReferenceChildrenProps } from "react-popper";
+
 import { AbstractPureComponent, Classes, DISPLAYNAME_PREFIX, HTMLDivProps, mergeRefs, Utils } from "../../common";
-=======
-import { AbstractPureComponent2, Classes, refHandler, setRef } from "../../common";
->>>>>>> 14b01e25
 import * as Errors from "../../common/errors";
 import { isKeyboardClick } from "../../common/keys";
-import { Ref, refHandler, setRef } from "../../common/refs";
+import { refHandler, setRef } from "../../common/refs";
 import { Overlay } from "../overlay/overlay";
 import { ResizeSensor } from "../resize-sensor/resizeSensor";
+import { Tooltip } from "../tooltip/tooltip";
+import { matchReferenceWidthModifier } from "./customModifiers";
 // eslint-disable-next-line import/no-cycle
-import { Tooltip } from "../tooltip/tooltip";
 import { POPOVER_ARROW_SVG_SIZE, PopoverArrow } from "./popoverArrow";
 import { positionToPlacement } from "./popoverPlacementUtils";
 import { PopoverSharedProps } from "./popoverSharedProps";
 import { getBasePlacement, getTransformOrigin } from "./popperUtils";
+import { PopupKind } from "./popupKind";
 
 export const PopoverInteractionKind = {
     CLICK: "click" as "click",
@@ -45,19 +43,14 @@
 // eslint-disable-next-line @typescript-eslint/no-redeclare
 export type PopoverInteractionKind = typeof PopoverInteractionKind[keyof typeof PopoverInteractionKind];
 
-<<<<<<< HEAD
 export interface PopoverProps<TProps = React.HTMLProps<HTMLElement>> extends PopoverSharedProps<TProps> {
     /**
      * Whether the popover/tooltip should acquire application focus when it first opens.
      *
-     * @default true for click interations, false for hover interactions
+     * @default true for click interactions, false for hover interactions
      */
     autoFocus?: boolean;
 
-=======
-/** @deprecated migrate to Popover2, use Popover2Props */
-export interface IPopoverProps extends IPopoverSharedProps {
->>>>>>> 14b01e25
     /** HTML props for the backdrop element. Can be combined with `backdropClassName`. */
     backdropProps?: React.HTMLProps<HTMLDivElement>;
 
@@ -72,6 +65,17 @@
      * @default "click"
      */
     interactionKind?: PopoverInteractionKind;
+
+    /**
+     * The kind of popup displayed by the popover. This property is ignored if
+     * `interactionKind` is {@link PopoverInteractionKind.HOVER_TARGET_ONLY}.
+     * This controls the `aria-haspopup` attribute of the target element. The
+     * default is "menu" (technically, `aria-haspopup` will be set to "true",
+     * which is the same as "menu", for backwards compatibility).
+     *
+     * @default "menu" or undefined
+     */
+    popupKind?: PopupKind;
 
     /**
      * Enables an invisible overlay beneath the popover that captures clicks and
@@ -99,15 +103,6 @@
     shouldReturnFocusOnClose?: boolean;
 
     /**
-     * Ref attached to the `Classes.POPOVER` element.
-     */
-<<<<<<< HEAD
-    popoverRef?: Ref<HTMLElement>;
-=======
-    popoverRef?: React.Ref<HTMLElement>;
->>>>>>> 14b01e25
-
-    /**
      * Popper.js positioning strategy.
      *
      * @see https://popper.js.org/docs/v2/constructors/#strategy
@@ -121,27 +116,14 @@
     hasDarkParent: boolean;
 }
 
-<<<<<<< HEAD
 /**
- * @template T target component props inteface
+ * @template T target component props interface
  */
 export class Popover<T> extends AbstractPureComponent<PopoverProps<T>, PopoverState> {
     public static displayName = `${DISPLAYNAME_PREFIX}.Popover`;
 
     public static defaultProps: PopoverProps = {
         boundary: "clippingParents",
-=======
-/** @deprecated use { Popover2 } from "@blueprintjs/popover2" */
-// eslint-disable-next-line deprecation/deprecation
-export class Popover extends AbstractPureComponent2<IPopoverProps, IPopoverState> {
-    public static displayName = `${DISPLAYNAME_PREFIX}.Popover`;
-
-    private popoverRef = React.createRef<HTMLDivElement>();
-
-    // eslint-disable-next-line deprecation/deprecation
-    public static defaultProps: IPopoverProps = {
-        boundary: "scrollParent",
->>>>>>> 14b01e25
         captureDismiss: false,
         defaultIsOpen: false,
         disabled: false,
@@ -151,6 +133,7 @@
         hoverOpenDelay: 150,
         inheritDarkTheme: true,
         interactionKind: PopoverInteractionKind.CLICK,
+        matchTargetWidth: false,
         minimal: false,
         openOnTargetFocus: true,
         // N.B. we don't set a default for `placement` or `position` here because that would trigger
@@ -179,10 +162,10 @@
     public targetElement: HTMLElement | null = null;
 
     /** Popover ref handler */
-    private popoverRef: Ref<HTMLDivElement> = refHandler(this, "popoverElement", this.props.popoverRef);
+    private popoverRef: React.Ref<HTMLDivElement> = refHandler(this, "popoverElement", this.props.popoverRef);
 
     /** Target ref handler */
-    private targetRef: Ref<HTMLElement> = el => (this.targetElement = el);
+    private targetRef: React.RefCallback<HTMLElement> = el => (this.targetElement = el);
 
     private cancelOpenTimeout?: () => void;
 
@@ -197,11 +180,7 @@
     // Reference to the Poppper.scheduleUpdate() function, this changes every time the popper is mounted
     private popperScheduleUpdate?: () => Promise<Partial<PopperState> | null>;
 
-<<<<<<< HEAD
     private isControlled = () => this.props.isOpen !== undefined;
-=======
-    private handlePopoverRef: React.Ref<HTMLElement> = refHandler(this, "popoverElement", this.props.popoverRef);
->>>>>>> 14b01e25
 
     // arrow is disabled if minimal, or if the arrow modifier was explicitly disabled
     private isArrowEnabled = () => !this.props.minimal && this.props.modifiers?.arrow?.enabled !== false;
@@ -262,12 +241,7 @@
         this.updateDarkParent();
     }
 
-<<<<<<< HEAD
     public componentDidUpdate(prevProps: PopoverProps<T>, prevState: PopoverState) {
-=======
-    // eslint-disable-next-line deprecation/deprecation
-    public componentDidUpdate(prevProps: IPopoverProps, prevState: IPopoverState) {
->>>>>>> 14b01e25
         super.componentDidUpdate(prevProps, prevState);
         this.updateDarkParent();
 
@@ -290,12 +264,7 @@
         }
     }
 
-<<<<<<< HEAD
     protected validateProps(props: PopoverProps & { children?: React.ReactNode }) {
-=======
-    // eslint-disable-next-line deprecation/deprecation
-    protected validateProps(props: IPopoverProps & { children?: React.ReactNode }) {
->>>>>>> 14b01e25
         if (props.isOpen == null && props.onInteraction != null) {
             console.warn(Errors.POPOVER_WARN_UNCONTROLLED_ONINTERACTION);
         }
@@ -310,15 +279,15 @@
         }
 
         const childrenCount = React.Children.count(props.children);
-        const hasRenderTargetPropp = props.renderTarget !== undefined;
-
-        if (childrenCount === 0 && !hasRenderTargetPropp) {
+        const hasRenderTargetProp = props.renderTarget !== undefined;
+
+        if (childrenCount === 0 && !hasRenderTargetProp) {
             console.warn(Errors.POPOVER_REQUIRES_TARGET);
         }
         if (childrenCount > 1) {
             console.warn(Errors.POPOVER_WARN_TOO_MANY_CHILDREN);
         }
-        if (childrenCount > 0 && hasRenderTargetPropp) {
+        if (childrenCount > 0 && hasRenderTargetProp) {
             console.warn(Errors.POPOVER_WARN_DOUBLE_TARGET);
         }
     }
@@ -365,7 +334,9 @@
         // Ensure target is focusable if relevant prop enabled
         const targetTabIndex = openOnTargetFocus && isHoverInteractionKind ? 0 : undefined;
         const targetProps = {
-            "aria-haspopup": "true",
+            "aria-haspopup":
+                this.props.popupKind ??
+                (this.props.interactionKind === PopoverInteractionKind.HOVER_TARGET_ONLY ? undefined : "true"),
             // N.B. this.props.className is passed along to renderTarget even though the user would have access to it.
             // If, instead, renderTarget is undefined and the target is provided as a child, this.props.className is
             // applied to the generated target wrapper element.
@@ -375,7 +346,7 @@
                 [Classes.ACTIVE]: !isControlled && isOpen && !isHoverInteractionKind,
             }),
             ref,
-            ...((targetEventHandlers as unknown) as T),
+            ...(targetEventHandlers as unknown as T),
         };
 
         let target: JSX.Element | undefined;
@@ -454,6 +425,7 @@
                 [Classes.DARK]: this.props.inheritDarkTheme && this.state.hasDarkParent,
                 [Classes.MINIMAL]: this.props.minimal,
                 [Classes.POPOVER_CAPTURING_DISMISS]: this.props.captureDismiss,
+                [Classes.POPOVER_MATCH_TARGET_WIDTH]: this.props.matchTargetWidth,
                 [Classes.POPOVER_REFERENCE_HIDDEN]: popperProps.isReferenceHidden === true,
                 [Classes.POPOVER_POPPER_ESCAPED]: popperProps.hasPopperEscaped === true,
             },
@@ -505,15 +477,14 @@
         );
     };
 
-    private getPopperModifiers(): Array<Modifier<string>> {
-        const { customModifiers = [], modifiers } = this.props;
-        return [
+    private getPopperModifiers(): ReadonlyArray<Modifier<any>> {
+        const { matchTargetWidth, modifiers, modifiersCustom } = this.props;
+        const popperModifiers: Array<Modifier<any>> = [
             {
                 enabled: this.isArrowEnabled(),
                 name: "arrow",
                 ...modifiers?.arrow,
             },
-<<<<<<< HEAD
             {
                 name: "computeStyles",
                 ...modifiers?.computeStyles,
@@ -529,46 +500,6 @@
                 },
             },
             {
-=======
-            clonedTarget,
-        );
-
-        return <ResizeSensor onResize={this.reposition}>{target}</ResizeSensor>;
-    };
-
-    // content and target can be specified as props or as children. this method
-    // normalizes the two approaches, preferring child over prop.
-    private understandChildren() {
-        const { children, content: contentProp, target: targetProp } = this.props;
-        // #validateProps asserts that 1 <= children.length <= 2 so content is optional
-        const [targetChild, contentChild] = React.Children.toArray(children);
-        return {
-            content: contentChild == null ? contentProp : contentChild,
-            target: targetChild == null ? targetProp : targetChild,
-        };
-    }
-
-    private isControlled = () => this.props.isOpen !== undefined;
-
-    // eslint-disable-next-line deprecation/deprecation
-    private getIsOpen(props: IPopoverProps) {
-        // disabled popovers should never be allowed to open.
-        if (props.disabled) {
-            return false;
-        } else if (props.isOpen != null) {
-            return props.isOpen;
-        } else {
-            return props.defaultIsOpen!;
-        }
-    }
-
-    private getPopperModifiers(): PopperModifiers {
-        const { boundary, modifiers } = this.props;
-        const { flip = {}, preventOverflow = {} } = modifiers!;
-        return {
-            ...modifiers,
-            arrowOffset: {
->>>>>>> 14b01e25
                 enabled: this.isArrowEnabled(),
                 name: "offset",
                 ...modifiers?.offset,
@@ -595,8 +526,17 @@
                     ...modifiers?.preventOverflow?.options,
                 },
             },
-            ...customModifiers,
         ];
+
+        if (matchTargetWidth) {
+            popperModifiers.push(matchReferenceWidthModifier);
+        }
+
+        if (modifiersCustom !== undefined) {
+            popperModifiers.push(...modifiersCustom);
+        }
+
+        return popperModifiers;
     }
 
     private handleTargetFocus = (e: React.FocusEvent<HTMLElement>) => {
@@ -616,7 +556,6 @@
             // clicked on an element which is not focusable (either by default or with a tabIndex attribute),
             // it won't be set. So, we filter those out here and assume that a click handler somewhere else will
             // close the popover if necessary.
-<<<<<<< HEAD
             if (e.relatedTarget != null) {
                 // if the next element to receive focus is within the popover, we'll want to leave the
                 // popover open.
@@ -624,14 +563,10 @@
                     e.relatedTarget !== this.popoverElement &&
                     !this.isElementInPopover(e.relatedTarget as HTMLElement)
                 ) {
-                    this.handleMouseLeave((e as unknown) as React.MouseEvent<HTMLElement>);
+                    this.handleMouseLeave(e as unknown as React.MouseEvent<HTMLElement>);
                 }
             } else {
-                this.handleMouseLeave((e as unknown) as React.MouseEvent<HTMLElement>);
-=======
-            if (e.relatedTarget != null && !this.isElementInPopover(e.relatedTarget as HTMLElement)) {
                 this.handleMouseLeave(e as unknown as React.MouseEvent<HTMLElement>);
->>>>>>> 14b01e25
             }
         }
         this.lostFocusOnSamePage = e.relatedTarget != null;
