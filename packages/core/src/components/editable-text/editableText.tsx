/*
 * Copyright 2016 Palantir Technologies, Inc. All rights reserved.
 *
 * Licensed under the Apache License, Version 2.0 (the "License");
 * you may not use this file except in compliance with the License.
 * You may obtain a copy of the License at
 *
 *     http://www.apache.org/licenses/LICENSE-2.0
 *
 * Unless required by applicable law or agreed to in writing, software
 * distributed under the License is distributed on an "AS IS" BASIS,
 * WITHOUT WARRANTIES OR CONDITIONS OF ANY KIND, either express or implied.
 * See the License for the specific language governing permissions and
 * limitations under the License.
 */

import classNames from "classnames";
import React from "react";

import { AbstractPureComponent, Classes, Keys } from "../../common";
import { DISPLAYNAME_PREFIX, IntentProps, Props } from "../../common/props";
import { clamp } from "../../common/utils";
import { Browser } from "../../compatibility";

export interface EditableTextProps extends IntentProps, Props {
    /**
     * EXPERIMENTAL FEATURE.
     *
     * When true, this forces the component to _always_ render an editable input (or textarea)
     * both when the component is focussed and unfocussed, instead of the component's default
     * behavior of switching between a text span and a text input upon interaction.
     *
     * This behavior can help in certain applications where, for example, a custom right-click
     * context menu is used to supply clipboard copy and paste functionality.
     *
     * @default false
     */
    alwaysRenderInput?: boolean;

    /**
     * If `true` and in multiline mode, the `enter` key will trigger onConfirm and `mod+enter`
     * will insert a newline. If `false`, the key bindings are inverted such that `enter`
     * adds a newline.
     *
     * @default false
     */
    confirmOnEnterKey?: boolean;

    /** Default text value of uncontrolled input. */
    defaultValue?: string;

    /**
     * Whether the text can be edited.
     *
     * @default false
     */
    disabled?: boolean;

    /** Whether the component is currently being edited. */
    isEditing?: boolean;

    /** Maximum number of characters allowed. Unlimited by default. */
    maxLength?: number;

    /** Minimum width in pixels of the input, when not `multiline`. */
    minWidth?: number;

    /**
     * Whether the component supports multiple lines of text.
     * This prop should not be changed during the component's lifetime.
     *
     * @default false
     */
    multiline?: boolean;

    /**
     * Maximum number of lines before scrolling begins, when `multiline`.
     */
    maxLines?: number;

    /**
     * Minimum number of lines (essentially minimum height), when `multiline`.
     *
     * @default 1
     */
    minLines?: number;

    /**
     * Placeholder text when there is no value.
     *
     * @default "Click to Edit"
     */
    placeholder?: string;

    /**
     * Whether the entire text field should be selected on focus.
     * If `false`, the cursor is placed at the end of the text.
     * This prop is ignored on inputs with type other then text, search, url, tel and password. See https://html.spec.whatwg.org/multipage/input.html#do-not-apply for details.
     *
     * @default false
     */
    selectAllOnFocus?: boolean;

    /**
     * The type of input that should be shown, when not `multiline`.
     */
    type?: string;

    /** Text value of controlled input. */
    value?: string;

    /** ID attribute to pass to the underlying element that contains the text contents. This allows for referencing via aria attributes */
    contentId?: string;

    /** Callback invoked when user cancels input with the `esc` key. Receives last confirmed value. */
    onCancel?(value: string): void;

    /** Callback invoked when user changes input in any way. */
    onChange?(value: string): void;

    /** Callback invoked when user confirms value with `enter` key or by blurring input. */
    onConfirm?(value: string): void;

    /** Callback invoked after the user enters edit mode. */
    onEdit?(value: string | undefined): void;
}

export interface EditableTextState {
    /** Pixel height of the input, measured from span size */
    inputHeight?: number;
    /** Pixel width of the input, measured from span size */
    inputWidth?: number;
    /** Whether the value is currently being edited */
    isEditing?: boolean;
    /** The last confirmed value */
    lastValue?: string;
    /** The controlled input value, may be different from prop during editing */
    value?: string;
}

const BUFFER_WIDTH_DEFAULT = 5;
const BUFFER_WIDTH_IE = 30;

<<<<<<< HEAD
export class EditableText extends AbstractPureComponent<EditableTextProps, EditableTextState> {
=======
/**
 * EditableText component.
 *
 * @see https://blueprintjs.com/docs/#core/components/editable-text
 */
export class EditableText extends AbstractPureComponent2<EditableTextProps, IEditableTextState> {
>>>>>>> ac8eec58
    public static displayName = `${DISPLAYNAME_PREFIX}.EditableText`;

    public static defaultProps: EditableTextProps = {
        alwaysRenderInput: false,
        confirmOnEnterKey: false,
        defaultValue: "",
        disabled: false,
        maxLines: Infinity,
        minLines: 1,
        minWidth: 80,
        multiline: false,
        placeholder: "Click to Edit",
        type: "text",
    };

    private inputElement: HTMLInputElement | HTMLTextAreaElement | null = null;

    private valueElement: HTMLSpanElement | null = null;

    private refHandlers = {
        content: (spanElement: HTMLSpanElement | null) => {
            this.valueElement = spanElement;
        },
        input: (input: HTMLInputElement | HTMLTextAreaElement | null) => {
            if (input != null) {
                this.inputElement = input;

                // temporary fix for #3882
                if (!this.props.alwaysRenderInput) {
                    this.inputElement.focus();
                }

                if (this.state != null && this.state.isEditing) {
                    const supportsSelection = inputSupportsSelection(input);
                    if (supportsSelection) {
                        const { length } = input.value;
                        input.setSelectionRange(this.props.selectAllOnFocus ? 0 : length, length);
                    }
                    if (!supportsSelection || !this.props.selectAllOnFocus) {
                        input.scrollLeft = input.scrollWidth;
                    }
                }
            }
        },
    };

    public constructor(props: EditableTextProps) {
        super(props);

        const value = props.value == null ? props.defaultValue : props.value;
        this.state = {
            inputHeight: 0,
            inputWidth: 0,
            isEditing: props.isEditing === true && props.disabled === false,
            lastValue: value,
            value,
        };
    }

    public render() {
        const { alwaysRenderInput, disabled, multiline, contentId } = this.props;
        const value = this.props.value ?? this.state.value;
        const hasValue = value != null && value !== "";

        const classes = classNames(
            Classes.EDITABLE_TEXT,
            Classes.intentClass(this.props.intent),
            {
                [Classes.DISABLED]: disabled,
                [Classes.EDITABLE_TEXT_EDITING]: this.state.isEditing,
                [Classes.EDITABLE_TEXT_PLACEHOLDER]: !hasValue,
                [Classes.MULTILINE]: multiline,
            },
            this.props.className,
        );

        let contentStyle: React.CSSProperties;
        if (multiline) {
            // set height only in multiline mode when not editing
            // otherwise we're measuring this element to determine appropriate height of text
            contentStyle = { height: !this.state.isEditing ? this.state.inputHeight : undefined };
        } else {
            // minWidth only applies in single line mode (multiline == width 100%)
            contentStyle = {
                height: this.state.inputHeight,
                lineHeight: this.state.inputHeight != null ? `${this.state.inputHeight}px` : undefined,
                minWidth: this.props.minWidth,
            };
        }

        // If we are always rendering an input, then NEVER make the container div focusable.
        // Otherwise, make container div focusable when not editing, so it can still be tabbed
        // to focus (when the input is rendered, it is itself focusable so container div doesn't need to be)
        const tabIndex = alwaysRenderInput || this.state.isEditing || disabled ? undefined : 0;

        // we need the contents to be rendered while editing so that we can measure their height
        // and size the container element responsively
        const shouldHideContents = alwaysRenderInput && !this.state.isEditing;

        const spanProps: React.HTMLProps<HTMLSpanElement> = contentId != null ? { id: contentId } : {};

        return (
            <div className={classes} onFocus={this.handleFocus} tabIndex={tabIndex}>
                {alwaysRenderInput || this.state.isEditing ? this.renderInput(value) : undefined}
                {shouldHideContents ? undefined : (
                    <span
                        {...spanProps}
                        className={Classes.EDITABLE_TEXT_CONTENT}
                        ref={this.refHandlers.content}
                        style={contentStyle}
                    >
                        {hasValue ? value : this.props.placeholder}
                    </span>
                )}
            </div>
        );
    }

    public componentDidMount() {
        this.updateInputDimensions();
    }

    public componentDidUpdate(prevProps: EditableTextProps, prevState: EditableTextState) {
        const newState: EditableTextState = {};
        // allow setting the value to undefined/null in controlled mode
        if (this.props.value !== prevProps.value && (prevProps.value != null || this.props.value != null)) {
            newState.value = this.props.value;
        }
        if (this.props.isEditing != null && this.props.isEditing !== prevProps.isEditing) {
            newState.isEditing = this.props.isEditing;
        }
        if (this.props.disabled || (this.props.disabled == null && prevProps.disabled)) {
            newState.isEditing = false;
        }

        this.setState(newState);

        if (this.state.isEditing && !prevState.isEditing) {
            this.props.onEdit?.(this.state.value);
        }
        // updateInputDimensions is an expensive method. Call it only when the props
        // it depends on change
        if (
            this.state.value !== prevState.value ||
            this.props.alwaysRenderInput !== prevProps.alwaysRenderInput ||
            this.props.maxLines !== prevProps.maxLines ||
            this.props.minLines !== prevProps.minLines ||
            this.props.minWidth !== prevProps.minWidth ||
            this.props.multiline !== prevProps.multiline
        ) {
            this.updateInputDimensions();
        }
    }

    public cancelEditing = () => {
        const { lastValue, value } = this.state;
        this.setState({ isEditing: false, value: lastValue });
        if (value !== lastValue) {
            this.props.onChange?.(lastValue!);
        }
        this.props.onCancel?.(lastValue!);
    };

    public toggleEditing = () => {
        if (this.state.isEditing) {
            const { value } = this.state;
            this.setState({ isEditing: false, lastValue: value });
            this.props.onConfirm?.(value!);
        } else if (!this.props.disabled) {
            this.setState({ isEditing: true });
        }
    };

    private handleFocus = () => {
        const { alwaysRenderInput, disabled, selectAllOnFocus } = this.props;

        if (!disabled) {
            this.setState({ isEditing: true });
        }

        if (alwaysRenderInput && selectAllOnFocus && this.inputElement != null) {
            const { length } = this.inputElement.value;
            this.inputElement.setSelectionRange(0, length);
        }
    };

    private handleTextChange = (event: React.FormEvent<HTMLElement>) => {
        const value = (event.target as HTMLInputElement).value;
        // state value should be updated only when uncontrolled
        if (this.props.value == null) {
            this.setState({ value });
        }
        this.props.onChange?.(value);
    };

    private handleKeyEvent = (event: React.KeyboardEvent<HTMLElement>) => {
        // HACKHACK: https://github.com/palantir/blueprint/issues/4165
        /* eslint-disable-next-line deprecation/deprecation */
        const { altKey, ctrlKey, metaKey, shiftKey, which } = event;
        if (which === Keys.ESCAPE) {
            this.cancelEditing();
            return;
        }

        const hasModifierKey = altKey || ctrlKey || metaKey || shiftKey;
        if (which === Keys.ENTER) {
            // prevent IE11 from full screening with alt + enter
            // shift + enter adds a newline by default
            if (altKey || shiftKey) {
                event.preventDefault();
            }

            if (this.props.confirmOnEnterKey && this.props.multiline) {
                if (event.target != null && hasModifierKey) {
                    insertAtCaret(event.target as HTMLTextAreaElement, "\n");
                    this.handleTextChange(event);
                } else {
                    this.toggleEditing();
                }
            } else if (!this.props.multiline || hasModifierKey) {
                this.toggleEditing();
            }
        }
    };

    private renderInput(value: string | undefined) {
        const { disabled, maxLength, multiline, type, placeholder } = this.props;
        const props: React.InputHTMLAttributes<HTMLInputElement | HTMLTextAreaElement> = {
            className: Classes.EDITABLE_TEXT_INPUT,
            disabled,
            maxLength,
            onBlur: this.toggleEditing,
            onChange: this.handleTextChange,
            onKeyDown: this.handleKeyEvent,
            placeholder,
            value,
        };

        const { inputHeight, inputWidth } = this.state;
        if (inputHeight !== 0 && inputWidth !== 0) {
            props.style = {
                height: inputHeight,
                lineHeight: !multiline && inputHeight != null ? `${inputHeight}px` : undefined,
                width: multiline ? "100%" : inputWidth,
            };
        }

        return multiline ? (
            <textarea ref={this.refHandlers.input} {...props} />
        ) : (
            <input ref={this.refHandlers.input} type={type} {...props} />
        );
    }

    private updateInputDimensions() {
        if (this.valueElement != null) {
            const { maxLines, minLines, minWidth, multiline } = this.props;
            const { parentElement, textContent } = this.valueElement;
            let { scrollHeight, scrollWidth } = this.valueElement;
            const lineHeight = getLineHeight(this.valueElement);
            // add one line to computed <span> height if text ends in newline
            // because <span> collapses that trailing whitespace but <textarea> shows it
            if (multiline && this.state.isEditing && /\n$/.test(textContent ?? "")) {
                scrollHeight += lineHeight;
            }
            if (lineHeight > 0) {
                // line height could be 0 if the isNaN block from getLineHeight kicks in
                scrollHeight = clamp(scrollHeight, minLines! * lineHeight, maxLines! * lineHeight);
            }
            // Chrome's input caret height misaligns text so the line-height must be larger than font-size.
            // The computed scrollHeight must also account for a larger inherited line-height from the parent.
            scrollHeight = Math.max(scrollHeight, getFontSize(this.valueElement) + 1, getLineHeight(parentElement!));
            // Need to add a small buffer so text does not shift prior to resizing, causing an infinite loop.
            // IE needs a larger buffer than other browsers.
            scrollWidth += Browser.isInternetExplorer() ? BUFFER_WIDTH_IE : BUFFER_WIDTH_DEFAULT;

            this.setState({
                inputHeight: scrollHeight,
                inputWidth: Math.max(scrollWidth, minWidth!),
            });
            // synchronizes the ::before pseudo-element's height while editing for Chrome 53
            if (multiline && this.state.isEditing) {
                this.setTimeout(() => (parentElement!.style.height = `${scrollHeight}px`));
            }
        }
    }
}

function getFontSize(element: HTMLElement) {
    const fontSize = getComputedStyle(element).fontSize;
    return fontSize === "" ? 0 : parseInt(fontSize.slice(0, -2), 10);
}

function getLineHeight(element: HTMLElement) {
    // getComputedStyle() => 18.0001px => 18
    let lineHeight = parseInt(getComputedStyle(element).lineHeight.slice(0, -2), 10);
    // this check will be true if line-height is a keyword like "normal"
    if (isNaN(lineHeight)) {
        // @see http://stackoverflow.com/a/18430767/6342931
        const line = document.createElement("span");
        line.innerHTML = "<br>";
        element.appendChild(line);
        const singleLineHeight = element.offsetHeight;
        line.innerHTML = "<br><br>";
        const doubleLineHeight = element.offsetHeight;
        element.removeChild(line);
        // this can return 0 in edge cases
        lineHeight = doubleLineHeight - singleLineHeight;
    }
    return lineHeight;
}

function insertAtCaret(el: HTMLTextAreaElement, text: string) {
    const { selectionEnd, selectionStart, value } = el;
    if (selectionStart >= 0) {
        const before = value.substring(0, selectionStart);
        const after = value.substring(selectionEnd, value.length);
        const len = text.length;
        el.value = `${before}${text}${after}`;
        el.selectionStart = selectionStart + len;
        el.selectionEnd = selectionStart + len;
    }
}

function inputSupportsSelection(input: HTMLInputElement | HTMLTextAreaElement) {
    switch (input.type) {
        // HTMLTextAreaElement
        case "textarea":
            return true;
        // HTMLInputElement
        // see https://html.spec.whatwg.org/multipage/input.html#do-not-apply
        case "text":
        case "search":
        case "tel":
        case "url":
        case "password":
            return true;
        default:
            return false;
    }
}<|MERGE_RESOLUTION|>--- conflicted
+++ resolved
@@ -141,16 +141,12 @@
 const BUFFER_WIDTH_DEFAULT = 5;
 const BUFFER_WIDTH_IE = 30;
 
-<<<<<<< HEAD
-export class EditableText extends AbstractPureComponent<EditableTextProps, EditableTextState> {
-=======
 /**
  * EditableText component.
  *
  * @see https://blueprintjs.com/docs/#core/components/editable-text
  */
-export class EditableText extends AbstractPureComponent2<EditableTextProps, IEditableTextState> {
->>>>>>> ac8eec58
+export class EditableText extends AbstractPureComponent<EditableTextProps, EditableTextState> {
     public static displayName = `${DISPLAYNAME_PREFIX}.EditableText`;
 
     public static defaultProps: EditableTextProps = {
