/*
 * Copyright 2020 Palantir Technologies, Inc. All rights reserved.
 *
 * Licensed under the Apache License, Version 2.0 (the "License");
 * you may not use this file except in compliance with the License.
 * You may obtain a copy of the License at
 *
 *     http://www.apache.org/licenses/LICENSE-2.0
 *
 * Unless required by applicable law or agreed to in writing, software
 * distributed under the License is distributed on an "AS IS" BASIS,
 * WITHOUT WARRANTIES OR CONDITIONS OF ANY KIND, either express or implied.
 * See the License for the specific language governing permissions and
 * limitations under the License.
 */

import classNames from "classnames";
import React from "react";

import { AbstractPureComponent, Classes, Utils } from "../../common";
import { DISPLAYNAME_PREFIX } from "../../common/props";
import { Button, ButtonProps } from "../button/buttons";
import { Dialog, DialogProps } from "./dialog";
import { DialogStep, DialogStepId, DialogStepProps, DialogStepButtonProps } from "./dialogStep";

type DialogStepElement = React.ReactElement<DialogStepProps & { children: React.ReactNode }>;

export interface MultistepDialogProps extends DialogProps {
    /**
     * Props for the back button.
     */
    backButtonProps?: DialogStepButtonProps;

    /**
     * Props for the button to display on the final step.
     */
    finalButtonProps?: Partial<ButtonProps>;

    /**
     * Props for the next button.
     */
    nextButtonProps?: DialogStepButtonProps;

    /**
     * A callback that is invoked when the user selects a different step by clicking on back, next, or a step itself.
     */
    onChange?(
        newDialogStepId: DialogStepId,
        prevDialogStepId: DialogStepId | undefined,
        event: React.MouseEvent<HTMLElement>,
    ): void;

    /**
     * Whether to reset the dialog state to its initial state on close.
     * By default, closing the dialog will reset its state.
     *
     * @default true
     */
    resetOnClose?: boolean;

    /**
     * A 0 indexed initial step to start off on, to start in the middle of the dialog, for example.
     * If the provided index exceeds the number of steps, it defaults to the last step.
     * If a negative index is provided, it defaults to the first step.
     */
    initialStepIndex?: number;
}

interface MultistepDialogState {
    lastViewedIndex: number;
    selectedIndex: number;
}

const PADDING_BOTTOM = 0;

const MIN_WIDTH = 800;

<<<<<<< HEAD
const INITIAL_STATE = {
    lastViewedIndex: 0,
    selectedIndex: 0,
};

export class MultistepDialog extends AbstractPureComponent<MultistepDialogProps, MultistepDialogState> {
=======
@polyfill
export class MultistepDialog extends AbstractPureComponent2<MultistepDialogProps, IMultistepDialogState> {
>>>>>>> c91f71b6
    public static displayName = `${DISPLAYNAME_PREFIX}.MultistepDialog`;

    public static defaultProps: Partial<MultistepDialogProps> = {
        canOutsideClickClose: true,
        isOpen: false,
        resetOnClose: true,
    };

<<<<<<< HEAD
    public state: MultistepDialogState = INITIAL_STATE;
=======
    public state: IMultistepDialogState = this.getInitialIndexFromProps(this.props);
>>>>>>> c91f71b6

    public render() {
        return (
            <Dialog {...this.props} style={this.getDialogStyle()}>
                <div className={Classes.MULTISTEP_DIALOG_PANELS}>
                    {this.renderLeftPanel()}
                    {this.maybeRenderRightPanel()}
                </div>
            </Dialog>
        );
    }

    public componentDidUpdate(prevProps: MultistepDialogProps) {
        if (
            (prevProps.resetOnClose || prevProps.initialStepIndex !== this.props.initialStepIndex) &&
            !prevProps.isOpen &&
            this.props.isOpen
        ) {
            this.setState(this.getInitialIndexFromProps(this.props));
        }
    }

    private getDialogStyle() {
        return { minWidth: MIN_WIDTH, paddingBottom: PADDING_BOTTOM, ...this.props.style };
    }

    private renderLeftPanel() {
        return (
            <div className={Classes.MULTISTEP_DIALOG_LEFT_PANEL}>
                {this.getDialogStepChildren().filter(isDialogStepElement).map(this.renderDialogStep)}
            </div>
        );
    }

    private renderDialogStep = (step: DialogStepElement, index: number) => {
        const stepNumber = index + 1;
        const hasBeenViewed = this.state.lastViewedIndex >= index;
        const currentlySelected = this.state.selectedIndex === index;
        return (
            <div
                className={classNames(Classes.DIALOG_STEP_CONTAINER, {
                    [Classes.ACTIVE]: currentlySelected,
                    [Classes.DIALOG_STEP_VIEWED]: hasBeenViewed,
                })}
                key={index}
            >
                <div className={Classes.DIALOG_STEP} onClick={this.handleClickDialogStep(index)}>
                    <div className={Classes.DIALOG_STEP_ICON}>{stepNumber}</div>
                    <div className={Classes.DIALOG_STEP_TITLE}>{step.props.title}</div>
                </div>
            </div>
        );
    };

    private handleClickDialogStep = (index: number) => {
        if (index > this.state.lastViewedIndex) {
            return;
        }
        return this.getDialogStepChangeHandler(index);
    };

    private maybeRenderRightPanel() {
        const steps = this.getDialogStepChildren();
        if (steps.length <= this.state.selectedIndex) {
            return null;
        }

        const { className, panel, panelClassName } = steps[this.state.selectedIndex].props;
        return (
            <div className={classNames(Classes.MULTISTEP_DIALOG_RIGHT_PANEL, className, panelClassName)}>
                {panel}
                {this.renderFooter()}
            </div>
        );
    }

    private renderFooter() {
        return (
            <div className={Classes.MULTISTEP_DIALOG_FOOTER}>
                <div className={Classes.DIALOG_FOOTER_ACTIONS}>{this.renderButtons()}</div>
            </div>
        );
    }

    private renderButtons() {
        const { selectedIndex } = this.state;
        const steps = this.getDialogStepChildren();
        const buttons = [];

        if (this.state.selectedIndex > 0) {
            const backButtonProps = steps[selectedIndex].props.backButtonProps ?? this.props.backButtonProps;

            buttons.push(
                <Button
                    key="back"
                    onClick={this.getDialogStepChangeHandler(selectedIndex - 1)}
                    text="Back"
                    {...backButtonProps}
                />,
            );
        }

        if (this.state.selectedIndex === this.getDialogStepChildren().length - 1) {
            buttons.push(this.renderFinalButton());
        } else {
            const nextButtonProps = steps[selectedIndex].props.nextButtonProps ?? this.props.nextButtonProps;

            buttons.push(
                <Button
                    intent="primary"
                    key="next"
                    onClick={this.getDialogStepChangeHandler(selectedIndex + 1)}
                    text="Next"
                    {...nextButtonProps}
                />,
            );
        }

        return buttons;
    }

    private getDialogStepChangeHandler(index: number) {
        return (event: React.MouseEvent<HTMLElement>) => {
            if (this.props.onChange !== undefined) {
                const steps = this.getDialogStepChildren();
                const prevStepId = steps[this.state.selectedIndex].props.id;
                const newStepId = steps[index].props.id;
                this.props.onChange(newStepId, prevStepId, event);
            }
            this.setState({
                lastViewedIndex: Math.max(this.state.lastViewedIndex, index),
                selectedIndex: index,
            });
        };
    }

    private renderFinalButton() {
        return <Button intent="primary" key="final" text="Submit" {...this.props.finalButtonProps} />;
    }

    /** Filters children to only `<DialogStep>`s */
    private getDialogStepChildren(props: MultistepDialogProps & { children?: React.ReactNode } = this.props) {
        return React.Children.toArray(props.children).filter(isDialogStepElement);
    }

    private getInitialIndexFromProps(props: MultistepDialogProps) {
        if (props.initialStepIndex !== undefined) {
            const boundedInitialIndex = Math.max(
                0,
                Math.min(props.initialStepIndex, this.getDialogStepChildren(props).length - 1),
            );
            return {
                lastViewedIndex: boundedInitialIndex,
                selectedIndex: boundedInitialIndex,
            };
        } else {
            return {
                lastViewedIndex: 0,
                selectedIndex: 0,
            };
        }
    }
}

function isDialogStepElement(child: any): child is DialogStepElement {
    return Utils.isElementOfType(child, DialogStep);
}<|MERGE_RESOLUTION|>--- conflicted
+++ resolved
@@ -75,17 +75,7 @@
 
 const MIN_WIDTH = 800;
 
-<<<<<<< HEAD
-const INITIAL_STATE = {
-    lastViewedIndex: 0,
-    selectedIndex: 0,
-};
-
 export class MultistepDialog extends AbstractPureComponent<MultistepDialogProps, MultistepDialogState> {
-=======
-@polyfill
-export class MultistepDialog extends AbstractPureComponent2<MultistepDialogProps, IMultistepDialogState> {
->>>>>>> c91f71b6
     public static displayName = `${DISPLAYNAME_PREFIX}.MultistepDialog`;
 
     public static defaultProps: Partial<MultistepDialogProps> = {
@@ -94,11 +84,7 @@
         resetOnClose: true,
     };
 
-<<<<<<< HEAD
-    public state: MultistepDialogState = INITIAL_STATE;
-=======
-    public state: IMultistepDialogState = this.getInitialIndexFromProps(this.props);
->>>>>>> c91f71b6
+    public state: MultistepDialogState = this.getInitialIndexFromProps(this.props);
 
     public render() {
         return (
