/*
 * Copyright 2020 Palantir Technologies, Inc. All rights reserved.
 *
 * Licensed under the Apache License, Version 2.0 (the "License");
 * you may not use this file except in compliance with the License.
 * You may obtain a copy of the License at
 *
 *     http://www.apache.org/licenses/LICENSE-2.0
 *
 * Unless required by applicable law or agreed to in writing, software
 * distributed under the License is distributed on an "AS IS" BASIS,
 * WITHOUT WARRANTIES OR CONDITIONS OF ANY KIND, either express or implied.
 * See the License for the specific language governing permissions and
 * limitations under the License.
 */

import classNames from "classnames";
import React from "react";

import { AbstractPureComponent, Classes, Position, Utils } from "../../common";
import { DISPLAYNAME_PREFIX } from "../../common/props";
import { clickElementOnKeyPress } from "../../common/utils";
import { Dialog, DialogProps } from "./dialog";
import { DialogFooter } from "./dialogFooter";
import { DialogStep, DialogStepId, DialogStepProps } from "./dialogStep";
import { DialogStepButton, DialogStepButtonProps } from "./dialogStepButton";

type DialogStepElement = React.ReactElement<DialogStepProps & { children: React.ReactNode }>;

export type MultistepDialogNavPosition = typeof Position.TOP | typeof Position.LEFT | typeof Position.RIGHT;

export interface MultistepDialogProps extends DialogProps {
    /**
     * Props for the back button.
     */
    backButtonProps?: DialogStepButtonProps;

    /** Dialog steps. */
    children?: React.ReactNode;

    /**
     * Props for the close button that appears in the footer.
     */
    closeButtonProps?: DialogStepButtonProps;

    /**
     * Props for the button to display on the final step.
     */
    finalButtonProps?: DialogStepButtonProps;

    /**
     * Position of the step navigation within the dialog.
     *
     * @default "left"
     */
    navigationPosition?: MultistepDialogNavPosition;

    /**
     * Props for the next button.
     */
    nextButtonProps?: DialogStepButtonProps;

    /**
     * A callback that is invoked when the user selects a different step by clicking on back, next, or a step itself.
     */
    onChange?(
        newDialogStepId: DialogStepId,
        prevDialogStepId: DialogStepId | undefined,
        event: React.MouseEvent<HTMLElement>,
    ): void;

    /**
     * Whether to reset the dialog state to its initial state on close.
     * By default, closing the dialog will reset its state.
     *
     * @default true
     */
    resetOnClose?: boolean;

    /**
     * Whether the footer close button is shown. When this value is true, the button will appear
     * regardless of the value of `isCloseButtonShown`.
     *
     * @default false
     */
    showCloseButtonInFooter?: boolean;

    /**
     * A 0 indexed initial step to start off on, to start in the middle of the dialog, for example.
     * If the provided index exceeds the number of steps, it defaults to the last step.
     * If a negative index is provided, it defaults to the first step.
     */
    initialStepIndex?: number;
}

interface MultistepDialogState {
    lastViewedIndex: number;
    selectedIndex: number;
}

const PADDING_BOTTOM = 0;

const MIN_WIDTH = 800;

<<<<<<< HEAD
export class MultistepDialog extends AbstractPureComponent<MultistepDialogProps, MultistepDialogState> {
=======
/**
 * Multi-step dialog component.
 *
 * @see https://blueprintjs.com/docs/#core/components/dialog.multistep-dialog
 */
export class MultistepDialog extends AbstractPureComponent2<MultistepDialogProps, IMultistepDialogState> {
>>>>>>> ac8eec58
    public static displayName = `${DISPLAYNAME_PREFIX}.MultistepDialog`;

    public static defaultProps: Partial<MultistepDialogProps> = {
        canOutsideClickClose: true,
        isOpen: false,
        navigationPosition: "left",
        resetOnClose: true,
        showCloseButtonInFooter: false,
    };

    public state: MultistepDialogState = this.getInitialIndexFromProps(this.props);

    public render() {
        const { className, navigationPosition, showCloseButtonInFooter, isCloseButtonShown, ...otherProps } =
            this.props;

        return (
            <Dialog
                isCloseButtonShown={isCloseButtonShown}
                {...otherProps}
                className={classNames(
                    {
                        [Classes.MULTISTEP_DIALOG_NAV_RIGHT]: navigationPosition === "right",
                        [Classes.MULTISTEP_DIALOG_NAV_TOP]: navigationPosition === "top",
                    },
                    className,
                )}
                style={this.getDialogStyle()}
            >
                <div className={Classes.MULTISTEP_DIALOG_PANELS}>
                    {this.renderLeftPanel()}
                    {this.maybeRenderRightPanel()}
                </div>
            </Dialog>
        );
    }

    public componentDidUpdate(prevProps: MultistepDialogProps) {
        if (
            (prevProps.resetOnClose || prevProps.initialStepIndex !== this.props.initialStepIndex) &&
            !prevProps.isOpen &&
            this.props.isOpen
        ) {
            this.setState(this.getInitialIndexFromProps(this.props));
        }
    }

    private getDialogStyle() {
        return { minWidth: MIN_WIDTH, paddingBottom: PADDING_BOTTOM, ...this.props.style };
    }

    private renderLeftPanel() {
        return (
            <div className={Classes.MULTISTEP_DIALOG_LEFT_PANEL} role="tablist" aria-label="steps">
                {this.getDialogStepChildren().filter(isDialogStepElement).map(this.renderDialogStep)}
            </div>
        );
    }

    private renderDialogStep = (step: DialogStepElement, index: number) => {
        const stepNumber = index + 1;
        const hasBeenViewed = this.state.lastViewedIndex >= index;
        const currentlySelected = this.state.selectedIndex === index;
        const handleClickDialogStep =
            index > this.state.lastViewedIndex ? undefined : this.getDialogStepChangeHandler(index);
        return (
            <div
                className={classNames(Classes.DIALOG_STEP_CONTAINER, {
                    [Classes.ACTIVE]: currentlySelected,
                    [Classes.DIALOG_STEP_VIEWED]: hasBeenViewed,
                })}
                key={index}
                aria-selected={currentlySelected}
                role="tab"
            >
                <div
                    className={Classes.DIALOG_STEP}
                    onClick={handleClickDialogStep}
                    tabIndex={handleClickDialogStep ? 0 : -1}
                    // enable enter key to take effect on the div as if it were a button
                    onKeyDown={clickElementOnKeyPress(["Enter", " "])}
                >
                    <div className={Classes.DIALOG_STEP_ICON}>{stepNumber}</div>
                    <div className={Classes.DIALOG_STEP_TITLE}>{step.props.title}</div>
                </div>
            </div>
        );
    };

    private maybeRenderRightPanel() {
        const steps = this.getDialogStepChildren();
        if (steps.length <= this.state.selectedIndex) {
            return null;
        }

        const { className, panel, panelClassName } = steps[this.state.selectedIndex].props;
        return (
            <div className={classNames(Classes.MULTISTEP_DIALOG_RIGHT_PANEL, className, panelClassName)}>
                {panel}
                {this.renderFooter()}
            </div>
        );
    }

    private renderFooter() {
        const { closeButtonProps, showCloseButtonInFooter, onClose } = this.props;
        const maybeCloseButton = !showCloseButtonInFooter ? undefined : (
            <DialogStepButton text="Close" onClick={onClose} {...closeButtonProps} />
        );
        return (
            // eslint-disable-next-line deprecation/deprecation -- need to keep adding this class for backcompat, can be removed in next major version
            <DialogFooter className={Classes.MULTISTEP_DIALOG_FOOTER} actions={this.renderButtons()}>
                {maybeCloseButton}
            </DialogFooter>
        );
    }

    private renderButtons() {
        const { selectedIndex } = this.state;
        const steps = this.getDialogStepChildren();
        const buttons = [];

        if (this.state.selectedIndex > 0) {
            const backButtonProps = steps[selectedIndex].props.backButtonProps ?? this.props.backButtonProps;
            buttons.push(
                <DialogStepButton
                    key="back"
                    onClick={this.getDialogStepChangeHandler(selectedIndex - 1)}
                    text="Back"
                    {...backButtonProps}
                />,
            );
        }

        if (selectedIndex === this.getDialogStepChildren().length - 1) {
            buttons.push(
                <DialogStepButton intent="primary" key="final" text="Submit" {...this.props.finalButtonProps} />,
            );
        } else {
            const nextButtonProps = steps[selectedIndex].props.nextButtonProps ?? this.props.nextButtonProps;
            buttons.push(
                <DialogStepButton
                    intent="primary"
                    key="next"
                    onClick={this.getDialogStepChangeHandler(selectedIndex + 1)}
                    text="Next"
                    {...nextButtonProps}
                />,
            );
        }

        return buttons;
    }

    private getDialogStepChangeHandler(index: number) {
        return (event: React.MouseEvent<HTMLElement>) => {
            if (this.props.onChange !== undefined) {
                const steps = this.getDialogStepChildren();
                const prevStepId = steps[this.state.selectedIndex].props.id;
                const newStepId = steps[index].props.id;
                this.props.onChange(newStepId, prevStepId, event);
            }
            this.setState({
                lastViewedIndex: Math.max(this.state.lastViewedIndex, index),
                selectedIndex: index,
            });
        };
    }

    /** Filters children to only `<DialogStep>`s */
    private getDialogStepChildren(props: MultistepDialogProps & { children?: React.ReactNode } = this.props) {
        return React.Children.toArray(props.children).filter(isDialogStepElement);
    }

    private getInitialIndexFromProps(props: MultistepDialogProps) {
        if (props.initialStepIndex !== undefined) {
            const boundedInitialIndex = Math.max(
                0,
                Math.min(props.initialStepIndex, this.getDialogStepChildren(props).length - 1),
            );
            return {
                lastViewedIndex: boundedInitialIndex,
                selectedIndex: boundedInitialIndex,
            };
        } else {
            return {
                lastViewedIndex: 0,
                selectedIndex: 0,
            };
        }
    }
}

function isDialogStepElement(child: any): child is DialogStepElement {
    return Utils.isElementOfType(child, DialogStep);
}<|MERGE_RESOLUTION|>--- conflicted
+++ resolved
@@ -102,16 +102,12 @@
 
 const MIN_WIDTH = 800;
 
-<<<<<<< HEAD
-export class MultistepDialog extends AbstractPureComponent<MultistepDialogProps, MultistepDialogState> {
-=======
 /**
  * Multi-step dialog component.
  *
  * @see https://blueprintjs.com/docs/#core/components/dialog.multistep-dialog
  */
-export class MultistepDialog extends AbstractPureComponent2<MultistepDialogProps, IMultistepDialogState> {
->>>>>>> ac8eec58
+export class MultistepDialog extends AbstractPureComponent<MultistepDialogProps, MultistepDialogState> {
     public static displayName = `${DISPLAYNAME_PREFIX}.MultistepDialog`;
 
     public static defaultProps: Partial<MultistepDialogProps> = {
