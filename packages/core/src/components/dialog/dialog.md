@# Dialogs

Dialogs present content overlaid over other parts of the UI.

<div class="@ns-callout @ns-intent-primary @ns-icon-info-sign">
    <h4 class="@ns-heading">Terminology note</h4>

The term "modal" is sometimes used to mean "dialog," but this is a misnomer.
_Modal_ is an adjective that describes parts of a UI.
An element is considered modal if it
[blocks interaction with the rest of the application](https://en.wikipedia.org/wiki/Modal_window).
We use the term "dialog" to avoid confusion with the adjective.

</div>

Blueprint provides two types of dialogs:

1. Standard dialog: use the `Dialog` component for a dialog that only requires one view.
1. Multistep dialog: use the `MultistepDialog` component for a dialog with multiple sequential views.

@## Dialog

@reactExample DialogExample

@### Props

`Dialog` is a stateless React component controlled by the `isOpen` prop.

The children you provide to this component are rendered as contents inside the
`Classes.DIALOG` element. Typically, you will want to provide a child with
`Classes.DIALOG_BODY` that contains the body content and a child with
`Classes.DIALOG_FOOTER` that contains the action buttons.

@interface DialogProps

@### CSS

You can create dialogs manually using the HTML markup and `@ns-dialog-*` classes below.
However, you should use the [`Dialog` component](#core/components/dialog.props)
whenever possible, as they automatically generate some of this markup.

More examples of dialog content are shown below.

@css dialog

@## Multistep dialog

@reactExample MultistepDialogExample

@### Multistep dialog props

`MultistepDialog` is a wrapper around `Dialog` that displays a dialog with multiple steps, each of which maps to a specific panel.

The children you provide to this component are rendered as contents inside the
`Classes.DIALOG` element. Typically, you will want to render a panel with
`Classes.DIALOG_BODY` that contains the body content for each step.

<<<<<<< HEAD
Children of the `MultistepDialog` are filtered down to only `Step` components and rendered in order.
`Step` children are managed by the component; clicking one will change selection.
=======
Children of the `MultistepDialog` are filtered down to only `DialogStep` components and rendered in order.
`DialogStep` children are managed by the component; clicking one will change selection.
>>>>>>> 3127c414

@interface MultistepDialogProps

@### DialogStep

`DialogStep` is a minimal wrapper with no functionality of its own&mdash;it is managed entirely by its
parent `MultistepDialog` wrapper. `DialogStep` title text can be set via the `title` prop.

The associated step panel will be visible when the `DialogStep` is selected.

<<<<<<< HEAD
@interface StepProps
=======
@interface IDialogStepProps
>>>>>>> 3127c414
<|MERGE_RESOLUTION|>--- conflicted
+++ resolved
@@ -55,13 +55,8 @@
 `Classes.DIALOG` element. Typically, you will want to render a panel with
 `Classes.DIALOG_BODY` that contains the body content for each step.
 
-<<<<<<< HEAD
-Children of the `MultistepDialog` are filtered down to only `Step` components and rendered in order.
-`Step` children are managed by the component; clicking one will change selection.
-=======
 Children of the `MultistepDialog` are filtered down to only `DialogStep` components and rendered in order.
 `DialogStep` children are managed by the component; clicking one will change selection.
->>>>>>> 3127c414
 
 @interface MultistepDialogProps
 
@@ -72,8 +67,4 @@
 
 The associated step panel will be visible when the `DialogStep` is selected.
 
-<<<<<<< HEAD
-@interface StepProps
-=======
-@interface IDialogStepProps
->>>>>>> 3127c414
+@interface DialogStepProps