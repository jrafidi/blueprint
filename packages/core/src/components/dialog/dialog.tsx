/*
 * Copyright 2015 Palantir Technologies, Inc. All rights reserved.
 *
 * Licensed under the Apache License, Version 2.0 (the "License");
 * you may not use this file except in compliance with the License.
 * You may obtain a copy of the License at
 *
 *     http://www.apache.org/licenses/LICENSE-2.0
 *
 * Unless required by applicable law or agreed to in writing, software
 * distributed under the License is distributed on an "AS IS" BASIS,
 * WITHOUT WARRANTIES OR CONDITIONS OF ANY KIND, either express or implied.
 * See the License for the specific language governing permissions and
 * limitations under the License.
 */

import classNames from "classnames";
<<<<<<< HEAD
import React from "react";
=======
import * as React from "react";
>>>>>>> 0ef7029d

import { SmallCross, IconName, IconSize } from "@blueprintjs/icons";

import { AbstractPureComponent, Classes } from "../../common";
import * as Errors from "../../common/errors";
import { DISPLAYNAME_PREFIX, Props, MaybeElement } from "../../common/props";
import { uniqueId } from "../../common/utils";
import { Button } from "../button/buttons";
import { H4 } from "../html/html";
import { Icon } from "../icon/icon";
import { BackdropProps, OverlayableProps, Overlay } from "../overlay/overlay";

export interface DialogProps extends OverlayableProps, BackdropProps, Props {
    /**
     * Toggles the visibility of the overlay and its children.
     * This prop is required because the component is controlled.
     */
    isOpen: boolean;

    /**
     * Dialog always has a backdrop so this prop is excluded from the public API.
     *
     * @internal
     */
    hasBackdrop?: boolean;

    /**
     * Name of a Blueprint UI icon (or an icon element) to render in the
     * dialog's header. Note that the header will only be rendered if `title` is
     * provided.
     */
    icon?: IconName | MaybeElement;

    /**
     * Whether to show the close button in the dialog's header.
     * Note that the header will only be rendered if `title` is provided.
     *
     * @default true
     */
    isCloseButtonShown?: boolean;

    /**
     * CSS styles to apply to the dialog.
     *
     * @default {}
     */
    style?: React.CSSProperties;

    /**
     * Title of the dialog. If provided, an element with `Classes.DIALOG_HEADER`
     * will be rendered inside the dialog before any children elements.
     */
    title?: React.ReactNode;

    /**
     * Name of the transition for internal `CSSTransition`. Providing your own
     * name here will require defining new CSS transition properties.
     */
    transitionName?: string;

    /**
     * ID of the element that contains title or label text for this dialog.
     *
     * By default, if the `title` prop is supplied, this component will generate
     * a unique ID for the `<H4>` title element and use that ID here.
     */
    "aria-labelledby"?: string;

    /**
     * ID of an element that contains description text inside this dialog.
     */
    "aria-describedby"?: string;
}

<<<<<<< HEAD
export class Dialog extends AbstractPureComponent<DialogProps> {
=======
export class Dialog extends AbstractPureComponent2<DialogProps> {
>>>>>>> 0ef7029d
    public static defaultProps: DialogProps = {
        canOutsideClickClose: true,
        isOpen: false,
    };

    private titleId: string;

    public static displayName = `${DISPLAYNAME_PREFIX}.Dialog`;

    public constructor(props: DialogProps) {
        super(props);

        const id = uniqueId("bp-dialog");
        this.titleId = `title-${id}`;
    }

    public render() {
        return (
            <Overlay {...this.props} className={Classes.OVERLAY_SCROLL_CONTAINER} hasBackdrop={true}>
                <div className={Classes.DIALOG_CONTAINER}>
                    <div
                        className={classNames(Classes.DIALOG, this.props.className)}
                        role="dialog"
                        aria-labelledby={this.props["aria-labelledby"] || (this.props.title ? this.titleId : undefined)}
                        aria-describedby={this.props["aria-describedby"]}
                        style={this.props.style}
                    >
                        {this.maybeRenderHeader()}
                        {this.props.children}
                    </div>
                </div>
            </Overlay>
        );
    }

    protected validateProps(props: DialogProps) {
        if (props.title == null) {
            if (props.icon != null) {
                console.warn(Errors.DIALOG_WARN_NO_HEADER_ICON);
            }
            if (props.isCloseButtonShown != null) {
                console.warn(Errors.DIALOG_WARN_NO_HEADER_CLOSE_BUTTON);
            }
        }
    }

    private maybeRenderCloseButton() {
        // show close button if prop is undefined or null
        // this gives us a behavior as if the default value were `true`
        if (this.props.isCloseButtonShown !== false) {
            return (
                <Button
                    aria-label="Close"
                    className={Classes.DIALOG_CLOSE_BUTTON}
                    icon={<SmallCross size={IconSize.LARGE} />}
                    minimal={true}
                    onClick={this.props.onClose}
                />
            );
        } else {
            return undefined;
        }
    }

    private maybeRenderHeader() {
        const { icon, title } = this.props;
        if (title == null) {
            return undefined;
        }
        return (
            <div className={Classes.DIALOG_HEADER}>
                <Icon icon={icon} size={IconSize.LARGE} aria-hidden={true} tabIndex={-1} />
                <H4 id={this.titleId}>{title}</H4>
                {this.maybeRenderCloseButton()}
            </div>
        );
    }
}<|MERGE_RESOLUTION|>--- conflicted
+++ resolved
@@ -15,11 +15,7 @@
  */
 
 import classNames from "classnames";
-<<<<<<< HEAD
 import React from "react";
-=======
-import * as React from "react";
->>>>>>> 0ef7029d
 
 import { SmallCross, IconName, IconSize } from "@blueprintjs/icons";
 
@@ -94,11 +90,7 @@
     "aria-describedby"?: string;
 }
 
-<<<<<<< HEAD
 export class Dialog extends AbstractPureComponent<DialogProps> {
-=======
-export class Dialog extends AbstractPureComponent2<DialogProps> {
->>>>>>> 0ef7029d
     public static defaultProps: DialogProps = {
         canOutsideClickClose: true,
         isOpen: false,
