--- conflicted
+++ resolved
@@ -24,15 +24,9 @@
 import { DISPLAYNAME_PREFIX, MaybeElement, Props } from "../../common/props";
 import { uniqueId } from "../../common/utils";
 import { Button } from "../button/buttons";
-<<<<<<< HEAD
-import { H5 } from "../html/html";
+import { H6 } from "../html/html";
 import { Icon } from "../icon/icon";
 import { BackdropProps, Overlay, OverlayableProps } from "../overlay/overlay";
-=======
-import { H6 } from "../html/html";
-import { Icon, IconName, IconSize } from "../icon/icon";
-import { IBackdropProps, Overlay, OverlayableProps } from "../overlay/overlay";
->>>>>>> ac8eec58
 
 export interface DialogProps extends OverlayableProps, BackdropProps, Props {
     /** Dialog contents. */
@@ -104,16 +98,12 @@
     "aria-describedby"?: string;
 }
 
-<<<<<<< HEAD
-export class Dialog extends AbstractPureComponent<DialogProps> {
-=======
 /**
  * Dialog component.
  *
  * @see https://blueprintjs.com/docs/#core/components/dialog
  */
-export class Dialog extends AbstractPureComponent2<DialogProps> {
->>>>>>> ac8eec58
+export class Dialog extends AbstractPureComponent<DialogProps> {
     public static defaultProps: DialogProps = {
         canOutsideClickClose: true,
         isOpen: false,
