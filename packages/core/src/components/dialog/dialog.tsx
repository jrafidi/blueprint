/*
 * Copyright 2015 Palantir Technologies, Inc. All rights reserved.
 *
 * Licensed under the Apache License, Version 2.0 (the "License");
 * you may not use this file except in compliance with the License.
 * You may obtain a copy of the License at
 *
 *     http://www.apache.org/licenses/LICENSE-2.0
 *
 * Unless required by applicable law or agreed to in writing, software
 * distributed under the License is distributed on an "AS IS" BASIS,
 * WITHOUT WARRANTIES OR CONDITIONS OF ANY KIND, either express or implied.
 * See the License for the specific language governing permissions and
 * limitations under the License.
 */

import classNames from "classnames";
import React from "react";

import { SmallCross } from "@blueprintjs/icons";

import { AbstractPureComponent, Classes } from "../../common";
import * as Errors from "../../common/errors";
import { DISPLAYNAME_PREFIX, Props, MaybeElement } from "../../common/props";
import { Button } from "../button/buttons";
import { H4 } from "../html/html";
<<<<<<< HEAD
import { Icon, IconName } from "../icon/icon";
import { BackdropProps, OverlayableProps, Overlay } from "../overlay/overlay";
=======
import { Icon, IconName, IconSize } from "../icon/icon";
import { IBackdropProps, OverlayableProps, Overlay } from "../overlay/overlay";
>>>>>>> 13a6d367

export interface DialogProps extends OverlayableProps, BackdropProps, Props {
    /**
     * Toggles the visibility of the overlay and its children.
     * This prop is required because the component is controlled.
     */
    isOpen: boolean;

    /**
     * Dialog always has a backdrop so this prop is excluded from the public API.
     *
     * @internal
     */
    hasBackdrop?: boolean;

    /**
     * Name of a Blueprint UI icon (or an icon element) to render in the
     * dialog's header. Note that the header will only be rendered if `title` is
     * provided.
     */
    icon?: IconName | MaybeElement;

    /**
     * Whether to show the close button in the dialog's header.
     * Note that the header will only be rendered if `title` is provided.
     *
     * @default true
     */
    isCloseButtonShown?: boolean;

    /**
     * CSS styles to apply to the dialog.
     *
     * @default {}
     */
    style?: React.CSSProperties;

    /**
     * Title of the dialog. If provided, an element with `Classes.DIALOG_HEADER`
     * will be rendered inside the dialog before any children elements.
     */
    title?: React.ReactNode;

    /**
     * Name of the transition for internal `CSSTransition`. Providing your own
     * name here will require defining new CSS transition properties.
     */
    transitionName?: string;
}

export class Dialog extends AbstractPureComponent<DialogProps> {
    public static defaultProps: DialogProps = {
        canOutsideClickClose: true,
        isOpen: false,
    };

    public static displayName = `${DISPLAYNAME_PREFIX}.Dialog`;

    public render() {
        return (
            <Overlay {...this.props} className={Classes.OVERLAY_SCROLL_CONTAINER} hasBackdrop={true}>
                <div className={Classes.DIALOG_CONTAINER}>
                    <div className={classNames(Classes.DIALOG, this.props.className)} style={this.props.style}>
                        {this.maybeRenderHeader()}
                        {this.props.children}
                    </div>
                </div>
            </Overlay>
        );
    }

    protected validateProps(props: DialogProps) {
        if (props.title == null) {
            if (props.icon != null) {
                console.warn(Errors.DIALOG_WARN_NO_HEADER_ICON);
            }
            if (props.isCloseButtonShown != null) {
                console.warn(Errors.DIALOG_WARN_NO_HEADER_CLOSE_BUTTON);
            }
        }
    }

    private maybeRenderCloseButton() {
        // show close button if prop is undefined or null
        // this gives us a behavior as if the default value were `true`
        if (this.props.isCloseButtonShown !== false) {
            return (
                <Button
                    aria-label="Close"
                    className={Classes.DIALOG_CLOSE_BUTTON}
<<<<<<< HEAD
                    icon={<SmallCross size={Icon.SIZE_LARGE} />}
=======
                    icon={<Icon icon="small-cross" iconSize={IconSize.LARGE} />}
>>>>>>> 13a6d367
                    minimal={true}
                    onClick={this.props.onClose}
                />
            );
        } else {
            return undefined;
        }
    }

    private maybeRenderHeader() {
        const { icon, title } = this.props;
        if (title == null) {
            return undefined;
        }
        return (
            <div className={Classes.DIALOG_HEADER}>
<<<<<<< HEAD
                <Icon icon={icon} size={Icon.SIZE_LARGE} />
=======
                <Icon icon={icon} iconSize={IconSize.LARGE} />
>>>>>>> 13a6d367
                <H4>{title}</H4>
                {this.maybeRenderCloseButton()}
            </div>
        );
    }
}<|MERGE_RESOLUTION|>--- conflicted
+++ resolved
@@ -17,20 +17,15 @@
 import classNames from "classnames";
 import React from "react";
 
-import { SmallCross } from "@blueprintjs/icons";
+import { SmallCross, IconSize } from "@blueprintjs/icons";
 
 import { AbstractPureComponent, Classes } from "../../common";
 import * as Errors from "../../common/errors";
 import { DISPLAYNAME_PREFIX, Props, MaybeElement } from "../../common/props";
 import { Button } from "../button/buttons";
 import { H4 } from "../html/html";
-<<<<<<< HEAD
 import { Icon, IconName } from "../icon/icon";
 import { BackdropProps, OverlayableProps, Overlay } from "../overlay/overlay";
-=======
-import { Icon, IconName, IconSize } from "../icon/icon";
-import { IBackdropProps, OverlayableProps, Overlay } from "../overlay/overlay";
->>>>>>> 13a6d367
 
 export interface DialogProps extends OverlayableProps, BackdropProps, Props {
     /**
@@ -121,11 +116,7 @@
                 <Button
                     aria-label="Close"
                     className={Classes.DIALOG_CLOSE_BUTTON}
-<<<<<<< HEAD
-                    icon={<SmallCross size={Icon.SIZE_LARGE} />}
-=======
-                    icon={<Icon icon="small-cross" iconSize={IconSize.LARGE} />}
->>>>>>> 13a6d367
+                    icon={<SmallCross size={IconSize.LARGE} />}
                     minimal={true}
                     onClick={this.props.onClose}
                 />
@@ -142,11 +133,7 @@
         }
         return (
             <div className={Classes.DIALOG_HEADER}>
-<<<<<<< HEAD
-                <Icon icon={icon} size={Icon.SIZE_LARGE} />
-=======
-                <Icon icon={icon} iconSize={IconSize.LARGE} />
->>>>>>> 13a6d367
+                <Icon icon={icon} size={IconSize.LARGE} />
                 <H4>{title}</H4>
                 {this.maybeRenderCloseButton()}
             </div>
