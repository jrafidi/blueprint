--- conflicted
+++ resolved
@@ -132,16 +132,12 @@
     onClose?(confirmed: boolean, evt?: React.SyntheticEvent<HTMLElement>): void;
 }
 
-<<<<<<< HEAD
-export class Alert extends AbstractPureComponent<AlertProps> {
-=======
 /**
  * Alert component.
  *
  * @see https://blueprintjs.com/docs/#core/components/alert
  */
-export class Alert extends AbstractPureComponent2<AlertProps> {
->>>>>>> ac8eec58
+export class Alert extends AbstractPureComponent<AlertProps> {
     public static defaultProps: AlertProps = {
         canEscapeKeyCancel: false,
         canOutsideClickCancel: false,
