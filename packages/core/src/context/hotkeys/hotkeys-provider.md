@# HotkeysProvider

<<<<<<< HEAD
=======
<div class="@ns-callout @ns-intent-warning @ns-icon-warning-sign">
    <h4 class="@ns-heading">This API requires React 16.8+</h4>
</div>

<div class="@ns-callout @ns-intent-primary @ns-icon-info-sign">
    <h4 class="@ns-heading">

Migrating from [HotkeysTarget](#core/components/hotkeys)?

</h4>

HotkeysProvider and `useHotkeys`, used together, are a replacement for HotkeysTarget.
You are encouraged to use this new API, as it will become the standard APIs in Blueprint v4.
See the full [migration guide](https://github.com/palantir/blueprint/wiki/HotkeysTarget-&-useHotkeys-migration)
on the wiki.

</div>

>>>>>>> 193f39dd
HotkeysProvider generates a React context necessary for the [`useHotkeys` hook](#core/hooks/use-hotkeys)
to maintain state for the globally-accessible hotkeys dialog. As your application runs and components
are mounted/unmounted, global and local hotkeys are registered/unregistered with this context and
the dialog displays/hides the relevant information. You can try it out in the Blueprint docs app
by navigating around and triggering the dialog with the <kbd>?</kbd> key.

@## Usage

```tsx
import { HotkeysProvider } from "@blueprintjs/core";
import React from "react";
import ReactDOM from "react-dom";

ReactDOM.render(
    <HotkeysProvider>
        <div>My app has hotkeys 😎</div>
    </HotkeysProvider>,
    document.querySelector("#app"),
);
```

@## Advanced usage

HotkeysProvider should not be nested, except in special cases. If you have a rendering boundary within your application
through which React context is not preserved (for example, a plugin system which uses `ReactDOM.render()`) and you wish
to use hotkeys in a descendant part of the tree below such a boundary, you may render a descendant provider and initialize
it with the root context instance. This ensures that there will only be one "global" hotkeys dialogs in an application
which has multiple HotkeysProviders.

```tsx
import {
    HotkeyConfig,
    HotkeysContext,
    HotkeysProvider,
    HotkeysTarget2
} from "@blueprintjs/core";
import React, { useContext, useEffect, useRef } from "react";
import ReactDOM from "react-dom";

function App() {
    const appHotkeys: HotkeyConfig[] = [
        {
            combo: "o",
            global: true,
            label: "Open",
            onKeyDown: () => console.info("open"),
        },
    ];

    return (
        <HotkeysProvider>
            <div>
                <HotkeysTarget2 hotkeys={appHotkeys}>
                    <div>My app has hotkeys 😎</div>
                </HotkeysTarget2>
                <PluginSlot>
                    <Plugin />
                </PluginSlot>
            </div>
        </HotkeysProvider>
    );
}

function Plugin() {
    const pluginHotkeys: HotkeyConfig[] = [
        {
            combo: "f",
            global: true,
            label: "Search",
            onKeyDown: () => console.info("search"),
        }
    ];

    return (
        <HotkeysTarget2 hotkeys={pluginHotkeys}>
            <div>This plugin also has hotkeys</div>
        </HotkeysTarget2>
    );
}

function PluginSlot(props) {
    const hotkeysContext = useContext(HotkeysContext);
    const ref = useRef<HTMLDivElement>();

    useEffect(() => {
        if (ref.current != null) {
            ReactDOM.render(
                <HotkeysProvider value={hotkeysContext}>
                    {props.children}
                </HotkeysProvider>,
                ref.current,
            );
        }
    }, [ref, hotkeysContext, props.children]);

    return <div ref={ref} />;
}
```

@## Props

@interface HotkeysProviderProps<|MERGE_RESOLUTION|>--- conflicted
+++ resolved
@@ -1,26 +1,5 @@
 @# HotkeysProvider
 
-<<<<<<< HEAD
-=======
-<div class="@ns-callout @ns-intent-warning @ns-icon-warning-sign">
-    <h4 class="@ns-heading">This API requires React 16.8+</h4>
-</div>
-
-<div class="@ns-callout @ns-intent-primary @ns-icon-info-sign">
-    <h4 class="@ns-heading">
-
-Migrating from [HotkeysTarget](#core/components/hotkeys)?
-
-</h4>
-
-HotkeysProvider and `useHotkeys`, used together, are a replacement for HotkeysTarget.
-You are encouraged to use this new API, as it will become the standard APIs in Blueprint v4.
-See the full [migration guide](https://github.com/palantir/blueprint/wiki/HotkeysTarget-&-useHotkeys-migration)
-on the wiki.
-
-</div>
-
->>>>>>> 193f39dd
 HotkeysProvider generates a React context necessary for the [`useHotkeys` hook](#core/hooks/use-hotkeys)
 to maintain state for the globally-accessible hotkeys dialog. As your application runs and components
 are mounted/unmounted, global and local hotkeys are registered/unregistered with this context and
