--- conflicted
+++ resolved
@@ -14,14 +14,10 @@
  * limitations under the License.
  */
 
-<<<<<<< HEAD
-export { HotkeysContext, HotkeysProvider, HotkeysProviderProps } from "./hotkeys/hotkeysProvider";
-export { PortalContext, PortalContextState, PortalProvider, PortalProviderProps } from "./portal/portalProvider";
-=======
 export {
     HotkeysContext,
     HotkeysContextInstance,
     HotkeysProvider,
     HotkeysProviderProps,
 } from "./hotkeys/hotkeysProvider";
->>>>>>> 193f39dd
+export { PortalContext, PortalContextState, PortalProvider, PortalProviderProps } from "./portal/portalProvider";