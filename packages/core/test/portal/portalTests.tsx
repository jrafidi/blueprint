/*
 * Copyright 2015 Palantir Technologies, Inc. All rights reserved.
 *
 * Licensed under the Apache License, Version 2.0 (the "License");
 * you may not use this file except in compliance with the License.
 * You may obtain a copy of the License at
 *
 *     http://www.apache.org/licenses/LICENSE-2.0
 *
 * Unless required by applicable law or agreed to in writing, software
 * distributed under the License is distributed on an "AS IS" BASIS,
 * WITHOUT WARRANTIES OR CONDITIONS OF ANY KIND, either express or implied.
 * See the License for the specific language governing permissions and
 * limitations under the License.
 */

import { assert } from "chai";
import { mount, ReactWrapper } from "enzyme";
import React from "react";

<<<<<<< HEAD
import { Classes, PortalProps, Portal, PortalProvider } from "../../src";

describe("<Portal>", () => {
=======
import { Classes, Portal, PortalProps, PortalProvider } from "../../src";

describe("<Portal>", () => {
    let rootElement: HTMLElement | undefined;
>>>>>>> 14b01e25
    let portal: ReactWrapper<PortalProps>;

    beforeEach(() => {
        rootElement = document.createElement("div");
        document.body.appendChild(rootElement);
    });
    afterEach(() => {
        portal?.unmount();
        rootElement?.remove();
    });

    it("attaches contents to document.body", () => {
        const CLASS_TO_TEST = "bp-test-content";
        portal = mount(
            <Portal>
                <p className={CLASS_TO_TEST}>test</p>
            </Portal>,
            { attachTo: rootElement },
        );
        assert.lengthOf(document.getElementsByClassName(CLASS_TO_TEST), 1);
    });

    it("attaches contents to specified container", () => {
        const CLASS_TO_TEST = "bp-test-content";
        const container = document.createElement("div");
        document.body.appendChild(container);
        portal = mount(
            <Portal container={container}>
                <p className={CLASS_TO_TEST}>test</p>
            </Portal>,
            { attachTo: rootElement },
        );
        assert.lengthOf(container.getElementsByClassName(CLASS_TO_TEST), 1);
        document.body.removeChild(container);
    });

    it("propagates className to portal element", () => {
        const CLASS_TO_TEST = "bp-test-klass";
        portal = mount(
            <Portal className={CLASS_TO_TEST}>
                <p>test</p>
            </Portal>,
            { attachTo: rootElement },
        );

        const portalChild = document.querySelector(`.${Classes.PORTAL}.${CLASS_TO_TEST}`);
        assert.exists(portalChild);
    });

    it("updates className on portal element", () => {
        portal = mount(
            <Portal className="class-one">
                <p>test</p>
            </Portal>,
            { attachTo: rootElement },
        );
        assert.exists(portal.find(".class-one"));
        portal.setProps({ className: "class-two" });
        assert.exists(portal.find(".class-two"));
    });

<<<<<<< HEAD
    it("respects portalClassName on <PortalProvider> context", () => {
        const CLASS_TO_TEST = "bp-test-klass bp-other-class";
        portal = mount(
=======
    it("respects blueprintPortalClassName on legacy context", () => {
        const CLASS_TO_TEST = "bp-test-klass bp-other-class";
        portal = mount(
            <Portal>
                <p>test</p>
            </Portal>,
            { attachTo: rootElement, context: { blueprintPortalClassName: CLASS_TO_TEST } },
        );

        const portalElement = document.querySelector(`.${CLASS_TO_TEST.replace(" ", ".")}`);
        assert.isTrue(portalElement?.classList.contains(Classes.PORTAL));
    });

    // HACKHACK, see https://github.com/palantir/blueprint/issues/5511
    it.skip("respects portalClassName on new context API", () => {
        const CLASS_TO_TEST = "bp-test-klass bp-other-class";
        portal = mount(
>>>>>>> 14b01e25
            <PortalProvider portalClassName={CLASS_TO_TEST}>
                <Portal>
                    <p>test</p>
                </Portal>
            </PortalProvider>,
<<<<<<< HEAD
=======
            { attachTo: rootElement },
>>>>>>> 14b01e25
        );

        const portalElement = document.querySelector(`.${CLASS_TO_TEST.replace(" ", ".")}`);
        assert.isTrue(portalElement?.classList.contains(Classes.PORTAL));
    });

    it("does not crash when removing multiple classes from className", () => {
        portal = mount(
            <Portal className="class-one class-two">
                <p>test</p>
            </Portal>,
            { attachTo: rootElement },
        );
        portal.setProps({ className: undefined });
        // no assertion necessary - will crash on incorrect code
    });

    it("does not crash when an empty string is provided for className", () => {
        portal = mount(
            <Portal className="">
                <p>test</p>
            </Portal>,
            { attachTo: rootElement },
        );
        portal.setProps({ className: "class-one" });
        // no assertion necessary - will crash on incorrect code
    });

    it("children mount before onChildrenMount invoked", done => {
        function handleChildrenMount() {
            // can't use `portal` in here as `mount()` has not finished, so we query DOM directly instead
            assert.exists(document.querySelector("p"));
            done();
        }
        portal = mount(
            <Portal onChildrenMount={handleChildrenMount}>
                <p>test</p>
            </Portal>,
            { attachTo: rootElement },
        );
    });
});<|MERGE_RESOLUTION|>--- conflicted
+++ resolved
@@ -18,16 +18,10 @@
 import { mount, ReactWrapper } from "enzyme";
 import React from "react";
 
-<<<<<<< HEAD
-import { Classes, PortalProps, Portal, PortalProvider } from "../../src";
-
-describe("<Portal>", () => {
-=======
 import { Classes, Portal, PortalProps, PortalProvider } from "../../src";
 
 describe("<Portal>", () => {
     let rootElement: HTMLElement | undefined;
->>>>>>> 14b01e25
     let portal: ReactWrapper<PortalProps>;
 
     beforeEach(() => {
@@ -89,38 +83,15 @@
         assert.exists(portal.find(".class-two"));
     });
 
-<<<<<<< HEAD
     it("respects portalClassName on <PortalProvider> context", () => {
         const CLASS_TO_TEST = "bp-test-klass bp-other-class";
         portal = mount(
-=======
-    it("respects blueprintPortalClassName on legacy context", () => {
-        const CLASS_TO_TEST = "bp-test-klass bp-other-class";
-        portal = mount(
-            <Portal>
-                <p>test</p>
-            </Portal>,
-            { attachTo: rootElement, context: { blueprintPortalClassName: CLASS_TO_TEST } },
-        );
-
-        const portalElement = document.querySelector(`.${CLASS_TO_TEST.replace(" ", ".")}`);
-        assert.isTrue(portalElement?.classList.contains(Classes.PORTAL));
-    });
-
-    // HACKHACK, see https://github.com/palantir/blueprint/issues/5511
-    it.skip("respects portalClassName on new context API", () => {
-        const CLASS_TO_TEST = "bp-test-klass bp-other-class";
-        portal = mount(
->>>>>>> 14b01e25
             <PortalProvider portalClassName={CLASS_TO_TEST}>
                 <Portal>
                     <p>test</p>
                 </Portal>
             </PortalProvider>,
-<<<<<<< HEAD
-=======
             { attachTo: rootElement },
->>>>>>> 14b01e25
         );
 
         const portalElement = document.querySelector(`.${CLASS_TO_TEST.replace(" ", ".")}`);
