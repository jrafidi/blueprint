--- conflicted
+++ resolved
@@ -16,10 +16,6 @@
 // @ts-check
 
 require("@blueprintjs/test-commons/bootstrap");
-<<<<<<< HEAD
-=======
-
->>>>>>> 50b615cf
 const React = require("react");
 
 const { generateIsomorphicTests } = require("@blueprintjs/test-commons");
@@ -61,11 +57,7 @@
                 panel: React.createElement("div"),
             }),
         },
-<<<<<<< HEAD
         KeyComboTag: {
-=======
-        KeyCombo: {
->>>>>>> 50b615cf
             props: { combo: "?" },
         },
         OverflowList: {
@@ -75,7 +67,8 @@
             props: { lazy: false, usePortal: false },
         },
         OverlayToaster: {
-            skip: true,
+            props: { usePortal: false },
+            children: React.createElement(Core.Toast, { message: "Toast" }),
         },
         PanelStack: {
             props: {
@@ -103,9 +96,5 @@
             props: { content: React.createElement("h1", {}, "content") },
             children: requiredChild,
         },
-        OverlayToaster: {
-            props: { usePortal: false },
-            children: React.createElement(Core.Toast, { message: "Toast" }),
-        },
     });
 });