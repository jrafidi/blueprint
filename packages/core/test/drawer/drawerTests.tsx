--- conflicted
+++ resolved
@@ -17,15 +17,9 @@
 import { assert } from "chai";
 import { mount, ReactWrapper } from "enzyme";
 import * as React from "react";
-import { spy, stub } from "sinon";
-
-<<<<<<< HEAD
-import { Button, Classes, Drawer, Position } from "../../src";
-import { DRAWER_ANGLE_POSITIONS_ARE_CASTED } from "../../src/common/errors";
-=======
+import { spy } from "sinon";
+
 import { Button, Classes, Drawer, DrawerProps, Position } from "../../src";
-import { DRAWER_VERTICAL_IS_IGNORED } from "../../src/common/errors";
->>>>>>> 398e34a4
 import * as Keys from "../../src/common/keys";
 
 describe("<Drawer>", () => {
@@ -65,69 +59,6 @@
     });
 
     describe("position", () => {
-<<<<<<< HEAD
-        it("casts angle positions into pure positions (with console warning)", () => {
-            const warnSpy = stub(console, "warn");
-
-            const drawerTop = mount(
-                <Drawer isOpen={true} usePortal={false} position={Position.TOP} size={100}>
-                    {createDrawerContents()}
-                </Drawer>,
-            );
-            const drawerLeft = mount(
-                <Drawer isOpen={true} usePortal={false} position={Position.LEFT} size={100}>
-                    {createDrawerContents()}
-                </Drawer>,
-            );
-            const drawerTopRight = mount(
-                <Drawer isOpen={true} usePortal={false} position={Position.TOP_RIGHT} size={100}>
-                    {createDrawerContents()}
-                </Drawer>,
-            );
-            const drawerTopLeft = mount(
-                <Drawer isOpen={true} usePortal={false} position={Position.TOP_LEFT} size={100}>
-                    {createDrawerContents()}
-                </Drawer>,
-            );
-            const drawerLeftTop = mount(
-                <Drawer isOpen={true} usePortal={false} position={Position.LEFT_TOP} size={100}>
-=======
-        it("overrides vertical (with console warning)", () => {
-            const warnSpy = stub(console, "warn");
-
-            const drawerLeft = mountDrawer(
-                <Drawer isOpen={true} usePortal={false} vertical={true} position={Position.LEFT} size={100}>
->>>>>>> 398e34a4
-                    {createDrawerContents()}
-                </Drawer>,
-            );
-
-<<<<<<< HEAD
-            assert.isTrue(
-                drawerTop.find(`.${Classes.DRAWER}`).equals(drawerTopRight.find(`.${Classes.DRAWER}`).getElement()),
-            );
-            assert.isTrue(
-                drawerTop.find(`.${Classes.DRAWER}`).equals(drawerTopLeft.find(`.${Classes.DRAWER}`).getElement()),
-            );
-            assert.isFalse(
-                drawerTop.find(`.${Classes.DRAWER}`).equals(drawerLeftTop.find(`.${Classes.DRAWER}`).getElement()),
-            );
-            assert.isTrue(
-                drawerLeft.find(`.${Classes.DRAWER}`).equals(drawerLeftTop.find(`.${Classes.DRAWER}`).getElement()),
-            );
-
-            assert.isTrue(warnSpy.alwaysCalledWith(DRAWER_ANGLE_POSITIONS_ARE_CASTED));
-=======
-            // vertical size becomes height (opposite test)
-            assert.equal(drawerLeft.find(`.${Classes.DRAWER}`).prop("style")?.width, 100);
-            // vertical adds class (opposite test)
-            assert.isFalse(drawerLeft.find(`.${Classes.VERTICAL}`).exists());
-
-            assert.isTrue(warnSpy.alwaysCalledWith(DRAWER_VERTICAL_IS_IGNORED));
->>>>>>> 398e34a4
-            warnSpy.restore();
-        });
-
         describe("RIGHT", () => {
             it("position right, size becomes width", () => {
                 mountDrawer(
@@ -218,27 +149,6 @@
         assert.equal(drawer.find(`.${Classes.DRAWER}`).prop("style")?.width, 100);
     });
 
-<<<<<<< HEAD
-=======
-    it("vertical size becomes height", () => {
-        mountDrawer(
-            <Drawer isOpen={true} usePortal={false} size={100} vertical={true}>
-                {createDrawerContents()}
-            </Drawer>,
-        );
-        assert.equal(drawer.find(`.${Classes.DRAWER}`).prop("style")?.height, 100);
-    });
-
-    it("vertical adds class", () => {
-        mountDrawer(
-            <Drawer isOpen={true} usePortal={false} vertical={true}>
-                {createDrawerContents()}
-            </Drawer>,
-        );
-        assert.isTrue(drawer.find(`.${Classes.VERTICAL}`).exists());
-    });
-
->>>>>>> 398e34a4
     it("portalClassName appears on Portal", () => {
         const TEST_CLASS = "test-class";
         mountDrawer(
