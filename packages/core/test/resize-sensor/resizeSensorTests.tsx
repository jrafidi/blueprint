--- conflicted
+++ resolved
@@ -19,11 +19,7 @@
 import React from "react";
 import { spy } from "sinon";
 
-<<<<<<< HEAD
-import { ResizeSensorProps, ResizeSensor } from "../../src/components/resize-sensor/resizeSensor";
-=======
 import { ResizeSensor, ResizeSensorProps } from "../../src/components/resize-sensor/resizeSensor";
->>>>>>> 14b01e25
 
 describe("<ResizeSensor>", () => {
     // this scope variable is assigned in mountResizeSensor() and used in resize()
@@ -82,11 +78,7 @@
 
     function mountResizeSensor(onResize: ResizeSensorProps["onResize"]) {
         return (wrapper = mount<ResizeTesterProps>(
-<<<<<<< HEAD
             <ResizeTester id={0} onResize={onResize} />,
-=======
-            <ResizeTester onResize={onResize} />,
->>>>>>> 14b01e25
             // must be in the DOM for measurement
             { attachTo: testsContainerElement },
         ));
@@ -115,13 +107,8 @@
 }
 
 type ResizeTesterProps = Omit<ResizeSensorProps, "children"> & SizeProps;
-<<<<<<< HEAD
 const ResizeTester: React.FC<ResizeTesterProps> = ({ id, width, height, ...sensorProps }) => (
     <ResizeSensor {...sensorProps}>
-=======
-const ResizeTester: React.FC<ResizeTesterProps> = ({ id, width, height, ...resizeProps }) => (
-    <ResizeSensor {...resizeProps}>
->>>>>>> 14b01e25
         <div key={id} style={{ width, height }} />
     </ResizeSensor>
 );