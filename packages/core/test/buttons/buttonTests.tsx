/*
 * Copyright 2016 Palantir Technologies, Inc. All rights reserved.
 *
 * Licensed under the Apache License, Version 2.0 (the "License");
 * you may not use this file except in compliance with the License.
 * You may obtain a copy of the License at
 *
 *     http://www.apache.org/licenses/LICENSE-2.0
 *
 * Unless required by applicable law or agreed to in writing, software
 * distributed under the License is distributed on an "AS IS" BASIS,
 * WITHOUT WARRANTIES OR CONDITIONS OF ANY KIND, either express or implied.
 * See the License for the specific language governing permissions and
 * limitations under the License.
 */

import { assert } from "chai";
import { mount } from "enzyme";
import React from "react";
import { spy } from "sinon";

import { AnchorButton, Button, ButtonProps, Classes, Icon, Spinner } from "../../src";
import * as Keys from "../../src/common/keys";

describe("Buttons:", () => {
    buttonTestSuite(Button, "button");
    buttonTestSuite(AnchorButton, "a");
});

function buttonTestSuite(component: React.FC<any>, tagName: string) {
    describe(`<${component.displayName!.split(".")[1]}>`, () => {
        it("renders its contents", () => {
            const wrapper = button({ className: "foo" });
            const el = wrapper.find(tagName);
            assert.isTrue(el.exists());
            assert.isTrue(el.hasClass(Classes.BUTTON));
            assert.isTrue(el.hasClass("foo"));
        });

        it('icon="style" renders Icon as first child', () => {
            const wrapper = button({ icon: "style" });
            const firstChild = wrapper.find(Icon).at(0);
            assert.strictEqual(firstChild.prop("icon"), "style");
        });

        it("renders the button text prop", () => {
            const wrapper = button({ text: "some text" }, true);
            assert.equal(wrapper.text(), "some text");
        });

        it("renders the button text prop", () => {
            const wrapper = mount(<Button data-test-foo="bar" />);
            assert.isTrue(wrapper.find('[data-test-foo="bar"]').exists());
        });

        it("wraps string children in spans", () => {
            // so text can be hidden when loading
            const wrapper = button({}, "raw string", <em>not a string</em>);
            assert.equal(wrapper.find("span").length, 1, "span not found");
            assert.equal(wrapper.find("em").length, 1, "em not found");
        });

        it("renders span if text={0}", () => {
            const wrapper = button({ text: 0 }, true);
            assert.equal(wrapper.text(), "0");
        });

        it('doesn\'t render a text span if children=""', () => {
            const wrapper = button({}, "");
            assert.equal(wrapper.find("span").length, 0);
        });

        it('doesn\'t render a text span if text=""', () => {
            const wrapper = button({ text: "" });
            assert.equal(wrapper.find("span").length, 0);
        });

        it("renders a loading spinner when the loading prop is true", () => {
            const wrapper = button({ loading: true });
            assert.lengthOf(wrapper.find(Spinner), 1);
        });

        it("button is disabled when the loading prop is true", () => {
            const wrapper = button({ loading: true });
            assert.isTrue(wrapper.find(tagName).hasClass(Classes.DISABLED));
        });

        // This tests some subtle (potentialy unexpected) behavior, but it was an API decision we
        // made a long time ago which we rely on and should not break.
        // See https://github.com/palantir/blueprint/issues/3819#issuecomment-1189478596
        it("button is disabled when the loading prop is true, even if disabled={false}", () => {
            const wrapper = button({ disabled: false, loading: true });
            assert.isTrue(wrapper.find(tagName).hasClass(Classes.DISABLED));
        });

        it("clicking button triggers onClick prop", () => {
            const onClick = spy();
            button({ onClick }).simulate("click");
            assert.equal(onClick.callCount, 1);
        });

        it("clicking disabled button does not trigger onClick prop", () => {
            const onClick = spy();
            // full DOM mount so `button` element will ignore click
            button({ disabled: true, onClick }, true).simulate("click");
            assert.equal(onClick.callCount, 0);
        });

        it("pressing enter triggers onKeyDown props with any modifier flags", () => {
            checkKeyEventCallbackInvoked("onKeyDown", "keydown", Keys.ENTER);
        });

        it("pressing space triggers onKeyDown props with any modifier flags", () => {
            checkKeyEventCallbackInvoked("onKeyDown", "keydown", Keys.SPACE);
        });

<<<<<<< HEAD
        it("attaches ref with createRef", () => {
            const ref = React.createRef<HTMLButtonElement>();
            const wrapper = button({ ref });
            wrapper.update();
            assert.isTrue(
                ref.current instanceof (tagName === "button" ? HTMLButtonElement : HTMLAnchorElement),
                `ref.current should be a(n) ${tagName} element`,
=======
        it("calls onClick when enter key released", done => {
            checkClickTriggeredOnKeyUp(done, {}, { which: Keys.ENTER });
        });

        it("calls onClick when space key released", done => {
            checkClickTriggeredOnKeyUp(done, {}, { which: Keys.SPACE });
        });

        it("matches buttonRef with elementRef.current using createRef", done => {
            const elementRef = React.createRef<HTMLButtonElement>();
            const wrapper = button({ elementRef }, true);

            // wait for the whole lifecycle to run
            setTimeout(() => {
                assert.equal(elementRef.current, (wrapper.instance() as any).buttonRef);
                done();
            }, 0);
        });

        it("matches buttonRef with elementRef using callback", done => {
            let elementRef: HTMLElement | null = null;
            const wrapper = button(
                {
                    elementRef: (ref: HTMLButtonElement | null) => (elementRef = ref),
                },
                true,
>>>>>>> ac8eec58
            );
        });

        it("attaches ref with useRef", () => {
            let buttonRef: React.RefObject<any> | undefined;
            const Component = component;

            const Test = () => {
                buttonRef = React.useRef<any>(null);

                return <Component ref={buttonRef} />;
            };

            const wrapper = mount(<Test />);
            wrapper.update();

            assert.isTrue(
                buttonRef?.current instanceof (tagName === "button" ? HTMLButtonElement : HTMLAnchorElement),
                `ref.current should be a(n) ${tagName} element`,
            );
        });

<<<<<<< HEAD
        function button(props: ButtonProps, ...children: React.ReactNode[]) {
            const element = React.createElement(component, props, ...children);
            return mount(element);
=======
        function button(props: ButtonProps, useMount = false, ...children: React.ReactNode[]) {
            const element = React.createElement(component, props, ...children);
            return useMount ? mount(element) : shallow(element);
        }

        function checkClickTriggeredOnKeyUp(
            done: Mocha.Done,
            buttonProps: Partial<ButtonProps>,
            keyEventProps: Partial<React.KeyboardEvent<any>>,
        ) {
            const wrapper = button(buttonProps, true);

            // mock the DOM click() function, because enzyme only handles
            // simulated React events
            const buttonRef = (wrapper.instance() as any).buttonRef;
            const onClick = spy(buttonRef, "click");

            wrapper.simulate("keyup", keyEventProps);

            // wait for the whole lifecycle to run
            setTimeout(() => {
                assert.equal(onClick.callCount, 1);
                done();
            }, 0);
>>>>>>> ac8eec58
        }

        function checkKeyEventCallbackInvoked(callbackPropName: string, eventName: string, keyCode: number) {
            const callback = spy();

            // ButtonProps doesn't include onKeyDown or onKeyUp in its
            // definition, even though Buttons support those props. Casting as
            // `any` gets around that for the purpose of these tests.
            const wrapper = button({ [callbackPropName]: callback } as any);
            const eventProps = { keyCode, shiftKey: true, metaKey: true };
            wrapper.simulate(eventName, eventProps);

            // check that the callback was invoked with modifier key flags included
            assert.equal(callback.callCount, 1);
            assert.equal(callback.firstCall.args[0].shiftKey, true);
            assert.equal(callback.firstCall.args[0].metaKey, true);
        }
    });
}<|MERGE_RESOLUTION|>--- conflicted
+++ resolved
@@ -114,15 +114,6 @@
             checkKeyEventCallbackInvoked("onKeyDown", "keydown", Keys.SPACE);
         });
 
-<<<<<<< HEAD
-        it("attaches ref with createRef", () => {
-            const ref = React.createRef<HTMLButtonElement>();
-            const wrapper = button({ ref });
-            wrapper.update();
-            assert.isTrue(
-                ref.current instanceof (tagName === "button" ? HTMLButtonElement : HTMLAnchorElement),
-                `ref.current should be a(n) ${tagName} element`,
-=======
         it("calls onClick when enter key released", done => {
             checkClickTriggeredOnKeyUp(done, {}, { which: Keys.ENTER });
         });
@@ -131,25 +122,13 @@
             checkClickTriggeredOnKeyUp(done, {}, { which: Keys.SPACE });
         });
 
-        it("matches buttonRef with elementRef.current using createRef", done => {
-            const elementRef = React.createRef<HTMLButtonElement>();
-            const wrapper = button({ elementRef }, true);
-
-            // wait for the whole lifecycle to run
-            setTimeout(() => {
-                assert.equal(elementRef.current, (wrapper.instance() as any).buttonRef);
-                done();
-            }, 0);
-        });
-
-        it("matches buttonRef with elementRef using callback", done => {
-            let elementRef: HTMLElement | null = null;
-            const wrapper = button(
-                {
-                    elementRef: (ref: HTMLButtonElement | null) => (elementRef = ref),
-                },
-                true,
->>>>>>> ac8eec58
+        it("attaches ref with createRef", () => {
+            const ref = React.createRef<HTMLButtonElement>();
+            const wrapper = button({ ref });
+            wrapper.update();
+            assert.isTrue(
+                ref.current instanceof (tagName === "button" ? HTMLButtonElement : HTMLAnchorElement),
+                `ref.current should be a(n) ${tagName} element`,
             );
         });
 
@@ -172,14 +151,9 @@
             );
         });
 
-<<<<<<< HEAD
         function button(props: ButtonProps, ...children: React.ReactNode[]) {
             const element = React.createElement(component, props, ...children);
             return mount(element);
-=======
-        function button(props: ButtonProps, useMount = false, ...children: React.ReactNode[]) {
-            const element = React.createElement(component, props, ...children);
-            return useMount ? mount(element) : shallow(element);
         }
 
         function checkClickTriggeredOnKeyUp(
@@ -201,7 +175,6 @@
                 assert.equal(onClick.callCount, 1);
                 done();
             }, 0);
->>>>>>> ac8eec58
         }
 
         function checkKeyEventCallbackInvoked(callbackPropName: string, eventName: string, keyCode: number) {
