--- conflicted
+++ resolved
@@ -21,16 +21,12 @@
 
 import { dispatchMouseEvent } from "@blueprintjs/test-commons";
 
-import { Classes, Keys } from "../../src/common";
+import { Classes } from "../../src/common";
 import * as Errors from "../../src/common/errors";
-<<<<<<< HEAD
 import { Menu, MenuItem, Overlay, Portal } from "../../src/components";
-import { PopoverProps, PopoverState, Popover, PopoverInteractionKind } from "../../src/components/popover/popover";
-=======
-import { Overlay } from "../../src/components/overlay/overlay";
-import { IPopoverProps, IPopoverState, Popover, PopoverInteractionKind } from "../../src/components/popover/popover";
->>>>>>> 14b01e25
+import { Popover, PopoverInteractionKind, PopoverProps, PopoverState } from "../../src/components/popover/popover";
 import { PopoverArrow } from "../../src/components/popover/popoverArrow";
+import { PopupKind } from "../../src/components/popover/popupKind";
 import { Tooltip } from "../../src/components/tooltip/tooltip";
 
 describe("<Popover>", () => {
@@ -197,6 +193,16 @@
             wrapper = renderPopover({ isOpen: true });
             assert.isTrue(wrapper.find("[aria-haspopup='true']").exists());
         });
+
+        it("sets aria-haspopup attr base on popupKind", () => {
+            wrapper = renderPopover({ isOpen: true, popupKind: PopupKind.DIALOG });
+            assert.isTrue(wrapper.find("[aria-haspopup='dialog']").exists());
+        });
+
+        it("renders without aria-haspopup attr for hover interaction", () => {
+            wrapper = renderPopover({ isOpen: true, interactionKind: PopoverInteractionKind.HOVER_TARGET_ONLY });
+            assert.isFalse(wrapper.find("[aria-haspopup]").exists());
+        });
     });
 
     describe("basic functionality", () => {
@@ -646,6 +652,18 @@
         it("arrow can be disabled via minimal prop", () => {
             wrapper = renderPopover({ minimal: true, isOpen: true });
             assert.lengthOf(wrapper.find(PopoverArrow), 0);
+        });
+
+        it("matches target width via custom modifier", () => {
+            wrapper = renderPopover({ matchTargetWidth: true, isOpen: true, placement: "bottom" });
+            const targetElement = wrapper.find("[data-testid='target-button']").getDOMNode();
+            const popoverElement = wrapper.find(`.${Classes.POPOVER}`).getDOMNode();
+            assert.closeTo(
+                popoverElement.clientWidth,
+                targetElement.clientWidth,
+                5,
+                "content width should equal target width +/- 5px",
+            );
         });
     });
 
