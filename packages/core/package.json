{
    "name": "@blueprintjs/core",
<<<<<<< HEAD
    "version": "4.0.0-rc.0",
=======
    "version": "3.54.0",
>>>>>>> 60a6da84
    "description": "Core styles & components",
    "main": "lib/cjs/index.js",
    "module": "lib/esm/index.js",
    "esnext": "lib/esnext/index.js",
    "typings": "lib/esm/index.d.ts",
    "style": "lib/css/blueprint.css",
    "unpkg": "dist/core.bundle.js",
    "sideEffects": [
        "**/*.css",
        "lib/esm/components/index.js",
        "lib/esm/common/configureDom4.js",
        "lib/esnext/components/index.js",
        "lib/esnext/common/configureDom4.js",
        "lib/cjs/components/index.js",
        "lib/cjs/common/configureDom4.js"
    ],
    "bin": {
        "upgrade-blueprint-2.0.0-rename": "scripts/upgrade-blueprint-2.0.0-rename.sh",
        "upgrade-blueprint-3.0.0-rename": "scripts/upgrade-blueprint-3.0.0-rename.sh"
    },
    "scripts": {
        "clean": "rm -rf dist/* && rm -rf lib/*",
        "compile": "run-p \"compile:*\"",
        "compile:esm": "tsc -p ./src",
        "compile:cjs": "tsc -p ./src -m commonjs --outDir lib/cjs",
        "compile:esnext": "tsc -p ./src -t esnext --outDir lib/esnext",
        "compile:css": "sass-compile ./src --functions ./scripts/sass-custom-functions.js",
        "dev": "run-p \"compile:esm -- --watch\" \"compile:css -- --watch\"",
        "dist": "run-s \"dist:*\"",
        "dist:bundle": "cross-env NODE_ENV=production webpack",
        "dist:css": "css-dist lib/css/*.css",
        "dist:variables": "generate-css-variables ../../colors/src/_colors.scss common/_color-aliases.scss common/_variables.scss",
        "dist:verify": "assert-package-layout",
        "lint": "run-p lint:scss lint:es",
        "lint:scss": "sass-lint",
        "lint:es": "es-lint",
        "lint-fix": "es-lint --fix && sass-lint --fix",
        "test": "run-s test:typeCheck test:iso test:karma",
        "test:typeCheck": "tsc -p ./test",
        "test:iso": "mocha test/isotest.js",
        "test:karma": "karma start",
        "test:karma:debug": "karma start --single-run=false --reporters=helpful --debug",
        "verify": "npm-run-all compile -p dist test lint"
    },
    "dependencies": {
<<<<<<< HEAD
        "@blueprintjs/colors": "^4.0.0-rc.0",
        "@blueprintjs/icons": "^4.0.0-rc.0",
=======
        "@blueprintjs/colors": "^4.0.0-alpha.3",
        "@blueprintjs/icons": "^3.33.0",
        "@juggle/resize-observer": "^3.3.1",
>>>>>>> 60a6da84
        "@types/dom4": "^2.0.1",
        "classnames": "^2.2",
        "dom4": "^2.1.5",
        "normalize.css": "^8.0.1",
        "popper.js": "^1.16.1",
        "react-popper": "^1.3.7",
<<<<<<< HEAD
        "react-transition-group": "^4.4.1",
        "resize-observer-polyfill": "^1.5.1",
        "tslib": "~1.13.0"
=======
        "react-transition-group": "^2.9.0",
        "tslib": "~2.3.1"
>>>>>>> 60a6da84
    },
    "peerDependencies": {
        "react": "^16.8 || 17",
        "react-dom": "^16.8 || 17"
    },
    "devDependencies": {
<<<<<<< HEAD
        "@blueprintjs/karma-build-scripts": "^3.0.0-beta.1",
        "@blueprintjs/node-build-scripts": "^2.0.0-rc.0",
        "@blueprintjs/test-commons": "^1.0.0-rc.0",
=======
        "@blueprintjs/karma-build-scripts": "^2.1.0",
        "@blueprintjs/node-build-scripts": "^1.7.0",
        "@blueprintjs/test-commons": "^0.11.0",
>>>>>>> 60a6da84
        "@testing-library/react": "^11.2.5",
        "enzyme": "^3.11.0",
        "karma": "^6.3.17",
        "mocha": "^9.2.2",
        "npm-run-all": "^4.1.5",
        "react": "^16.14.0",
        "react-dom": "^16.14.0",
        "react-test-renderer": "^16.14.0",
        "sass-inline-svg": "^1.2.3",
        "typescript": "~4.6.2",
        "webpack-cli": "^3.3.12"
    },
    "repository": {
        "type": "git",
        "url": "git@github.com:palantir/blueprint.git",
        "directory": "packages/core"
    },
    "keywords": [
        "palantir",
        "blueprint",
        "components",
        "styles",
        "theme",
        "ui"
    ],
    "author": "Palantir Technologies",
    "license": "Apache-2.0"
}<|MERGE_RESOLUTION|>--- conflicted
+++ resolved
@@ -1,10 +1,6 @@
 {
     "name": "@blueprintjs/core",
-<<<<<<< HEAD
     "version": "4.0.0-rc.0",
-=======
-    "version": "3.54.0",
->>>>>>> 60a6da84
     "description": "Core styles & components",
     "main": "lib/cjs/index.js",
     "module": "lib/esm/index.js",
@@ -50,43 +46,25 @@
         "verify": "npm-run-all compile -p dist test lint"
     },
     "dependencies": {
-<<<<<<< HEAD
         "@blueprintjs/colors": "^4.0.0-rc.0",
         "@blueprintjs/icons": "^4.0.0-rc.0",
-=======
-        "@blueprintjs/colors": "^4.0.0-alpha.3",
-        "@blueprintjs/icons": "^3.33.0",
-        "@juggle/resize-observer": "^3.3.1",
->>>>>>> 60a6da84
         "@types/dom4": "^2.0.1",
         "classnames": "^2.2",
         "dom4": "^2.1.5",
         "normalize.css": "^8.0.1",
         "popper.js": "^1.16.1",
         "react-popper": "^1.3.7",
-<<<<<<< HEAD
         "react-transition-group": "^4.4.1",
-        "resize-observer-polyfill": "^1.5.1",
-        "tslib": "~1.13.0"
-=======
-        "react-transition-group": "^2.9.0",
         "tslib": "~2.3.1"
->>>>>>> 60a6da84
     },
     "peerDependencies": {
         "react": "^16.8 || 17",
         "react-dom": "^16.8 || 17"
     },
     "devDependencies": {
-<<<<<<< HEAD
         "@blueprintjs/karma-build-scripts": "^3.0.0-beta.1",
         "@blueprintjs/node-build-scripts": "^2.0.0-rc.0",
         "@blueprintjs/test-commons": "^1.0.0-rc.0",
-=======
-        "@blueprintjs/karma-build-scripts": "^2.1.0",
-        "@blueprintjs/node-build-scripts": "^1.7.0",
-        "@blueprintjs/test-commons": "^0.11.0",
->>>>>>> 60a6da84
         "@testing-library/react": "^11.2.5",
         "enzyme": "^3.11.0",
         "karma": "^6.3.17",
