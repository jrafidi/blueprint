--- conflicted
+++ resolved
@@ -1,5 +1,5 @@
 /*
- * Copyright 2017 Palantir Technologies, Inc. All rights reserved.
+ * Copyright 2022 Palantir Technologies, Inc. All rights reserved.
  *
  * Licensed under the Apache License, Version 2.0 (the "License");
  * you may not use this file except in compliance with the License.
@@ -14,65 +14,34 @@
  * limitations under the License.
  */
 
-/**
- * @fileoverview This component is DEPRECATED, and the code is frozen.
- * All changes & bugfixes should be made to Select2 instead.
- */
-
-/* eslint-disable deprecation/deprecation, @blueprintjs/no-deprecated-components */
-
 import classNames from "classnames";
 import React from "react";
 
 import {
     AbstractPureComponent,
     Button,
+    Classes as CoreClasses,
     DISPLAYNAME_PREFIX,
-<<<<<<< HEAD
+    InputGroup,
     InputGroupProps,
-    InputGroup,
-    PopoverProps,
-    Ref,
-=======
-    InputGroup,
-    InputGroupProps2,
-    IPopoverProps,
->>>>>>> 14b01e25
     Keys,
     Popover,
+    PopoverTargetProps,
+    PopupKind,
     refHandler,
     setRef,
+    Utils,
 } from "@blueprintjs/core";
-import { Cross, Search } from "@blueprintjs/icons";
-
-import { Classes, ListItemsProps } from "../../common";
-<<<<<<< HEAD
-import { QueryListRendererProps, QueryList } from "../query-list/queryList";
-
-export interface SelectProps<T> extends ListItemsProps<T> {
-=======
+
+import { Classes, ListItemsProps, SelectPopoverProps } from "../../common";
 import { QueryList, QueryListRendererProps } from "../query-list/queryList";
 
-export type SelectProps<T> = ISelectProps<T>;
-/** @deprecated use SelectProps */
-export interface ISelectProps<T> extends ListItemsProps<T> {
+export interface SelectProps<T> extends ListItemsProps<T>, SelectPopoverProps {
+    /**
+     * Element which triggers the select popover. In most cases, you should display
+     * the name or label of the curently selected item here.
+     */
     children?: React.ReactNode;
-
->>>>>>> 14b01e25
-    /**
-     * Whether the component should take up the full width of its container.
-     * This overrides `popoverProps.fill`. You also have to ensure that the child
-     * component has `fill` set to `true` or is styled appropriately.
-     */
-    fill?: boolean;
-
-    /**
-     * Whether the dropdown list can be filtered.
-     * Disabling this option will remove the `InputGroup` and ignore `inputProps`.
-     *
-     * @default true
-     */
-    filterable?: boolean;
 
     /**
      * Whether the component is non-interactive.
@@ -84,6 +53,21 @@
     disabled?: boolean;
 
     /**
+     * Whether the component should take up the full width of its container.
+     * This overrides `popoverProps.fill`. You also have to ensure that the child
+     * component has `fill` set to `true` or is styled appropriately.
+     */
+    fill?: boolean;
+
+    /**
+     * Whether the dropdown list can be filtered.
+     * Disabling this option will remove the `InputGroup` and ignore `inputProps`.
+     *
+     * @default true
+     */
+    filterable?: boolean;
+
+    /**
      * Props to spread to the query `InputGroup`. Use `query` and
      * `onQueryChange` instead of `inputProps.value` and `inputProps.onChange`
      * to control this input.
@@ -91,18 +75,14 @@
     inputProps?: InputGroupProps;
 
     /**
-     * Whether the select popover should be styled so that it matches the width of the target.
-     * This is done using a popper.js modifier passed through `popoverProps`.
-     *
-     * Note that setting `matchTargetWidth={true}` will also set `popoverProps.usePortal={false}` and `popoverProps.wrapperTagName="div"`.
-     *
-     * @default false
-     */
-    matchTargetWidth?: boolean;
-
-    /** Props to spread to `Popover`. Note that `content` cannot be changed. */
-    // eslint-disable-next-line @typescript-eslint/ban-types
-    popoverProps?: Partial<PopoverProps> & object;
+     * Props to spread to the `Menu` listbox containing the selectable options.
+     */
+    menuProps?: React.HTMLAttributes<HTMLUListElement>;
+
+    /**
+     * Props to add to the popover target wrapper element.
+     */
+    popoverTargetProps?: React.HTMLAttributes<HTMLDivElement>;
 
     /**
      * Whether the active item should be reset to the first matching item _when
@@ -117,14 +97,10 @@
     isOpen: boolean;
 }
 
-<<<<<<< HEAD
 export class Select<T> extends AbstractPureComponent<SelectProps<T>, SelectState> {
-=======
-/** @deprecated use { Select2 } from "@blueprintjs/select" */
-export class Select<T> extends AbstractPureComponent2<SelectProps<T>, ISelectState> {
->>>>>>> 14b01e25
     public static displayName = `${DISPLAYNAME_PREFIX}.Select`;
 
+    /** @deprecated no longer necessary now that the TypeScript parser supports type arguments on JSX element tags */
     public static ofType<U>() {
         return Select as new (props: SelectProps<U>) => Select<U>;
     }
@@ -137,25 +113,24 @@
 
     private previousFocusedElement: HTMLElement | undefined;
 
-<<<<<<< HEAD
-    private handleInputRef: Ref<HTMLInputElement> = refHandler(this, "inputElement", this.props.inputProps?.inputRef);
-=======
     private handleInputRef: React.Ref<HTMLInputElement> = refHandler(
         this,
         "inputElement",
         this.props.inputProps?.inputRef,
     );
->>>>>>> 14b01e25
 
     private handleQueryListRef = (ref: QueryList<T> | null) => (this.queryList = ref);
+
+    private listboxId = Utils.uniqueId("listbox");
 
     public render() {
         // omit props specific to this component, spread the rest.
-        const { filterable, inputProps, popoverProps, ...restProps } = this.props;
+        const { filterable, inputProps, menuProps, popoverProps, ...restProps } = this.props;
 
         return (
             <QueryList<T>
                 {...restProps}
+                menuProps={{ "aria-label": "selectable options", ...menuProps, id: this.listboxId }}
                 onItemSelect={this.handleItemSelect}
                 ref={this.handleQueryListRef}
                 renderer={this.renderQueryList}
@@ -178,45 +153,18 @@
     private renderQueryList = (listProps: QueryListRendererProps<T>) => {
         // not using defaultProps cuz they're hard to type with generics (can't use <T> on static members)
         const {
-            fill,
             filterable = true,
             disabled = false,
             inputProps = {},
+            popoverContentProps = {},
             popoverProps = {},
-            matchTargetWidth,
+            popoverRef,
         } = this.props;
-
-        if (fill) {
-            popoverProps.fill = true;
-        }
-
-        if (matchTargetWidth) {
-            if (popoverProps.modifiers == null) {
-                popoverProps.modifiers = {};
-            }
-
-            popoverProps.customModifiers = [
-                {
-                    effect: ({ state }) => {
-                        const referenceWidth = state.elements.reference.getBoundingClientRect().width;
-                        state.elements.popper.style.width = `${referenceWidth}px`;
-                    },
-                    enabled: true,
-                    fn: ({ state }) => {
-                        state.styles.popper.width = `${state.rects.reference.width}px`;
-                    },
-                    name: "minWidth",
-                    phase: "beforeWrite",
-                    requires: ["computeStyles"],
-                },
-            ];
-            popoverProps.usePortal = false;
-            popoverProps.targetTagName = "div";
-        }
 
         const input = (
             <InputGroup
-                leftIcon={<Search />}
+                aria-autocomplete="list"
+                leftIcon="search"
                 placeholder="Filter..."
                 rightElement={this.maybeRenderClearButton(listProps.query)}
                 {...inputProps}
@@ -227,57 +175,95 @@
         );
 
         const { handleKeyDown, handleKeyUp } = listProps;
+
+        // N.B. no need to set `fill` since that is unused with the `renderTarget` API
         return (
             <Popover
                 autoFocus={false}
                 enforceFocus={false}
                 isOpen={this.state.isOpen}
                 disabled={disabled}
-                placement="bottom-start"
+                placement={popoverProps.position || popoverProps.placement ? undefined : "bottom-start"}
                 {...popoverProps}
                 className={classNames(listProps.className, popoverProps.className)}
                 content={
-                    <div onKeyDown={handleKeyDown} onKeyUp={handleKeyUp}>
+                    <div {...popoverContentProps} onKeyDown={handleKeyDown} onKeyUp={handleKeyUp}>
                         {filterable ? input : undefined}
                         {listProps.itemList}
                     </div>
                 }
+                onClosing={this.handlePopoverClosing}
                 onInteraction={this.handlePopoverInteraction}
-                popoverClassName={classNames(Classes.SELECT_POPOVER, popoverProps.popoverClassName, {
-                    [Classes.SELECT_MATCH_TARGET_WIDTH]: matchTargetWidth,
-                })}
+                onOpened={this.handlePopoverOpened}
                 onOpening={this.handlePopoverOpening}
-                onOpened={this.handlePopoverOpened}
-                onClosing={this.handlePopoverClosing}
-            >
+                popoverClassName={classNames(Classes.SELECT_POPOVER, popoverProps.popoverClassName)}
+                popupKind={PopupKind.LISTBOX}
+                ref={popoverRef}
+                renderTarget={this.getPopoverTargetRenderer(listProps, this.state.isOpen)}
+            />
+        );
+    };
+
+    // We use the renderTarget API to flatten the rendered DOM and make it easier to implement features like
+    // the "fill" prop. Note that we must take `isOpen` as an argument to force this render function to be called
+    // again after that state changes.
+    private getPopoverTargetRenderer =
+        (listProps: QueryListRendererProps<T>, isOpen: boolean) =>
+        // N.B. pull out `isOpen` so that it's not forwarded to the DOM, but remember not to use it directly
+        // since it may be stale (`renderTarget` is not re-invoked on this.state changes).
+        // eslint-disable-next-line react/display-name
+        ({ isOpen: _isOpen, ref, ...targetProps }: PopoverTargetProps & React.HTMLProps<HTMLDivElement>) => {
+            const { popoverTargetProps } = this.props;
+            const { handleKeyDown, handleKeyUp } = listProps;
+            return (
                 <div
-                    onKeyDown={this.state.isOpen ? handleKeyDown : this.handleTargetKeyDown}
-                    onKeyUp={this.state.isOpen ? handleKeyUp : undefined}
+                    aria-controls={this.listboxId}
+                    {...popoverTargetProps}
+                    {...targetProps}
+                    aria-expanded={isOpen}
+                    // Note that we must set FILL here in addition to children to get the wrapper element to full width
+                    className={classNames(targetProps.className, popoverTargetProps?.className, {
+                        [CoreClasses.FILL]: this.props.fill,
+                    })}
+                    // Normally, Popover would also need to attach its own `onKeyDown` handler via `targetProps`,
+                    // but in our case we fully manage that interaction and listen for key events to open/close
+                    // the popover, so we elide it from the DOM.
+                    onKeyDown={isOpen ? handleKeyDown : this.handleTargetKeyDown}
+                    onKeyUp={isOpen ? handleKeyUp : undefined}
+                    ref={ref}
+                    role="combobox"
                 >
                     {this.props.children}
                 </div>
-<<<<<<< HEAD
-=======
-                <div onKeyDown={handleKeyDown} onKeyUp={handleKeyUp}>
-                    {filterable ? input : undefined}
-                    {listProps.itemList}
-                </div>
->>>>>>> 14b01e25
-            </Popover>
-        );
-    };
+            );
+        };
 
     private maybeRenderClearButton(query: string) {
-        return query.length > 0 ? <Button icon={<Cross />} minimal={true} onClick={this.resetQuery} /> : undefined;
+        return query.length > 0 ? (
+            <Button
+                aria-label="Clear filter query"
+                icon="cross"
+                minimal={true}
+                onClick={this.resetQuery}
+                title="Clear filter query"
+            />
+        ) : undefined;
     }
 
+    /**
+     * Target wrapper element "keydown" handler while the popover is closed.
+     */
     private handleTargetKeyDown = (event: React.KeyboardEvent<HTMLElement>) => {
         // open popover when arrow key pressed on target while closed
         // HACKHACK: https://github.com/palantir/blueprint/issues/4165
+        /* eslint-disable deprecation/deprecation */
         if (event.which === Keys.ARROW_UP || event.which === Keys.ARROW_DOWN) {
             event.preventDefault();
             this.setState({ isOpen: true });
-        }
+        } else if (Keys.isKeyboardClick(event.keyCode)) {
+            this.setState({ isOpen: true });
+        }
+        /* eslint-enable deprecation/deprecation */
     };
 
     private handleItemSelect = (item: T, event?: React.SyntheticEvent<HTMLElement>) => {
@@ -292,7 +278,7 @@
 
     private handlePopoverOpening = (node: HTMLElement) => {
         // save currently focused element before popover steals focus, so we can restore it when closing.
-        this.previousFocusedElement = document.activeElement as HTMLElement;
+        this.previousFocusedElement = (Utils.getActiveElement(this.inputElement) as HTMLElement | null) ?? undefined;
 
         if (this.props.resetOnClose) {
             this.resetQuery();
