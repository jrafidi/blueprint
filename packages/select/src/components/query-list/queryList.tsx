--- conflicted
+++ resolved
@@ -142,16 +142,12 @@
     query: string;
 }
 
-<<<<<<< HEAD
-export class QueryList<T> extends AbstractComponent<QueryListProps<T>, QueryListState<T>> {
-=======
 /**
  * Query list component.
  *
  * @see https://blueprintjs.com/docs/#select/query-list
  */
-export class QueryList<T> extends AbstractComponent2<QueryListProps<T>, IQueryListState<T>> {
->>>>>>> ac8eec58
+export class QueryList<T> extends AbstractComponent<QueryListProps<T>, QueryListState<T>> {
     public static displayName = `${DISPLAYNAME_PREFIX}.QueryList`;
 
     public static defaultProps = {
