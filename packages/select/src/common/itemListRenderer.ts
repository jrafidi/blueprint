/*
 * Copyright 2017 Palantir Technologies, Inc. All rights reserved.
 *
 * Licensed under the Apache License, Version 2.0 (the "License");
 * you may not use this file except in compliance with the License.
 * You may obtain a copy of the License at
 *
 *     http://www.apache.org/licenses/LICENSE-2.0
 *
 * Unless required by applicable law or agreed to in writing, software
 * distributed under the License is distributed on an "AS IS" BASIS,
 * WITHOUT WARRANTIES OR CONDITIONS OF ANY KIND, either express or implied.
 * See the License for the specific language governing permissions and
 * limitations under the License.
 */

<<<<<<< HEAD
import { Ref } from "@blueprintjs/core";

import { CreateNewItem } from "./listItemsUtils";
=======
import type { CreateNewItem } from "./listItemsUtils";

/** @deprecated use ItemListRendererProps */
export type IItemListRendererProps<T> = ItemListRendererProps<T>;
>>>>>>> 14b01e25

/**
 * An object describing how to render the list of items.
 * An `itemListRenderer` receives this object as its sole argument.
 */
export interface ItemListRendererProps<T> {
    /**
     * The currently focused item (for keyboard interactions), or `null` to
     * indicate that no item is active.
     */
    activeItem: T | CreateNewItem | null;

    /**
     * Array of items filtered by `itemListPredicate` or `itemPredicate`.
     * See `items` for the full list of items.
     *
     * Use `renderFilteredItems()` utility function from this library to
     * map each item in this array through `renderItem`, with support for
     * optional `noResults` and `initialContent` states.
     */
    filteredItems: T[];

    /**
     * Array of all items in the list.
     * See `filteredItems` for a filtered array based on `query` and predicate props.
     */
    items: T[];

    /**
     * The current query string.
     */
    query: string;

    /**
     * A ref handler that should be attached to the parent HTML element of the menu items.
     * This is required for the active item to scroll into view automatically.
     */
<<<<<<< HEAD
    itemsParentRef: Ref<HTMLUListElement>;
=======
    itemsParentRef: React.Ref<HTMLUListElement>;

    /**
     * Props to apply to the `Menu` created within the `itemListRenderer`
     */
    menuProps?: React.HTMLAttributes<HTMLUListElement>;
>>>>>>> 14b01e25

    /**
     * Call this function to render an item.
     * This retrieves the modifiers for the item and delegates actual rendering
     * to the owner component's `itemRenderer` prop.
     */
    renderItem: (item: T, index: number) => JSX.Element | null;

    /**
     * Call this function to render the "create new item" view component.
     *
     * @returns null when creating a new item is not available, and undefined if the createNewItemRenderer returns undefined
     */
    renderCreateItem: () => JSX.Element | null | undefined;
}

/** Type alias for a function that renders the list of items. */
export type ItemListRenderer<T> = (itemListProps: ItemListRendererProps<T>) => JSX.Element | null;

/**
 * `ItemListRenderer` helper method for rendering each item in `filteredItems`,
 * with optional support for `noResults` (when filtered items is empty)
 * and `initialContent` (when query is empty).
 */
export function renderFilteredItems(
    props: ItemListRendererProps<any>,
    noResults?: React.ReactNode,
    initialContent?: React.ReactNode | null,
): React.ReactNode {
    if (props.query.length === 0 && initialContent !== undefined) {
        return initialContent;
    }
    const items = props.filteredItems.map(props.renderItem).filter(item => item != null);
    return items.length > 0 ? items : noResults;
}<|MERGE_RESOLUTION|>--- conflicted
+++ resolved
@@ -14,16 +14,7 @@
  * limitations under the License.
  */
 
-<<<<<<< HEAD
-import { Ref } from "@blueprintjs/core";
-
-import { CreateNewItem } from "./listItemsUtils";
-=======
 import type { CreateNewItem } from "./listItemsUtils";
-
-/** @deprecated use ItemListRendererProps */
-export type IItemListRendererProps<T> = ItemListRendererProps<T>;
->>>>>>> 14b01e25
 
 /**
  * An object describing how to render the list of items.
@@ -61,16 +52,12 @@
      * A ref handler that should be attached to the parent HTML element of the menu items.
      * This is required for the active item to scroll into view automatically.
      */
-<<<<<<< HEAD
-    itemsParentRef: Ref<HTMLUListElement>;
-=======
     itemsParentRef: React.Ref<HTMLUListElement>;
 
     /**
      * Props to apply to the `Menu` created within the `itemListRenderer`
      */
     menuProps?: React.HTMLAttributes<HTMLUListElement>;
->>>>>>> 14b01e25
 
     /**
      * Call this function to render an item.
