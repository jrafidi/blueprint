--- conflicted
+++ resolved
@@ -16,12 +16,6 @@
 
 import { MouseEventHandler } from "react";
 
-<<<<<<< HEAD
-=======
-/** @deprecated use ItemModifiers */
-export type IItemModifiers = ItemModifiers;
-
->>>>>>> 14b01e25
 export interface ItemModifiers {
     /** Whether this is the "active" (focused) item, meaning keyboard interactions will act upon it. */
     active: boolean;
@@ -32,9 +26,6 @@
     /** Whether this item matches the predicate. A typical renderer could hide `false` values. */
     matchesPredicate: boolean;
 }
-
-/** @deprecated use ItemRendererProps */
-export type IItemRendererProps = ItemRendererProps;
 
 /**
  * An object describing how to render a particular item.
