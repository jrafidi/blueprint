--- conflicted
+++ resolved
@@ -35,13 +35,9 @@
         "verify": "npm-run-all compile -p dist test lint"
     },
     "dependencies": {
-<<<<<<< HEAD
-        "@blueprintjs/core": "^3.41.0",
-        "@blueprintjs/icons": "^3.24.0",
-        "@blueprintjs/popover2": "^0.3.3",
-=======
         "@blueprintjs/core": "^3.42.0",
->>>>>>> 1dd67cda
+        "@blueprintjs/icons": "^3.26.0",
+        "@blueprintjs/popover2": "^0.4.0",
         "classnames": "^2.2",
         "tslib": "~1.13.0"
     },
@@ -50,11 +46,7 @@
         "react-dom": "^16.8 || 17"
     },
     "devDependencies": {
-<<<<<<< HEAD
-        "@blueprintjs/karma-build-scripts": "^2.0.0",
-=======
         "@blueprintjs/karma-build-scripts": "^2.0.2",
->>>>>>> 1dd67cda
         "@blueprintjs/node-build-scripts": "^1.5.0",
         "enzyme": "^3.11.0",
         "karma": "^5.2.3",
