/*
 * Copyright 2017 Palantir Technologies, Inc. All rights reserved.
 *
 * Licensed under the Apache License, Version 2.0 (the "License");
 * you may not use this file except in compliance with the License.
 * You may obtain a copy of the License at
 *
 *     http://www.apache.org/licenses/LICENSE-2.0
 *
 * Unless required by applicable law or agreed to in writing, software
 * distributed under the License is distributed on an "AS IS" BASIS,
 * WITHOUT WARRANTIES OR CONDITIONS OF ANY KIND, either express or implied.
 * See the License for the specific language governing permissions and
 * limitations under the License.
 */

/**
 * @fileoverview This component is DEPRECATED, and the code is frozen.
 * All changes & bugfixes should be made to Suggest2 instead.
 */

/* eslint-disable deprecation/deprecation, @blueprintjs/no-deprecated-components */

import { assert } from "chai";
import { mount, ReactWrapper } from "enzyme";
import React from "react";
import sinon from "sinon";

import { InputGroup, Keys, MenuItem, Popover, PopoverProps } from "@blueprintjs/core";

<<<<<<< HEAD
import { Film, renderFilm, TOP_100_FILMS } from "../../docs-app/src/common/films";
import { ItemRendererProps, QueryList } from "../src";
import { SuggestProps, SuggestState, Suggest } from "../src/components/select/suggest";
import { selectComponentSuite } from "./selectComponentSuite";

describe("Suggest", () => {
    const FilmSuggest = Suggest.ofType<Film>();
=======
import { ItemRendererProps, QueryList } from "../src";
import { Film, renderFilm, TOP_100_FILMS } from "../src/__examples__";
import { ISuggestProps, ISuggestState, Suggest } from "../src/components/suggest/suggest";
import { selectComponentSuite } from "./selectComponentSuite";

describe("Suggest", () => {
>>>>>>> 14b01e25
    const defaultProps = {
        items: TOP_100_FILMS,
        popoverProps: { isOpen: true, usePortal: false },
        query: "",
    };
    let handlers: {
        inputValueRenderer: sinon.SinonSpy<[Film], string>;
        itemPredicate: sinon.SinonSpy<[string, Film], boolean>;
        itemRenderer: sinon.SinonSpy<[Film, ItemRendererProps], JSX.Element | null>;
        onItemSelect: sinon.SinonSpy;
    };

    beforeEach(() => {
        handlers = {
            inputValueRenderer: sinon.spy(inputValueRenderer),
            itemPredicate: sinon.spy(filterByYear),
            itemRenderer: sinon.spy(renderFilm),
            onItemSelect: sinon.spy(),
        };
    });

<<<<<<< HEAD
    selectComponentSuite<SuggestProps<Film>, SuggestState<Film>>(props =>
=======
    selectComponentSuite<ISuggestProps<Film>, ISuggestState<Film>>(props =>
>>>>>>> 14b01e25
        mount(
            <Suggest
                {...props}
                inputValueRenderer={inputValueRenderer}
                popoverProps={{ isOpen: true, usePortal: false }}
            />,
        ),
    );

    describe("Basic behavior", () => {
        it("renders an input that triggers a popover containing items", () => {
            const wrapper = suggest();
            const popover = wrapper.find(Popover);
            assert.lengthOf(wrapper.find(InputGroup), 1, "should render InputGroup");
            assert.lengthOf(popover, 1, "should render Popover");
            assert.lengthOf(popover.find(MenuItem), 100, "should render 100 items in popover");
        });

        describe("when ESCAPE key pressed", () => {
            runEscTabKeyDownTests(Keys.ESCAPE);
        });

        describe("when TAB key pressed", () => {
            runEscTabKeyDownTests(Keys.TAB);
        });

        it("does not open popover on BACKSPACE, ARROW_LEFT, or ARROW_RIGHT", () => {
            const wrapper = suggest({ openOnKeyDown: true, popoverProps: { usePortal: false } });
            simulateFocus(wrapper);
            checkKeyDownDoesNotOpenPopover(wrapper, Keys.BACKSPACE);
            checkKeyDownDoesNotOpenPopover(wrapper, Keys.ARROW_LEFT);
            checkKeyDownDoesNotOpenPopover(wrapper, Keys.ARROW_RIGHT);
        });

        it("opens popover if any other key pressed", () => {
            const wrapper = suggest({ openOnKeyDown: true });
            simulateKeyDown(wrapper, Keys.SPACE);
            assert.isTrue(wrapper.state().isOpen, "should open popover");
        });

        it("scrolls active item into view when popover opens", () => {
            const wrapper = suggest();
<<<<<<< HEAD
            const queryList = ((wrapper.instance() as Suggest<Film>) as any).queryList; // private ref
=======
            const queryList = (wrapper.instance() as Suggest<Film> as any).queryList; // private ref
>>>>>>> 14b01e25
            const scrollActiveItemIntoViewSpy = sinon.spy(queryList, "scrollActiveItemIntoView");
            wrapper.setState({ isOpen: false });
            assert.isFalse(scrollActiveItemIntoViewSpy.called);
            wrapper.setState({ isOpen: true });
            assert.strictEqual(scrollActiveItemIntoViewSpy.callCount, 1, "should call scrollActiveItemIntoView");
        });

        it("sets active item to the selected item when the popover is closed", done => {
            // transition duration shorter than timeout below to ensure it's done
            const wrapper = suggest({
                popoverProps: { transitionDuration: 5 },
                selectedItem: TOP_100_FILMS[10],
            });
<<<<<<< HEAD
            const queryList = ((wrapper.instance() as Suggest<Film>) as any).queryList as QueryList<Film>; // private ref
=======
            const queryList = (wrapper.instance() as Suggest<Film> as any).queryList as QueryList<Film>; // private ref
>>>>>>> 14b01e25

            assert.deepEqual(
                queryList.state.activeItem,
                wrapper.state().selectedItem,
                "QueryList activeItem should be set to the controlled selectedItem if prop is provided",
            );

            simulateFocus(wrapper);
            assert.isTrue(wrapper.state().isOpen);

            const newActiveItem = TOP_100_FILMS[11];
            queryList.setActiveItem(newActiveItem);
            assert.deepEqual(queryList.state.activeItem, newActiveItem);

            simulateKeyDown(wrapper, Keys.ESCAPE);
            assert.isFalse(wrapper.state().isOpen);

            wrapper.update();
            wrapper.find(QueryList).update();
            setTimeout(() => {
                assert.deepEqual(queryList.state.activeItem, wrapper.state().selectedItem);
                done();
            }, 10);
        });

        function checkKeyDownDoesNotOpenPopover(wrapper: ReactWrapper<any, any>, which: number) {
            simulateKeyDown(wrapper, which);
            assert.isFalse(wrapper.state().isOpen, "should not open popover");
        }

        function runEscTabKeyDownTests(which: number) {
            it("closes popover", () => {
                const wrapper = suggest();
                simulateFocus(wrapper);
                simulateKeyDown(wrapper, which);
                assert.isFalse(wrapper.state().isOpen, "should close popover");
            });

            it("preserves currently selected item", () => {
                const ITEM_INDEX = 4;
                const expectedItem = TOP_100_FILMS[ITEM_INDEX];
                const wrapper = suggest({ closeOnSelect: false });
                simulateFocus(wrapper);
                selectItem(wrapper, ITEM_INDEX);
                simulateKeyDown(wrapper, which);
                assert.strictEqual(wrapper.state().selectedItem, expectedItem, "before typing");
                simulateChange(wrapper, "new query"); // type something
                simulateKeyDown(wrapper, which);
                assert.strictEqual(wrapper.state().selectedItem, expectedItem, "after typing");
            });
        }
    });

    describe("closeOnSelect", () => {
        it("clicking an item closes the popover if closeOnSelect=true", () => {
            const ITEM_INDEX = 4;
            const wrapper = suggest(); // closeOnSelect=true by default
            selectItem(wrapper, ITEM_INDEX);
            assert.isFalse(wrapper.state().isOpen);
        });

        it("clicking an item does not close the popover if closeOnSelect=false", () => {
            const ITEM_INDEX = 4;
            const wrapper = suggest({ closeOnSelect: false });
            selectItem(wrapper, ITEM_INDEX);
            assert.isTrue(wrapper.state().isOpen);
        });
    });

    describe("inputProps", () => {
        it("value and onChange are ignored", () => {
            const value = "nailed it";
            const onChange = sinon.spy();

            const input = suggest({ inputProps: { value, onChange } }).find("input");
            assert.notStrictEqual(input.prop("onChange"), onChange);
            assert.notStrictEqual(input.prop("value"), value);
        });

        it("invokes inputProps key handlers", () => {
            const spy = sinon.spy();
            const wrapper = suggest({ inputProps: { onKeyDown: spy, onKeyUp: spy } });
            simulateKeyDown(wrapper);
            simulateKeyUp(wrapper);
            assert.strictEqual(spy.callCount, 2);
        });
    });

    describe("inputValueRenderer", () => {
        it("invokes inputValueRenderer when rendering an item in the input field", () => {
            const ITEM_INDEX = 4;
            const wrapper = suggest();

            assert.isFalse(handlers.inputValueRenderer.called, "should not call inputValueRenderer before selection");
            selectItem(wrapper, ITEM_INDEX);
            const selectedItem = TOP_100_FILMS[ITEM_INDEX];
            const expectedValue = inputValueRenderer(selectedItem);

            assert.isTrue(handlers.inputValueRenderer.called, "should call inputValueRenderer after selection");
            assert.strictEqual(wrapper.find(InputGroup).prop("value"), expectedValue);
        });
    });

    describe("openOnKeyDown", () => {
        it("opens the popover on key down if openOnKeyDown=true", () => {
            const wrapper = suggest({ openOnKeyDown: true });
            // TODO fix later
            // simulateFocus(wrapper);
            // assert.isFalse(wrapper.state().isOpen, "popover should not open on focus");
            simulateKeyDown(wrapper);
            assert.isTrue(wrapper.state().isOpen, "popover should open on key down");
        });

        it("opens the popover on focus if openOnKeyDown=false", () => {
            const wrapper = suggest(); // openOnKeyDown=false by default
            simulateFocus(wrapper);
            assert.isTrue(wrapper.state().isOpen, "popover should open on focus");
            simulateKeyDown(wrapper);
            assert.isTrue(wrapper.state().isOpen, "popover should stay open on key down");
        });
    });

    describe("popoverProps", () => {
        const onOpening = sinon.spy();

        afterEach(() => {
            onOpening.resetHistory();
        });

        it("popover can be controlled with popoverProps", () => {
            const modifiers = {}; // our own instance
            const wrapper = suggest({ popoverProps: getPopoverProps(false, modifiers) });
            wrapper.setProps({ popoverProps: getPopoverProps(true, modifiers) }).update();
            assert.strictEqual(wrapper.find(Popover).prop("modifiers"), modifiers);
            assert.isTrue(onOpening.calledOnce);
        });

        function getPopoverProps(isOpen: boolean, modifiers: any): Partial<PopoverProps> {
            return {
                ...defaultProps.popoverProps,
                isOpen,
                modifiers,
                onOpening,
            };
        }
    });

    describe("Uncontrolled Mode with default value", () => {
        it("initialize the selectedItem with the defaultSelectedItem", () => {
            const defaultSelectedItem = TOP_100_FILMS[0];
            const wrapper = suggest({ defaultSelectedItem });
            assert.strictEqual(
                wrapper.state().selectedItem,
                defaultSelectedItem,
                "The selected item should be initialized",
            );
        });

        it("when a new item is selected, it changes the selectedItem", () => {
            const ITEM_INDEX = 4;
            const defaultSelectedItem = TOP_100_FILMS[0];
            const nextSelectedItem = TOP_100_FILMS[ITEM_INDEX];
            const wrapper = suggest({ defaultSelectedItem });
            assert.strictEqual(
                wrapper.state().selectedItem,
                defaultSelectedItem,
                "The selected item should be initialized",
            );
            simulateFocus(wrapper);
            selectItem(wrapper, ITEM_INDEX);
            assert.isTrue(handlers.onItemSelect.called, "onItemSelect should be called after selection");
            assert.strictEqual(wrapper.state().selectedItem, nextSelectedItem, "the selectedItem should be updated");
        });
    });

    describe("Controlled Mode", () => {
        it("initialize the selectedItem with the given value", () => {
            const selectedItem = TOP_100_FILMS[0];
            assert.isNotNull(selectedItem, "The selected item we test must not be null");
            const wrapper = suggest({ selectedItem });
            assert.strictEqual(wrapper.state().selectedItem, selectedItem);
        });
        it("propagates the selectedItem with new values", () => {
            const selectedItem = TOP_100_FILMS[0];
            assert.isNotNull(selectedItem, "The selected item we test must not be null");
            const wrapper = suggest();
            assert.isNull(wrapper.state().selectedItem);
            wrapper.setProps({ selectedItem });
            assert.strictEqual(wrapper.state().selectedItem, selectedItem);
        });
        it("when new item selected, it should respect the selectedItem prop", () => {
            const selectedItem = TOP_100_FILMS[0];
            const ITEM_INDEX = 4;
            assert.isNotNull(selectedItem, "The selected item we test must not be null");
            const wrapper = suggest({ selectedItem });
            simulateFocus(wrapper);
            selectItem(wrapper, ITEM_INDEX);
            assert.isTrue(handlers.onItemSelect.called, "onItemSelect should be called after selection");
            assert.strictEqual(wrapper.state().selectedItem, selectedItem, "the underlying state should not change");
            const newSelectedItem = TOP_100_FILMS[ITEM_INDEX];
            wrapper.setProps({ selectedItem: newSelectedItem });
            assert.strictEqual(wrapper.state().selectedItem, newSelectedItem, "the selectedItem should be updated");
        });
        it("preserves the empty selection", () => {
            const ITEM_INDEX = 4;
            const selectedItem = TOP_100_FILMS[0];
            const wrapper = suggest({ selectedItem: null });
            assert.isNull(wrapper.state().selectedItem);
            simulateFocus(wrapper);
            selectItem(wrapper, ITEM_INDEX);
            assert.isTrue(handlers.onItemSelect.called, "onItemSelect should be called after selection");
            assert.isNull(wrapper.state().selectedItem, "the underlying state should not change");
            wrapper.setProps({ selectedItem });
            assert.strictEqual(wrapper.state().selectedItem, selectedItem, "the selectedItem should be updated");
        });
    });

<<<<<<< HEAD
    function suggest(props: Partial<SuggestProps<Film>> = {}, query?: string) {
        const wrapper = mount<typeof FilmSuggest>(<FilmSuggest {...defaultProps} {...handlers} {...props} />);
        if (query !== undefined) {
            wrapper.setState({ query });
        }
=======
    function suggest(props: Partial<ISuggestProps<Film>> = {}) {
        const wrapper = mount<Suggest<Film>>(<Suggest<Film> {...defaultProps} {...handlers} {...props} />);
>>>>>>> 14b01e25
        return wrapper;
    }
});

function filterByYear(query: string, film: Film) {
    return query === "" || film.year.toString() === query;
}

function selectItem(wrapper: ReactWrapper<any, any>, index: number) {
    wrapper.find("a").at(index).simulate("click");
}

function inputValueRenderer(item: Film) {
    return item.title;
}

function simulateChange(wrapper: ReactWrapper<any, any>, value: string) {
    wrapper.find("input").simulate("change", { target: { value } });
}

function simulateFocus(wrapper: ReactWrapper<any, any>) {
    wrapper.find("input").simulate("focus");
}

function simulateKeyDown(wrapper: ReactWrapper<any, any>, which = Keys.SPACE) {
    wrapper.find("input").simulate("keydown", { which });
}

function simulateKeyUp(wrapper: ReactWrapper<any, any>, which = Keys.SPACE) {
    wrapper.find("input").simulate("keyup", { which });
}<|MERGE_RESOLUTION|>--- conflicted
+++ resolved
@@ -1,5 +1,5 @@
 /*
- * Copyright 2017 Palantir Technologies, Inc. All rights reserved.
+ * Copyright 2022 Palantir Technologies, Inc. All rights reserved.
  *
  * Licensed under the Apache License, Version 2.0 (the "License");
  * you may not use this file except in compliance with the License.
@@ -14,36 +14,20 @@
  * limitations under the License.
  */
 
-/**
- * @fileoverview This component is DEPRECATED, and the code is frozen.
- * All changes & bugfixes should be made to Suggest2 instead.
- */
-
-/* eslint-disable deprecation/deprecation, @blueprintjs/no-deprecated-components */
-
 import { assert } from "chai";
 import { mount, ReactWrapper } from "enzyme";
 import React from "react";
-import sinon from "sinon";
+import * as sinon from "sinon";
 
 import { InputGroup, Keys, MenuItem, Popover, PopoverProps } from "@blueprintjs/core";
 
-<<<<<<< HEAD
-import { Film, renderFilm, TOP_100_FILMS } from "../../docs-app/src/common/films";
-import { ItemRendererProps, QueryList } from "../src";
-import { SuggestProps, SuggestState, Suggest } from "../src/components/select/suggest";
-import { selectComponentSuite } from "./selectComponentSuite";
-
-describe("Suggest", () => {
-    const FilmSuggest = Suggest.ofType<Film>();
-=======
 import { ItemRendererProps, QueryList } from "../src";
 import { Film, renderFilm, TOP_100_FILMS } from "../src/__examples__";
-import { ISuggestProps, ISuggestState, Suggest } from "../src/components/suggest/suggest";
+import { Suggest, SuggestProps, SuggestState } from "../src/components/suggest/suggest";
 import { selectComponentSuite } from "./selectComponentSuite";
+import { selectPopoverTestSuite } from "./selectPopoverTestSuite";
 
 describe("Suggest", () => {
->>>>>>> 14b01e25
     const defaultProps = {
         items: TOP_100_FILMS,
         popoverProps: { isOpen: true, usePortal: false },
@@ -55,6 +39,7 @@
         itemRenderer: sinon.SinonSpy<[Film, ItemRendererProps], JSX.Element | null>;
         onItemSelect: sinon.SinonSpy;
     };
+    let testsContainerElement: HTMLElement | undefined;
 
     beforeEach(() => {
         handlers = {
@@ -63,13 +48,15 @@
             itemRenderer: sinon.spy(renderFilm),
             onItemSelect: sinon.spy(),
         };
-    });
-
-<<<<<<< HEAD
+        testsContainerElement = document.createElement("div");
+        document.body.appendChild(testsContainerElement);
+    });
+
+    afterEach(() => {
+        testsContainerElement?.remove();
+    });
+
     selectComponentSuite<SuggestProps<Film>, SuggestState<Film>>(props =>
-=======
-    selectComponentSuite<ISuggestProps<Film>, ISuggestState<Film>>(props =>
->>>>>>> 14b01e25
         mount(
             <Suggest
                 {...props}
@@ -79,9 +66,14 @@
         ),
     );
 
+    selectPopoverTestSuite<SuggestProps<Film>, SuggestState<Film>>(props =>
+        mount(<Suggest {...props} inputValueRenderer={inputValueRenderer} />, { attachTo: testsContainerElement }),
+    );
+
     describe("Basic behavior", () => {
         it("renders an input that triggers a popover containing items", () => {
             const wrapper = suggest();
+            /* eslint-disable-next-line deprecation/deprecation */
             const popover = wrapper.find(Popover);
             assert.lengthOf(wrapper.find(InputGroup), 1, "should render InputGroup");
             assert.lengthOf(popover, 1, "should render Popover");
@@ -112,11 +104,7 @@
 
         it("scrolls active item into view when popover opens", () => {
             const wrapper = suggest();
-<<<<<<< HEAD
-            const queryList = ((wrapper.instance() as Suggest<Film>) as any).queryList; // private ref
-=======
             const queryList = (wrapper.instance() as Suggest<Film> as any).queryList; // private ref
->>>>>>> 14b01e25
             const scrollActiveItemIntoViewSpy = sinon.spy(queryList, "scrollActiveItemIntoView");
             wrapper.setState({ isOpen: false });
             assert.isFalse(scrollActiveItemIntoViewSpy.called);
@@ -130,11 +118,7 @@
                 popoverProps: { transitionDuration: 5 },
                 selectedItem: TOP_100_FILMS[10],
             });
-<<<<<<< HEAD
-            const queryList = ((wrapper.instance() as Suggest<Film>) as any).queryList as QueryList<Film>; // private ref
-=======
             const queryList = (wrapper.instance() as Suggest<Film> as any).queryList as QueryList<Film>; // private ref
->>>>>>> 14b01e25
 
             assert.deepEqual(
                 queryList.state.activeItem,
@@ -228,12 +212,12 @@
             const ITEM_INDEX = 4;
             const wrapper = suggest();
 
-            assert.isFalse(handlers.inputValueRenderer.called, "should not call inputValueRenderer before selection");
+            assert.isFalse(handlers.inputValueRenderer.called, "should not call inputValueRenderer before selection");
             selectItem(wrapper, ITEM_INDEX);
             const selectedItem = TOP_100_FILMS[ITEM_INDEX];
             const expectedValue = inputValueRenderer(selectedItem);
 
-            assert.isTrue(handlers.inputValueRenderer.called, "should call inputValueRenderer after selection");
+            assert.isTrue(handlers.inputValueRenderer.called, "should call inputValueRenderer after selection");
             assert.strictEqual(wrapper.find(InputGroup).prop("value"), expectedValue);
         });
     });
@@ -268,6 +252,7 @@
             const modifiers = {}; // our own instance
             const wrapper = suggest({ popoverProps: getPopoverProps(false, modifiers) });
             wrapper.setProps({ popoverProps: getPopoverProps(true, modifiers) }).update();
+            /* eslint-disable-next-line deprecation/deprecation */
             assert.strictEqual(wrapper.find(Popover).prop("modifiers"), modifiers);
             assert.isTrue(onOpening.calledOnce);
         });
@@ -352,17 +337,8 @@
         });
     });
 
-<<<<<<< HEAD
-    function suggest(props: Partial<SuggestProps<Film>> = {}, query?: string) {
-        const wrapper = mount<typeof FilmSuggest>(<FilmSuggest {...defaultProps} {...handlers} {...props} />);
-        if (query !== undefined) {
-            wrapper.setState({ query });
-        }
-=======
-    function suggest(props: Partial<ISuggestProps<Film>> = {}) {
-        const wrapper = mount<Suggest<Film>>(<Suggest<Film> {...defaultProps} {...handlers} {...props} />);
->>>>>>> 14b01e25
-        return wrapper;
+    function suggest(props: Partial<SuggestProps<Film>> = {}) {
+        return mount<Suggest<Film>>(<Suggest<Film> {...defaultProps} {...handlers} {...props} />);
     }
 });
 
