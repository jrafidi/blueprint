--- conflicted
+++ resolved
@@ -26,23 +26,14 @@
 type EnzymeLocator<P, S> = (wrapper: ReactWrapper<P, S>) => ReactWrapper;
 
 /**
-<<<<<<< HEAD
  * Common tests for popover functionality in select components.
-=======
- * Common tests for popover functionality in `@blueprintjs/select` components which use Popover2.
->>>>>>> ac8eec58
  *
  * @param render should ensure the component is attached to a DOM node so that we can get accurate DOM measurements.
  */
 export function selectPopoverTestSuite<P extends ListItemsProps<Film>, S>(
     render: (props: ListItemsProps<Film> & SelectPopoverProps) => ReactWrapper<P, S>,
-<<<<<<< HEAD
-    findPopover: (wrapper: ReactWrapper<P, S>) => ReactWrapper = wrapper => wrapper.find(`.${Classes.POPOVER}`),
-    findTarget: (wrapper: ReactWrapper<P, S>) => ReactWrapper = wrapper => wrapper.find(`.${Classes.POPOVER_TARGET}`),
-=======
-    findPopover: EnzymeLocator<P, S> = wrapper => wrapper.find(`.${Popover2Classes.POPOVER2}`),
-    findTarget: EnzymeLocator<P, S> = wrapper => wrapper.find(`.${Popover2Classes.POPOVER2_TARGET}`),
->>>>>>> ac8eec58
+    findPopover: EnzymeLocator<P, S> = wrapper => wrapper.find(`.${Classes.POPOVER}`),
+    findTarget: EnzymeLocator<P, S> = wrapper => wrapper.find(`.${Classes.POPOVER_TARGET}`),
 ) {
     const defaultProps = {
         itemPredicate: filterFilm,
@@ -79,7 +70,7 @@
                 ...defaultProps,
                 popoverProps: { ...defaultPopoverProps, targetTagName },
             });
-            const anchorElement = wrapper.find(`${targetTagName}.${Popover2Classes.POPOVER2_TARGET}`);
+            const anchorElement = wrapper.find(`${targetTagName}.${Classes.POPOVER_TARGET}`);
             assert.isTrue(
                 anchorElement.exists(),
                 `Expected to find popover target element with tag name '${targetTagName}'`,
