{
    "name": "@blueprintjs/datetime",
    "version": "3.20.5",
    "description": "Components for interacting with dates and times",
    "main": "lib/cjs/index.js",
    "module": "lib/esm/index.js",
    "esnext": "lib/esnext/index.js",
    "typings": "lib/esm/index.d.ts",
    "style": "lib/css/blueprint-datetime.css",
    "unpkg": "dist/datetime.bundle.js",
    "sideEffects": [
        "**/*.css"
    ],
    "scripts": {
        "clean": "rm -rf dist/* && rm -rf lib/*",
        "compile": "run-p \"compile:*\"",
        "compile:esm": "tsc -p ./src",
        "compile:cjs": "tsc -p ./src -m commonjs --outDir lib/cjs",
        "compile:esnext": "tsc -p ./src -t esnext --outDir lib/esnext",
        "compile:css": "sass-compile ./src",
        "dev": "run-p \"compile:esm -- --watch\" \"compile:css -- --watch\"",
        "dist": "run-s \"dist:*\"",
        "dist:bundle": "cross-env NODE_ENV=production webpack",
        "dist:css": "css-dist lib/css/*.css",
        "dist:verify": "assert-package-layout",
        "lint": "run-p lint:scss lint:es",
        "lint:scss": "sass-lint",
        "lint:es": "es-lint",
        "lint-fix": "es-lint --fix && sass-lint --fix",
        "test": "run-s test:typeCheck test:iso test:karma",
        "test:typeCheck": "tsc -p ./test",
        "test:iso": "mocha test/isotest.js",
        "test:karma": "karma start",
        "test:karma:debug": "karma start --single-run=false --reporters=helpful --debug",
        "verify": "npm-run-all compile -p dist test lint"
    },
    "dependencies": {
<<<<<<< HEAD
        "@blueprintjs/core": "^3.38.2",
        "@blueprintjs/icons": "^3.24.0",
=======
        "@blueprintjs/core": "^3.39.0",
>>>>>>> 88638ffd
        "classnames": "^2.2",
        "react-day-picker": "7.4.8",
        "react-lifecycles-compat": "^3.0.4",
        "tslib": "~1.13.0"
    },
    "peerDependencies": {
        "react": "^15.3.0 || 16 || 17",
        "react-dom": "^15.3.0 || 16 || 17"
    },
    "devDependencies": {
        "@blueprintjs/karma-build-scripts": "^2.0.0",
        "@blueprintjs/node-build-scripts": "^1.5.0",
        "@blueprintjs/test-commons": "^0.10.8",
        "enzyme": "^3.11.0",
        "karma": "^5.2.3",
        "mocha": "^8.2.1",
        "npm-run-all": "^4.1.5",
        "react": "^16.14.0",
        "react-dom": "^16.14.0",
        "react-test-renderer": "^16.14.0",
        "typescript": "~4.1.2",
        "webpack-cli": "^3.3.12"
    },
    "repository": {
        "type": "git",
        "url": "git@github.com:palantir/blueprint.git",
        "directory": "packages/datetime"
    },
    "keywords": [
        "palantir",
        "blueprint",
        "theme",
        "react",
        "day",
        "picker",
        "date",
        "time"
    ],
    "author": "Palantir Technologies",
    "license": "Apache-2.0"
}<|MERGE_RESOLUTION|>--- conflicted
+++ resolved
@@ -35,12 +35,8 @@
         "verify": "npm-run-all compile -p dist test lint"
     },
     "dependencies": {
-<<<<<<< HEAD
-        "@blueprintjs/core": "^3.38.2",
+        "@blueprintjs/core": "^3.39.0",
         "@blueprintjs/icons": "^3.24.0",
-=======
-        "@blueprintjs/core": "^3.39.0",
->>>>>>> 88638ffd
         "classnames": "^2.2",
         "react-day-picker": "7.4.8",
         "react-lifecycles-compat": "^3.0.4",
