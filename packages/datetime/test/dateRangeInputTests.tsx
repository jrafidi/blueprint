--- conflicted
+++ resolved
@@ -34,8 +34,8 @@
     Classes,
     HTMLDivProps,
     HTMLInputProps,
+    InputGroup,
     InputGroupProps,
-    InputGroup,
     Keys,
     Popover,
     PopoverProps,
@@ -531,11 +531,7 @@
             };
             const popover = wrap(<DateRangeInput {...DATE_FORMAT} popoverProps={popoverProps} />).root.find(Popover);
             expect(popover.prop("backdropProps")).to.equal(popoverProps.backdropProps);
-<<<<<<< HEAD
             expect(popover.prop("placement")).to.equal(popoverProps.placement);
-=======
-            expect(popover.prop("position")).to.equal(popoverProps.position);
->>>>>>> 14b01e25
         });
 
         it("ignores autoFocus, enforceFocus, and content in custom popoverProps", () => {
