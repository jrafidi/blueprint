/*
 * Copyright 2017 Palantir Technologies, Inc. All rights reserved.
 *
 * Licensed under the Apache License, Version 2.0 (the "License");
 * you may not use this file except in compliance with the License.
 * You may obtain a copy of the License at
 *
 *     http://www.apache.org/licenses/LICENSE-2.0
 *
 * Unless required by applicable law or agreed to in writing, software
 * distributed under the License is distributed on an "AS IS" BASIS,
 * WITHOUT WARRANTIES OR CONDITIONS OF ANY KIND, either express or implied.
 * See the License for the specific language governing permissions and
 * limitations under the License.
 */

/**
 * @fileoverview This component is DEPRECATED, and the code is frozen.
 * All changes & bugfixes should be made to DateRangeInput2 in the datetime2
 * package instead.
 */

/* eslint-disable deprecation/deprecation, @blueprintjs/no-deprecated-components */

import classNames from "classnames";
import React from "react";
import DayPicker from "react-day-picker";

import {
    AbstractPureComponent,
    Boundary,
    Classes,
    DISPLAYNAME_PREFIX,
    InputGroup,
    InputGroupProps,
    Intent,
    Keys,
    Popover,
    PopoverProps,
    Props,
    refHandler,
    setRef,
} from "@blueprintjs/core";

import { DateRange } from "./common/dateRange";
import { areSameTime, isDateValid, isDayInRange } from "./common/dateUtils";
import * as Errors from "./common/errors";
import { DateFormatProps, getFormattedDateString } from "./dateFormat";
import { DatePickerBaseProps, getDefaultMaxDate, getDefaultMinDate } from "./datePickerCore";
import { DateRangePicker } from "./dateRangePicker";
import { DateRangeShortcut } from "./shortcuts";

// we handle events in a kind of generic way in this component, so here we enumerate all the different kinds of events which we have handlers for
type InputEvent =
    | React.MouseEvent<HTMLInputElement>
    | React.KeyboardEvent<HTMLInputElement>
    | React.FocusEvent<HTMLInputElement>
    | React.ChangeEvent<HTMLInputElement>;

export interface DateRangeInputProps extends DatePickerBaseProps, DateFormatProps, Props {
    /**
     * Whether the start and end dates of the range can be the same day.
     * If `true`, clicking a selected date will create a one-day range.
     * If `false`, clicking a selected date will clear the selection.
     *
     * @default false
     */
    allowSingleDayRange?: boolean;

    /**
     * Whether the calendar popover should close when a date range is fully selected.
     *
     * @default true
     */
    closeOnSelection?: boolean;

    /**
     * Whether displayed months in the calendar are contiguous.
     * If false, each side of the calendar can move independently to non-contiguous months.
     *
     * @default true
     */
    contiguousCalendarMonths?: boolean;

    /**
     * The default date range to be used in the component when uncontrolled.
     * This will be ignored if `value` is set.
     */
    defaultValue?: DateRange;

    /**
     * Whether the text inputs are non-interactive.
     *
     * @default false
     */
    disabled?: boolean;

    /**
     * Props to pass to the end-date [input group](#core/components/text-inputs.input-group).
     * `disabled` and `value` will be ignored in favor of the top-level props on this component.
     * `ref` is not supported; use `inputRef` instead.
     */
    endInputProps?: InputGroupProps;

    /**
     * Called when the user selects a day.
     * If no days are selected, it will pass `[null, null]`.
     * If a start date is selected but not an end date, it will pass `[selectedDate, null]`.
     * If both a start and end date are selected, it will pass `[startDate, endDate]`.
     */
    onChange?: (selectedRange: DateRange) => void;

    /**
     * Called when the user finishes typing in a new date and the date causes an error state.
     * If the date is invalid, `new Date(undefined)` will be returned for the corresponding
     * boundary of the date range.
     * If the date is out of range, the out-of-range date will be returned for the corresponding
     * boundary of the date range (`onChange` is not called in this case).
     */
    onError?: (errorRange: DateRange) => void;

    /**
     * The error message to display when the selected dates overlap.
     * This can only happen when typing dates in the input field.
     *
     * @default "Overlapping dates"
     */
    overlappingDatesMessage?: string;

    /**
     * The props to pass to the popover.
     * `autoFocus`, `content`, and `enforceFocus` will be ignored to avoid compromising usability.
     */
    popoverProps?: Partial<PopoverProps>;

    /**
     * Whether the entire text field should be selected on focus.
     *
     * @default false
     */
    selectAllOnFocus?: boolean;

    /**
     * Whether shortcuts to quickly select a range of dates are displayed or not.
     * If `true`, preset shortcuts will be displayed.
     * If `false`, no shortcuts will be displayed.
     * If an array is provided, the custom shortcuts will be displayed.
     *
     * @default true
     */
    shortcuts?: boolean | DateRangeShortcut[];

    /**
     * Whether to show only a single month calendar.
     *
     * @default false
     */
    singleMonthOnly?: boolean;

    /**
     * Props to pass to the start-date [input group](#core/components/text-inputs.input-group).
     * `disabled` and `value` will be ignored in favor of the top-level props on this component.
     * `ref` is not supported; use `inputRef` instead.
     */
    startInputProps?: InputGroupProps;

    /**
     * The currently selected date range.
     * If the prop is strictly `undefined`, the component acts in an uncontrolled manner.
     * If this prop is anything else, the component acts in a controlled manner.
     * To display an empty value in the input fields in a controlled manner, pass `[null, null]`.
     * To display an invalid date error in either input field, pass `new Date(undefined)`
     * for the appropriate date in the value prop.
     */
    value?: DateRange;
}

export interface DateRangeInputState {
    isOpen?: boolean;
    boundaryToModify?: Boundary;
    lastFocusedField?: Boundary;

    formattedMinDateString?: string;
    formattedMaxDateString?: string;

    isStartInputFocused?: boolean;
    isEndInputFocused?: boolean;

    startInputString?: string;
    endInputString?: string;

    startHoverString?: string;
    endHoverString?: string;

    selectedEnd?: Date;
    selectedStart?: Date;

    shouldSelectAfterUpdate?: boolean;
    wasLastFocusChangeDueToHover?: boolean;

    selectedShortcutIndex?: number;
}

interface StateKeysAndValuesObject {
    keys: {
        hoverString: "startHoverString" | "endHoverString";
        inputString: "startInputString" | "endInputString";
        isInputFocused: "isStartInputFocused" | "isEndInputFocused";
        selectedValue: "selectedStart" | "selectedEnd";
    };
    values: {
        controlledValue?: Date;
        hoverString?: string;
        inputString?: string;
        isInputFocused?: boolean;
        selectedValue?: Date;
    };
}

<<<<<<< HEAD
export class DateRangeInput extends AbstractPureComponent<DateRangeInputProps, DateRangeInputState> {
=======
/**
 * Date range input component.
 *
 * @see https://blueprintjs.com/docs/#datetime/daterangeinput
 * @deprecated use { DateRangeInput2 } from "@blueprintjs/datetime2"
 */
export class DateRangeInput extends AbstractPureComponent2<DateRangeInputProps, IDateRangeInputState> {
>>>>>>> ac8eec58
    public static defaultProps: Partial<DateRangeInputProps> = {
        allowSingleDayRange: false,
        closeOnSelection: true,
        contiguousCalendarMonths: true,
        dayPickerProps: {},
        disabled: false,
        endInputProps: {},
        invalidDateMessage: "Invalid date",
        maxDate: getDefaultMaxDate(),
        minDate: getDefaultMinDate(),
        outOfRangeMessage: "Out of range",
        overlappingDatesMessage: "Overlapping dates",
        popoverProps: {},
        selectAllOnFocus: false,
        shortcuts: true,
        singleMonthOnly: false,
        startInputProps: {},
    };

    public static displayName = `${DISPLAYNAME_PREFIX}.DateRangeInput`;

    public startInputElement: HTMLInputElement | null = null;

    public endInputElement: HTMLInputElement | null = null;

    private handleStartInputRef = refHandler<HTMLInputElement, "startInputElement">(
        this,
        "startInputElement",
        this.props.startInputProps?.inputRef,
    );

    private handleEndInputRef = refHandler<HTMLInputElement, "endInputElement">(
        this,
        "endInputElement",
        this.props.endInputProps?.inputRef,
    );

    public constructor(props: DateRangeInputProps) {
        super(props);
        this.reset(props);
    }

    /**
     * Public method intended for unit testing only. Do not use in feature work!
     */
    public reset(props: DateRangeInputProps = this.props) {
        const [selectedStart, selectedEnd] = this.getInitialRange();
        this.state = {
            formattedMaxDateString: this.getFormattedMinMaxDateString(props, "maxDate"),
            formattedMinDateString: this.getFormattedMinMaxDateString(props, "minDate"),
            isOpen: false,
            selectedEnd,
            selectedShortcutIndex: -1,
            selectedStart,
        };
    }

    public componentDidUpdate(prevProps: DateRangeInputProps, prevState: DateRangeInputState) {
        super.componentDidUpdate(prevProps, prevState);
        const { isStartInputFocused, isEndInputFocused, shouldSelectAfterUpdate } = this.state;

        if (prevProps.startInputProps?.inputRef !== this.props.startInputProps?.inputRef) {
            setRef(prevProps.startInputProps?.inputRef, null);
            this.handleStartInputRef = refHandler(this, "startInputElement", this.props.startInputProps?.inputRef);
            setRef(this.props.startInputProps?.inputRef, this.startInputElement);
        }
        if (prevProps.endInputProps?.inputRef !== this.props.endInputProps?.inputRef) {
            setRef(prevProps.endInputProps?.inputRef, null);
            this.handleEndInputRef = refHandler(this, "endInputElement", this.props.endInputProps?.inputRef);
            setRef(this.props.endInputProps?.inputRef, this.endInputElement);
        }

        const shouldFocusStartInput = this.shouldFocusInputRef(isStartInputFocused, this.startInputElement);
        const shouldFocusEndInput = this.shouldFocusInputRef(isEndInputFocused, this.endInputElement);

        if (shouldFocusStartInput) {
            this.startInputElement?.focus();
        } else if (shouldFocusEndInput) {
            this.endInputElement?.focus();
        }

        if (isStartInputFocused && shouldSelectAfterUpdate) {
            this.startInputElement?.select();
        } else if (isEndInputFocused && shouldSelectAfterUpdate) {
            this.endInputElement?.select();
        }

        let nextState: DateRangeInputState = {};

        if (this.props.value !== prevProps.value) {
            const [selectedStart, selectedEnd] = this.getInitialRange(this.props);
            nextState = { ...nextState, selectedStart, selectedEnd };
        }

        // cache the formatted date strings to avoid computing on each render.
        if (this.props.minDate !== prevProps.minDate) {
            const formattedMinDateString = this.getFormattedMinMaxDateString(this.props, "minDate");
            nextState = { ...nextState, formattedMinDateString };
        }
        if (this.props.maxDate !== prevProps.maxDate) {
            const formattedMaxDateString = this.getFormattedMinMaxDateString(this.props, "maxDate");
            nextState = { ...nextState, formattedMaxDateString };
        }

        this.setState(nextState);
    }

    public render() {
        const { selectedShortcutIndex } = this.state;
        const { popoverProps = {} } = this.props;

        const popoverContent = (
            <DateRangePicker
                {...this.props}
                selectedShortcutIndex={selectedShortcutIndex}
                boundaryToModify={this.state.boundaryToModify}
                onChange={this.handleDateRangePickerChange}
                onShortcutChange={this.handleShortcutChange}
                onHoverChange={this.handleDateRangePickerHoverChange}
                value={this.getSelectedRange()}
            />
        );

        const popoverClassName = classNames(popoverProps.className, this.props.className);

        // allow custom props for the popover and each input group, but pass them in an order that
        // guarantees only some props are overridable.
        return (
            <Popover
                isOpen={this.state.isOpen}
                placement="bottom-start"
                {...this.props.popoverProps}
                autoFocus={false}
                className={popoverClassName}
                content={popoverContent}
                enforceFocus={false}
                onClose={this.handlePopoverClose}
            >
                <div className={Classes.CONTROL_GROUP}>
                    {this.renderInputGroup(Boundary.START)}
                    {this.renderInputGroup(Boundary.END)}
                </div>
            </Popover>
        );
    }

    protected validateProps(props: DateRangeInputProps) {
        if (props.value === null) {
            throw new Error(Errors.DATERANGEINPUT_NULL_VALUE);
        }
    }

    private renderInputGroup = (boundary: Boundary) => {
        const inputProps = this.getInputProps(boundary);
        const handleInputEvent = boundary === Boundary.START ? this.handleStartInputEvent : this.handleEndInputEvent;

        return (
            <InputGroup
                autoComplete="off"
                disabled={inputProps.disabled || this.props.disabled}
                {...inputProps}
                intent={this.isInputInErrorState(boundary) ? Intent.DANGER : inputProps.intent}
                inputRef={this.getInputRef(boundary)}
                onBlur={handleInputEvent}
                onChange={handleInputEvent}
                onClick={handleInputEvent}
                onFocus={handleInputEvent}
                onKeyDown={handleInputEvent}
                onMouseDown={handleInputEvent}
                placeholder={this.getInputPlaceholderString(boundary)}
                value={this.getInputDisplayString(boundary)}
            />
        );
    };

    // Callbacks - DateRangePicker
    // ===========================

    private handleDateRangePickerChange = (selectedRange: DateRange, didSubmitWithEnter = false) => {
        // ignore mouse events in the date-range picker if the popover is animating closed.
        if (!this.state.isOpen) {
            return;
        }

        const [selectedStart, selectedEnd] = selectedRange;

        let isOpen = true;

        let isStartInputFocused: boolean;
        let isEndInputFocused: boolean;

        let startHoverString: string;
        let endHoverString: string;

        let boundaryToModify: Boundary;

        if (selectedStart == null) {
            // focus the start field by default or if only an end date is specified
            if (this.props.timePrecision == null) {
                isStartInputFocused = true;
                isEndInputFocused = false;
            } else {
                isStartInputFocused = false;
                isEndInputFocused = false;
                boundaryToModify = Boundary.START;
            }

            // for clarity, hide the hover string until the mouse moves over a different date
            startHoverString = null;
        } else if (selectedEnd == null) {
            // focus the end field if a start date is specified
            if (this.props.timePrecision == null) {
                isStartInputFocused = false;
                isEndInputFocused = true;
            } else {
                isStartInputFocused = false;
                isEndInputFocused = false;
                boundaryToModify = Boundary.END;
            }

            endHoverString = null;
        } else if (this.props.closeOnSelection) {
            isOpen = this.getIsOpenValueWhenDateChanges(selectedStart, selectedEnd);
            isStartInputFocused = false;

            if (this.props.timePrecision == null && didSubmitWithEnter) {
                // if we submit via click or Tab, the focus will have moved already.
                // it we submit with Enter, the focus won't have moved, and setting
                // the flag to false won't have an effect anyway, so leave it true.
                isEndInputFocused = true;
            } else {
                isEndInputFocused = false;
                boundaryToModify = Boundary.END;
            }
        } else if (this.state.lastFocusedField === Boundary.START) {
            // keep the start field focused
            if (this.props.timePrecision == null) {
                isStartInputFocused = true;
                isEndInputFocused = false;
            } else {
                isStartInputFocused = false;
                isEndInputFocused = false;
                boundaryToModify = Boundary.START;
            }
        } else if (this.props.timePrecision == null) {
            // keep the end field focused
            isStartInputFocused = false;
            isEndInputFocused = true;
        } else {
            isStartInputFocused = false;
            isEndInputFocused = false;
            boundaryToModify = Boundary.END;
        }

        const baseStateChange = {
            boundaryToModify,
            endHoverString,
            endInputString: this.formatDate(selectedEnd),
            isEndInputFocused,
            isOpen,
            isStartInputFocused,
            startHoverString,
            startInputString: this.formatDate(selectedStart),
            wasLastFocusChangeDueToHover: false,
        };

        if (this.isControlled()) {
            this.setState(baseStateChange);
        } else {
            this.setState({ ...baseStateChange, selectedEnd, selectedStart });
        }

        this.props.onChange?.(selectedRange);
    };

    private handleShortcutChange = (_: DateRangeShortcut, selectedShortcutIndex: number) => {
        this.setState({ selectedShortcutIndex });
    };

    private handleDateRangePickerHoverChange = (
        hoveredRange: DateRange,
        _hoveredDay: Date,
        hoveredBoundary: Boundary,
    ) => {
        // ignore mouse events in the date-range picker if the popover is animating closed.
        if (!this.state.isOpen) {
            return;
        }

        if (hoveredRange == null) {
            // undo whatever focus changes we made while hovering over various calendar dates
            const isEndInputFocused = this.state.boundaryToModify === Boundary.END;

            this.setState({
                endHoverString: null,
                isEndInputFocused,
                isStartInputFocused: !isEndInputFocused,
                lastFocusedField: this.state.boundaryToModify,
                startHoverString: null,
            });
        } else {
            const [hoveredStart, hoveredEnd] = hoveredRange;
            const isStartInputFocused =
                hoveredBoundary != null ? hoveredBoundary === Boundary.START : this.state.isStartInputFocused;
            const isEndInputFocused =
                hoveredBoundary != null ? hoveredBoundary === Boundary.END : this.state.isEndInputFocused;

            this.setState({
                endHoverString: this.formatDate(hoveredEnd),
                isEndInputFocused,
                isStartInputFocused,
                lastFocusedField: isStartInputFocused ? Boundary.START : Boundary.END,
                shouldSelectAfterUpdate: this.props.selectAllOnFocus,
                startHoverString: this.formatDate(hoveredStart),
                wasLastFocusChangeDueToHover: true,
            });
        }
    };

    // Callbacks - Input
    // =================

    // instantiate these two functions once so we don't have to for each callback on each render.

    private handleStartInputEvent = (e: InputEvent) => {
        this.handleInputEvent(e, Boundary.START);
    };

    private handleEndInputEvent = (e: InputEvent) => {
        this.handleInputEvent(e, Boundary.END);
    };

    private handleInputEvent = (e: InputEvent, boundary: Boundary) => {
        const inputProps = this.getInputProps(boundary);

        switch (e.type) {
            case "blur":
                this.handleInputBlur(e, boundary);
                inputProps.onBlur?.(e as React.FocusEvent<HTMLInputElement>);
                break;
            case "change":
                this.handleInputChange(e, boundary);
                inputProps.onChange?.(e as React.ChangeEvent<HTMLInputElement>);
                break;
            case "click":
                e = e as React.MouseEvent<HTMLInputElement>;
                this.handleInputClick(e);
                inputProps.onClick?.(e);
                break;
            case "focus":
                this.handleInputFocus(e, boundary);
                inputProps.onFocus?.(e as React.FocusEvent<HTMLInputElement>);
                break;
            case "keydown":
                e = e as React.KeyboardEvent<HTMLInputElement>;
                this.handleInputKeyDown(e);
                inputProps.onKeyDown?.(e);
                break;
            case "mousedown":
                e = e as React.MouseEvent<HTMLInputElement>;
                this.handleInputMouseDown();
                inputProps.onMouseDown?.(e);
                break;
            default:
                break;
        }
    };

    // add a keydown listener to persistently change focus when tabbing:
    // - if focused in start field, Tab moves focus to end field
    // - if focused in end field, Shift+Tab moves focus to start field
    private handleInputKeyDown = (e: React.KeyboardEvent<HTMLInputElement>) => {
        // HACKHACK: https://github.com/palantir/blueprint/issues/4165
        const isTabPressed = e.which === Keys.TAB;
        const isEnterPressed = e.which === Keys.ENTER;
        const isShiftPressed = e.shiftKey;

        const { selectedStart, selectedEnd } = this.state;

        // order of JS events is our enemy here. when tabbing between fields,
        // this handler will fire in the middle of a focus exchange when no
        // field is currently focused. we work around this by referring to the
        // most recently focused field, rather than the currently focused field.
        const wasStartFieldFocused = this.state.lastFocusedField === Boundary.START;
        const wasEndFieldFocused = this.state.lastFocusedField === Boundary.END;

        // move focus to the other field
        if (isTabPressed) {
            let isEndInputFocused: boolean;
            let isStartInputFocused: boolean;
            let isOpen = true;

            if (wasStartFieldFocused && !isShiftPressed) {
                isStartInputFocused = false;
                isEndInputFocused = true;

                // prevent the default focus-change behavior to avoid race conditions;
                // we'll handle the focus change ourselves in componentDidUpdate.
                e.preventDefault();
            } else if (wasEndFieldFocused && isShiftPressed) {
                isStartInputFocused = true;
                isEndInputFocused = false;
                e.preventDefault();
            } else {
                // don't prevent default here, otherwise Tab won't do anything.
                isStartInputFocused = false;
                isEndInputFocused = false;
                isOpen = false;
            }

            this.setState({
                isEndInputFocused,
                isOpen,
                isStartInputFocused,
                wasLastFocusChangeDueToHover: false,
            });
        } else if (wasStartFieldFocused && isEnterPressed) {
            const nextStartDate = this.parseDate(this.state.startInputString);
            this.handleDateRangePickerChange([nextStartDate, selectedEnd], true);
        } else if (wasEndFieldFocused && isEnterPressed) {
            const nextEndDate = this.parseDate(this.state.endInputString);
            this.handleDateRangePickerChange([selectedStart, nextEndDate] as DateRange, true);
        } else {
            // let the default keystroke happen without side effects
            return;
        }
    };

    private handleInputMouseDown = () => {
        // clicking in the field constitutes an explicit focus change. we update
        // the flag on "mousedown" instead of on "click", because it needs to be
        // set before onFocus is called ("click" triggers after "focus").
        this.setState({ wasLastFocusChangeDueToHover: false });
    };

    private handleInputClick = (e: React.MouseEvent<HTMLInputElement>) => {
        // unless we stop propagation on this event, a click within an input
        // will close the popover almost as soon as it opens.
        e.stopPropagation();
    };

    private handleInputFocus = (_e: React.FormEvent<HTMLInputElement>, boundary: Boundary) => {
        const { keys, values } = this.getStateKeysAndValuesForBoundary(boundary);
        const inputString = getFormattedDateString(values.selectedValue, this.props, true);

        // change the boundary only if the user explicitly focused in the field.
        // focus changes from hovering don't count; they're just temporary.
        const boundaryToModify = this.state.wasLastFocusChangeDueToHover ? this.state.boundaryToModify : boundary;

        this.setState({
            [keys.inputString]: inputString,
            [keys.isInputFocused]: true,
            boundaryToModify,
            isOpen: true,
            lastFocusedField: boundary,
            shouldSelectAfterUpdate: this.props.selectAllOnFocus,
            wasLastFocusChangeDueToHover: false,
        });
    };

    private handleInputBlur = (_e: React.FormEvent<HTMLInputElement>, boundary: Boundary) => {
        const { keys, values } = this.getStateKeysAndValuesForBoundary(boundary);

        const maybeNextDate = this.parseDate(values.inputString);
        const isValueControlled = this.isControlled();

        let nextState: DateRangeInputState = {
            [keys.isInputFocused]: false,
            shouldSelectAfterUpdate: false,
        };

        if (this.isInputEmpty(values.inputString)) {
            if (isValueControlled) {
                nextState = {
                    ...nextState,
                    [keys.inputString]: getFormattedDateString(values.controlledValue, this.props),
                };
            } else {
                nextState = {
                    ...nextState,
                    [keys.inputString]: null,
                    [keys.selectedValue]: null,
                };
            }
        } else if (!this.isNextDateRangeValid(maybeNextDate, boundary)) {
            if (!isValueControlled) {
                nextState = {
                    ...nextState,
                    [keys.inputString]: null,
                    [keys.selectedValue]: maybeNextDate,
                };
            }
            this.props.onError?.(this.getDateRangeForCallback(maybeNextDate, boundary));
        }

        this.setState(nextState);
    };

    private handleInputChange = (e: React.FormEvent<HTMLInputElement>, boundary: Boundary) => {
        const inputString = (e.target as HTMLInputElement).value;

        const { keys } = this.getStateKeysAndValuesForBoundary(boundary);
        const maybeNextDate = this.parseDate(inputString);
        const isValueControlled = this.isControlled();

        let nextState: DateRangeInputState = { shouldSelectAfterUpdate: false };

        if (inputString.length === 0) {
            // this case will be relevant when we start showing the hovered range in the input
            // fields. goal is to show an empty field for clarity until the mouse moves over a
            // different date.
            const baseState = { ...nextState, [keys.inputString]: "" };
            if (isValueControlled) {
                nextState = baseState;
            } else {
                nextState = { ...baseState, [keys.selectedValue]: null };
            }
            this.props.onChange?.(this.getDateRangeForCallback(null, boundary));
        } else if (this.isDateValidAndInRange(maybeNextDate)) {
            // note that error cases that depend on both fields (e.g. overlapping dates) should fall
            // through into this block so that the UI can update immediately, possibly with an error
            // message on the other field.
            // also, clear the hover string to ensure the most recent keystroke appears.
            const baseState: DateRangeInputState = {
                ...nextState,
                [keys.hoverString]: null,
                [keys.inputString]: inputString,
            };
            if (isValueControlled) {
                nextState = baseState;
            } else {
                nextState = { ...baseState, [keys.selectedValue]: maybeNextDate };
            }
            if (this.isNextDateRangeValid(maybeNextDate, boundary)) {
                this.props.onChange?.(this.getDateRangeForCallback(maybeNextDate, boundary));
            }
        } else {
            // again, clear the hover string to ensure the most recent keystroke appears
            nextState = { ...nextState, [keys.inputString]: inputString, [keys.hoverString]: null };
        }

        this.setState(nextState);
    };

    // Callbacks - Popover
    // ===================

    private handlePopoverClose = (event: React.SyntheticEvent<HTMLElement>) => {
        this.setState({ isOpen: false });
        this.props.popoverProps.onClose?.(event);
    };

    // Helpers
    // =======

    private shouldFocusInputRef(isFocused: boolean, inputRef: HTMLInputElement) {
        return isFocused && inputRef !== undefined && document.activeElement !== inputRef;
    }

    private getIsOpenValueWhenDateChanges = (nextSelectedStart: Date, nextSelectedEnd: Date): boolean => {
        if (this.props.closeOnSelection) {
            // trivial case when TimePicker is not shown
            if (this.props.timePrecision == null) {
                return false;
            }

            const fallbackDate = new Date(new Date().setHours(0, 0, 0, 0));
            const [selectedStart, selectedEnd] = this.getSelectedRange([fallbackDate, fallbackDate]);

            // case to check if the user has changed TimePicker values
            if (
                areSameTime(selectedStart, nextSelectedStart) === true &&
                areSameTime(selectedEnd, nextSelectedEnd) === true
            ) {
                return false;
            }
            return true;
        }

        return true;
    };

    private getInitialRange = (props = this.props): DateRange => {
        const { defaultValue, value } = props;
        if (value != null) {
            return value;
        } else if (defaultValue != null) {
            return defaultValue;
        } else {
            return [null, null];
        }
    };

    private getSelectedRange = (fallbackRange?: [Date, Date]) => {
        let selectedStart: Date;
        let selectedEnd: Date;

        if (this.isControlled()) {
            [selectedStart, selectedEnd] = this.props.value;
        } else {
            selectedStart = this.state.selectedStart;
            selectedEnd = this.state.selectedEnd;
        }

        // this helper function checks if the provided boundary date *would* overlap the selected
        // other boundary date. providing the already-selected start date simply tells us if we're
        // currently in an overlapping state.
        const doBoundaryDatesOverlap = this.doBoundaryDatesOverlap(selectedStart, Boundary.START);
        const dateRange = [selectedStart, doBoundaryDatesOverlap ? undefined : selectedEnd];

        return dateRange.map((selectedBound: Date | undefined, index: number) => {
            const fallbackDate = fallbackRange != null ? fallbackRange[index] : undefined;
            return this.isDateValidAndInRange(selectedBound) ? selectedBound : fallbackDate;
        }) as DateRange;
    };

    private getInputDisplayString = (boundary: Boundary) => {
        const { values } = this.getStateKeysAndValuesForBoundary(boundary);
        const { isInputFocused, inputString, selectedValue, hoverString } = values;

        if (hoverString != null) {
            return hoverString;
        } else if (isInputFocused) {
            return inputString == null ? "" : inputString;
        } else if (selectedValue == null) {
            return "";
        } else if (this.doesEndBoundaryOverlapStartBoundary(selectedValue, boundary)) {
            return this.props.overlappingDatesMessage;
        } else {
            return getFormattedDateString(selectedValue, this.props);
        }
    };

    private getInputPlaceholderString = (boundary: Boundary) => {
        const isStartBoundary = boundary === Boundary.START;
        const isEndBoundary = boundary === Boundary.END;

        const inputProps = this.getInputProps(boundary);
        const { isInputFocused } = this.getStateKeysAndValuesForBoundary(boundary).values;

        // use the custom placeholder text for the input, if providied
        if (inputProps.placeholder != null) {
            return inputProps.placeholder;
        } else if (isStartBoundary) {
            return isInputFocused ? this.state.formattedMinDateString : "Start date";
        } else if (isEndBoundary) {
            return isInputFocused ? this.state.formattedMaxDateString : "End date";
        } else {
            return "";
        }
    };

    private getInputProps = (boundary: Boundary) => {
        return boundary === Boundary.START ? this.props.startInputProps : this.props.endInputProps;
    };

    private getInputRef = (boundary: Boundary) => {
        return boundary === Boundary.START ? this.handleStartInputRef : this.handleEndInputRef;
    };

    private getStateKeysAndValuesForBoundary = (boundary: Boundary): StateKeysAndValuesObject => {
        const controlledRange = this.props.value;
        if (boundary === Boundary.START) {
            return {
                keys: {
                    hoverString: "startHoverString",
                    inputString: "startInputString",
                    isInputFocused: "isStartInputFocused",
                    selectedValue: "selectedStart",
                },
                values: {
                    controlledValue: controlledRange != null ? controlledRange[0] : undefined,
                    hoverString: this.state.startHoverString,
                    inputString: this.state.startInputString,
                    isInputFocused: this.state.isStartInputFocused,
                    selectedValue: this.state.selectedStart,
                },
            };
        } else {
            return {
                keys: {
                    hoverString: "endHoverString",
                    inputString: "endInputString",
                    isInputFocused: "isEndInputFocused",
                    selectedValue: "selectedEnd",
                },
                values: {
                    controlledValue: controlledRange != null ? controlledRange[1] : undefined,
                    hoverString: this.state.endHoverString,
                    inputString: this.state.endInputString,
                    isInputFocused: this.state.isEndInputFocused,
                    selectedValue: this.state.selectedEnd,
                },
            };
        }
    };

    private getDateRangeForCallback = (currDate: Date | null, currBoundary?: Boundary): DateRange => {
        const otherBoundary = this.getOtherBoundary(currBoundary);
        const otherDate = this.getStateKeysAndValuesForBoundary(otherBoundary).values.selectedValue;

        return currBoundary === Boundary.START ? [currDate, otherDate] : [otherDate, currDate];
    };

    private getOtherBoundary = (boundary?: Boundary) => {
        return boundary === Boundary.START ? Boundary.END : Boundary.START;
    };

    private doBoundaryDatesOverlap = (date: Date | null, boundary: Boundary) => {
        const { allowSingleDayRange } = this.props;
        const otherBoundary = this.getOtherBoundary(boundary);
        const otherBoundaryDate = this.getStateKeysAndValuesForBoundary(otherBoundary).values.selectedValue;
        if (date == null || otherBoundaryDate == null) {
            return false;
        }

        if (boundary === Boundary.START) {
            const isAfter = date > otherBoundaryDate;
            return isAfter || (!allowSingleDayRange && DayPicker.DateUtils.isSameDay(date, otherBoundaryDate));
        } else {
            const isBefore = date < otherBoundaryDate;
            return isBefore || (!allowSingleDayRange && DayPicker.DateUtils.isSameDay(date, otherBoundaryDate));
        }
    };

    /**
     * Returns true if the provided boundary is an END boundary overlapping the
     * selected start date. (If the boundaries overlap, we consider the END
     * boundary to be erroneous.)
     */
    private doesEndBoundaryOverlapStartBoundary = (boundaryDate: Date, boundary: Boundary) => {
        return boundary === Boundary.START ? false : this.doBoundaryDatesOverlap(boundaryDate, boundary);
    };

    private isControlled = () => this.props.value !== undefined;

    private isInputEmpty = (inputString: string) => inputString == null || inputString.length === 0;

    private isInputInErrorState = (boundary: Boundary) => {
        const values = this.getStateKeysAndValuesForBoundary(boundary).values;
        const { isInputFocused, hoverString, inputString, selectedValue } = values;
        if (hoverString != null || this.isInputEmpty(inputString)) {
            // don't show an error state while we're hovering over a valid date.
            return false;
        }

        const boundaryValue = isInputFocused ? this.parseDate(inputString) : selectedValue;
        return (
            boundaryValue != null &&
            (!this.isDateValidAndInRange(boundaryValue) ||
                this.doesEndBoundaryOverlapStartBoundary(boundaryValue, boundary))
        );
    };

    private isDateValidAndInRange = (date: Date | false | null): date is Date => {
        return isDateValid(date) && isDayInRange(date, [this.props.minDate, this.props.maxDate]);
    };

    private isNextDateRangeValid(nextDate: Date | false | null, boundary: Boundary): nextDate is Date {
        return this.isDateValidAndInRange(nextDate) && !this.doBoundaryDatesOverlap(nextDate, boundary);
    }

    // this is a slightly kludgy function, but it saves us a good amount of repeated code between
    // the constructor and componentDidUpdate.
    private getFormattedMinMaxDateString(props: DateRangeInputProps, propName: "minDate" | "maxDate") {
        const date = props[propName];
        const defaultDate = DateRangeInput.defaultProps[propName];
        // default values are applied only if a prop is strictly `undefined`
        // See: https://facebook.github.io/react/docs/react-component.html#defaultprops
        return getFormattedDateString(date === undefined ? defaultDate : date, this.props);
    }

    private parseDate(dateString: string): Date | null {
        if (dateString === this.props.outOfRangeMessage || dateString === this.props.invalidDateMessage) {
            return null;
        }
        const { locale, parseDate } = this.props;
        const newDate = parseDate(dateString, locale);
        return newDate === false ? new Date(undefined) : newDate;
    }

    private formatDate(date: Date): string {
        if (!this.isDateValidAndInRange(date)) {
            return "";
        }
        const { locale, formatDate } = this.props;
        return formatDate(date, locale);
    }
}<|MERGE_RESOLUTION|>--- conflicted
+++ resolved
@@ -217,17 +217,12 @@
     };
 }
 
-<<<<<<< HEAD
-export class DateRangeInput extends AbstractPureComponent<DateRangeInputProps, DateRangeInputState> {
-=======
 /**
  * Date range input component.
  *
  * @see https://blueprintjs.com/docs/#datetime/daterangeinput
- * @deprecated use { DateRangeInput2 } from "@blueprintjs/datetime2"
  */
-export class DateRangeInput extends AbstractPureComponent2<DateRangeInputProps, IDateRangeInputState> {
->>>>>>> ac8eec58
+export class DateRangeInput extends AbstractPureComponent<DateRangeInputProps, DateRangeInputState> {
     public static defaultProps: Partial<DateRangeInputProps> = {
         allowSingleDayRange: false,
         closeOnSelection: true,
