@# Date input

<div class="@ns-callout @ns-intent-success @ns-icon-star">
    <h4 class="@ns-heading">Newer API available</h4>

There is an updated version of this component available in the new
[__@blueprintjs/datetime2__ package](#datetime2) called
[DateInput2](#datetime2/date-input2). Its API is currently in development,
but you are encouraged to try it out and provide feedback for the next
version of the Blueprint date input.

</div>

The DateInput component is an [InputGroup](#core/components/text-inputs.input-group)
that shows a [DatePicker](#datetime/datepicker) in a [Popover](#core/components/popover)
on focus. Use it in forms where the user must enter a date.

@reactExample DateInputExample

@## Usage

DateInput supports both controlled and uncontrolled usage. You can control
the selected date by setting the `value` prop, or use the component in
uncontrolled mode and specify an initial date by setting `defaultValue`.
Use the `onChange` prop callback to listen for changes to the selected day and
the `onError` prop to react to invalid dates entered in the text input.

@## Date formatting

DateInput and its more complex cousin [DateRangeInput](#datetime/daterangeinput)
require two props for formatting and parsing dates. These are essentially the plumbing
between the text input and the DatePicker.

- `formatDate(date, locale?)` receives the current `Date` and returns a string representation of it.
    The result of this function becomes the input value when it is not being edited.
- `parseDate(str, locale?)` receives text inputted by the user and converts it to a `Date` object.
    The returned `Date` becomes the next value of the component.

The optional `locale` argument to these functions is the value of the `locale` prop set on the component.

A simple implementation using built-in browser methods could look like this:

```tsx
<<<<<<< HEAD
import { DateInput, DateFormatProps } from "@blueprintjs/datetime";

const jsDateFormatter: DateFormatProps = {
    // note that the native implementation of Date functions differs between browsers
    formatDate: date => date.toLocaleDateString(),
    parseDate: str => new Date(str),
    placeholder: "M/D/YYYY",
};

<DateInput {...jsDateFormatter} />
=======
<DateInput
    formatDate={date => date.toLocaleString()}
    onChange={this.handleDateChange}
    parseDate={str => new Date(str)}
    placeholder="M/D/YYYY"
    value={this.state.date}
/>
>>>>>>> 14b01e25
```

An implementation using __moment.js__ could look like this:

```tsx
import { DateInput, DateFormatProps } from "@blueprintjs/datetime";
import moment from "moment";

function getMomentFormatter(format: string): DateFormatProps {
    // note that locale argument comes from locale prop and may be undefined
    return {
        formatDate: (date, locale) => moment(date).locale(locale).format(format),
        parseDate: (str, locale) => moment(str, format).locale(locale).toDate(),
        placeholder: format,
    }
};

<DateInput {...getMomentFormatter("LL")} locale="de" />
```

@## Props interface

@interface DateInputProps

@## Localization

See the [Date picker localization docs](#datetime/datepicker.localization).<|MERGE_RESOLUTION|>--- conflicted
+++ resolved
@@ -41,18 +41,6 @@
 A simple implementation using built-in browser methods could look like this:
 
 ```tsx
-<<<<<<< HEAD
-import { DateInput, DateFormatProps } from "@blueprintjs/datetime";
-
-const jsDateFormatter: DateFormatProps = {
-    // note that the native implementation of Date functions differs between browsers
-    formatDate: date => date.toLocaleDateString(),
-    parseDate: str => new Date(str),
-    placeholder: "M/D/YYYY",
-};
-
-<DateInput {...jsDateFormatter} />
-=======
 <DateInput
     formatDate={date => date.toLocaleString()}
     onChange={this.handleDateChange}
@@ -60,7 +48,6 @@
     placeholder="M/D/YYYY"
     value={this.state.date}
 />
->>>>>>> 14b01e25
 ```
 
 An implementation using __moment.js__ could look like this:
