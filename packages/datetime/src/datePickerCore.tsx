/*
 * Copyright 2016 Palantir Technologies, Inc. All rights reserved.
 *
 * Licensed under the Apache License, Version 2.0 (the "License");
 * you may not use this file except in compliance with the License.
 * You may obtain a copy of the License at
 *
 *     http://www.apache.org/licenses/LICENSE-2.0
 *
 * Unless required by applicable law or agreed to in writing, software
 * distributed under the License is distributed on an "AS IS" BASIS,
 * WITHOUT WARRANTIES OR CONDITIONS OF ANY KIND, either express or implied.
 * See the License for the specific language governing permissions and
 * limitations under the License.
 */

import { DayPickerProps, LocaleUtils } from "react-day-picker";

import { Months } from "./common/months";
import { TimePickerProps, TimePrecision } from "./timePicker";

// DatePicker supports a simpler set of modifiers (for now).
// also we need an interface for the dictionary without `today` and `outside` injected by r-d-p.
/**
 * Collection of functions that determine which modifier classes get applied to which days.
<<<<<<< HEAD
 * See the [**react-day-picker** documentation](http://react-day-picker.js.org/api/ModifiersUtils) to learn more.
=======
 * See the [**react-day-picker** documentation](https://react-day-picker-v7.netlify.app/api/ModifiersUtils)
 * to learn more.
 *
 * @deprecated use DatePickerModifiers
>>>>>>> 14b01e25
 */
export interface DatePickerModifiers {
    [name: string]: (date: Date) => boolean;
}

export interface DatePickerBaseProps {
    /**
     * Props to pass to ReactDayPicker. See API documentation
     * [here](https://react-day-picker-v7.netlify.app/api/DayPicker).
     *
     * The following props are managed by the component and cannot be configured:
     * `canChangeMonth`, `captionElement`, `fromMonth` (use `minDate`), `month` (use
     * `initialMonth`), `toMonth` (use `maxDate`).
     *
     * In case of supplying your owner `renderDay` function, make sure to apply the appropriate
     * CSS wrapper class to obtain default Blueprint styling.
     * eg.
     * `<div className={Classes.DATEPICKER_DAY_WRAPPER}>{CONTENT_HERE}</div>`
     *
     */
    dayPickerProps?: DayPickerProps;

    /**
     * An additional element to show below the date picker.
     */
    footerElement?: JSX.Element;

    /**
     * Whether the current day should be highlighted in the calendar.
     *
     * @default false
     */
    highlightCurrentDay?: boolean;

    /**
     * The initial month the calendar displays.
     */
    initialMonth?: Date;

    /**
     * The locale name, which is passed to the functions in `localeUtils`
     * (and `formatDate` and `parseDate` if supported).
     */
    locale?: string;

    /**
     * Collection of functions that provide internationalization support.
     */
    localeUtils?: typeof LocaleUtils;

    /**
     * The latest date the user can select.
     *
     * @default 6 months from now.
     */
    maxDate?: Date;

    /**
     * The earliest date the user can select.
     *
     * @default Jan. 1st, 20 years in the past.
     */
    minDate?: Date;

    /**
     * Collection of functions that determine which modifier classes get applied to which days.
     * Each function should accept a `Date` and return a boolean.
     * See the [**react-day-picker** documentation](https://react-day-picker-v7.netlify.app/api/ModifiersUtils)
     * to learn more.
     */
    modifiers?: DatePickerModifiers;

    /**
     * If `true`, the month menu will appear to the left of the year menu.
     * Otherwise, the month menu will apear to the right of the year menu.
     *
     * @default false
     */
    reverseMonthAndYearMenus?: boolean;

    /**
     * The precision of time selection that accompanies the calendar. Passing a
     * `TimePrecision` value (or providing `timePickerProps`) shows a
     * `TimePicker` below the calendar. Time is preserved across date changes.
     *
     * This is shorthand for `timePickerProps.precision` and is a quick way to
     * enable time selection.
     */
    timePrecision?: TimePrecision;

    /**
     * Further configure the `TimePicker` that appears beneath the calendar.
     * `onChange` and `value` are ignored in favor of the corresponding
     * top-level props on this component.
     *
     * Passing any non-empty object to this prop will cause the `TimePicker` to appear.
     */
    timePickerProps?: TimePickerProps;
}

export const DISABLED_MODIFIER = "disabled";
export const HOVERED_RANGE_MODIFIER = "hovered-range";
export const OUTSIDE_MODIFIER = "outside";
export const SELECTED_MODIFIER = "selected";
export const SELECTED_RANGE_MODIFIER = "selected-range";
// modifiers the user can't set because they are used by Blueprint or react-day-picker
export const DISALLOWED_MODIFIERS = [
    DISABLED_MODIFIER,
    HOVERED_RANGE_MODIFIER,
    OUTSIDE_MODIFIER,
    SELECTED_MODIFIER,
    SELECTED_RANGE_MODIFIER,
];

export function getDefaultMaxDate() {
    const date = new Date();
    date.setMonth(date.getMonth() + 6);
    return date;
}

export function getDefaultMinDate() {
    const date = new Date();
    date.setFullYear(date.getFullYear() - 20);
    date.setMonth(Months.JANUARY, 1);
    return date;
}

export function combineModifiers(baseModifiers: DatePickerModifiers, userModifiers: DatePickerModifiers) {
    let modifiers = baseModifiers;
    if (userModifiers != null) {
        modifiers = {};
        for (const key of Object.keys(userModifiers)) {
            if (DISALLOWED_MODIFIERS.indexOf(key) === -1) {
                modifiers[key] = userModifiers[key];
            }
        }
        for (const key of Object.keys(baseModifiers)) {
            modifiers[key] = baseModifiers[key];
        }
    }
    return modifiers;
}<|MERGE_RESOLUTION|>--- conflicted
+++ resolved
@@ -23,14 +23,8 @@
 // also we need an interface for the dictionary without `today` and `outside` injected by r-d-p.
 /**
  * Collection of functions that determine which modifier classes get applied to which days.
-<<<<<<< HEAD
- * See the [**react-day-picker** documentation](http://react-day-picker.js.org/api/ModifiersUtils) to learn more.
-=======
  * See the [**react-day-picker** documentation](https://react-day-picker-v7.netlify.app/api/ModifiersUtils)
  * to learn more.
- *
- * @deprecated use DatePickerModifiers
->>>>>>> 14b01e25
  */
 export interface DatePickerModifiers {
     [name: string]: (date: Date) => boolean;
