{
    "name": "@blueprintjs/popover2",
<<<<<<< HEAD
    "version": "0.3.0",
=======
    "version": "0.3.3",
>>>>>>> 4c760e57
    "description": "Popover2 and dependent components",
    "main": "lib/cjs/index.js",
    "module": "lib/esm/index.js",
    "esnext": "lib/esnext/index.js",
    "typings": "lib/esm/index.d.ts",
    "style": "lib/css/blueprint-popover2.css",
    "unpkg": "dist/popover2.bundle.js",
    "sideEffects": [
        "**/*.css"
    ],
    "scripts": {
        "clean": "rm -rf dist/* && rm -rf lib/*",
        "compile": "run-p \"compile:*\"",
        "compile:esm": "tsc -p ./src",
        "compile:cjs": "tsc -p ./src -m commonjs --outDir lib/cjs",
        "compile:esnext": "tsc -p ./src -t esnext --outDir lib/esnext",
        "compile:css": "sass-compile ./src",
        "dev": "run-p \"compile:esm -- --watch\" \"compile:css -- --watch\"",
        "dist": "run-s \"dist:*\"",
        "dist:bundle": "cross-env NODE_ENV=production webpack",
        "dist:css": "css-dist lib/css/*.css",
        "dist:verify": "assert-package-layout",
        "lint": "run-p lint:scss lint:es",
        "lint:scss": "sass-lint",
        "lint:es": "es-lint",
        "lint-fix": "es-lint --fix && sass-lint --fix",
        "test": "run-s test:typeCheck test:iso test:karma",
        "test:typeCheck": "tsc -p ./test",
        "test:iso": "mocha test/isotest.js",
        "test:karma": "karma start",
        "test:karma:debug": "karma start --single-run=false --reporters=helpful --debug",
        "verify": "npm-run-all compile -p dist test lint"
    },
    "dependencies": {
<<<<<<< HEAD
        "@blueprintjs/core": "^3.39.0",
=======
        "@blueprintjs/core": "^3.41.0",
>>>>>>> 4c760e57
        "@popperjs/core": "^2.5.4",
        "classnames": "^2.2",
        "dom4": "^2.1.5",
        "react-popper": "^2.2.4",
        "tslib": "~1.13.0"
    },
    "peerDependencies": {
        "react": "^16.8.0 || ^17"
    },
    "devDependencies": {
        "@blueprintjs/karma-build-scripts": "^2.0.0",
        "@blueprintjs/node-build-scripts": "^1.4.0",
        "@blueprintjs/test-commons": "^0.10.7",
        "enzyme": "^3.11.0",
        "karma": "^5.2.2",
        "mocha": "^8.1.3",
        "npm-run-all": "^4.1.5",
        "react": "^16.13.1",
        "react-dom": "^16.13.1",
        "react-test-renderer": "^16.13.1",
        "sass-inline-svg": "^1.2.3",
        "typescript": "~4.0.3",
        "webpack-cli": "^3.3.12"
    },
    "repository": {
        "type": "git",
        "url": "git@github.com:palantir/blueprint.git",
        "directory": "packages/core"
    },
    "keywords": [
        "palantir",
        "blueprint",
        "components",
        "styles",
        "theme",
        "ui"
    ],
    "author": "Palantir Technologies",
    "license": "Apache-2.0"
}<|MERGE_RESOLUTION|>--- conflicted
+++ resolved
@@ -1,10 +1,6 @@
 {
     "name": "@blueprintjs/popover2",
-<<<<<<< HEAD
-    "version": "0.3.0",
-=======
     "version": "0.3.3",
->>>>>>> 4c760e57
     "description": "Popover2 and dependent components",
     "main": "lib/cjs/index.js",
     "module": "lib/esm/index.js",
@@ -39,11 +35,7 @@
         "verify": "npm-run-all compile -p dist test lint"
     },
     "dependencies": {
-<<<<<<< HEAD
-        "@blueprintjs/core": "^3.39.0",
-=======
         "@blueprintjs/core": "^3.41.0",
->>>>>>> 4c760e57
         "@popperjs/core": "^2.5.4",
         "classnames": "^2.2",
         "dom4": "^2.1.5",
