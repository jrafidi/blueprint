--- conflicted
+++ resolved
@@ -34,12 +34,8 @@
 import * as Classes from "./classes";
 import * as Errors from "./errors";
 import { POPOVER_ARROW_SVG_SIZE, Popover2Arrow } from "./popover2Arrow";
-<<<<<<< HEAD
+import { positionToPlacement } from "./popover2PlacementUtils";
 import { Popover2SharedProps } from "./popover2SharedProps";
-=======
-import { positionToPlacement } from "./popover2PlacementUtils";
-import { IPopover2SharedProps } from "./popover2SharedProps";
->>>>>>> 1dd67cda
 // eslint-disable-next-line import/no-cycle
 import { Tooltip2 } from "./tooltip2";
 import { getBasePlacement, getTransformOrigin } from "./utils";
@@ -126,12 +122,8 @@
         interactionKind: Popover2InteractionKind.CLICK,
         minimal: false,
         openOnTargetFocus: true,
-<<<<<<< HEAD
-        placement: "auto",
-=======
         // N.B. we don't set a default for `placement` or `position` here because that would trigger
         // a warning in validateProps if the other prop is specified by a user of this component
->>>>>>> 1dd67cda
         positioningStrategy: "absolute",
         renderTarget: undefined as any,
         targetTagName: "span",
@@ -216,13 +208,8 @@
                 <Reference>{this.renderTarget}</Reference>
                 <Popper
                     innerRef={this.refHandlers.popover}
-<<<<<<< HEAD
-                    placement={this.props.placement}
-                    strategy={this.props.positioningStrategy}
-=======
                     placement={placement ?? positionToPlacement(position)}
                     strategy={positioningStrategy}
->>>>>>> 1dd67cda
                     modifiers={this.computePopperModifiers()}
                 >
                     {this.renderPopover}
