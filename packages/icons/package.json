{
    "name": "@blueprintjs/icons",
<<<<<<< HEAD
    "version": "4.0.0-alpha.0",
=======
    "version": "3.30.2",
>>>>>>> f715bc3c
    "description": "Components, fonts, icons, and css files for creating and displaying icons.",
    "main": "lib/cjs/generated/index.js",
    "module": "lib/esm/generated/index.js",
    "esnext": "lib/esnext/generated/index.js",
    "typings": "lib/esm/generated/index.d.ts",
    "style": "lib/css/blueprint-icons.css",
    "unpkg": "dist/icons.bundle.js",
    "sideEffects": [
        "**/*.css"
    ],
    "scripts": {
        "clean": "rm -rf dist/* && rm -rf lib/**/* && rm -rf src/generated/*",
        "compile": "npm-run-all -s \"generate-icon-src\" -p \"compile:*\" -p \"copy:*\"",
        "compile:esm": "tsc -p ./src",
        "compile:cjs": "tsc -p ./src -m commonjs --outDir lib/cjs",
        "compile:esnext": "tsc -p ./src -t esnext --outDir lib/esnext",
        "compile:css": "sass-compile ./src",
        "copy:scss": "scripts/copy-scss.sh",
        "copy:fonts": "scripts/copy-fonts.sh",
        "dev": "run-p \"compile:esm -- --watch\" \"compile:css -- --watch\"",
        "dist": "run-s \"dist:*\"",
        "dist:bundle": "cross-env NODE_ENV=production webpack",
        "dist:css": "css-dist lib/css/*.css",
        "dist:verify": "assert-package-layout",
        "generate-icon-src": "node scripts/generate-icon-fonts.js && node scripts/generate-icon-components.js",
        "lint": "run-p lint:scss lint:es",
        "lint:scss": "sass-lint",
        "lint:es": "es-lint",
        "lint-fix": "es-lint --fix && sass-lint --fix",
        "test": "run-s test:typeCheck test:iso",
        "test:typeCheck": "tsc -p ./test",
        "test:iso": "mocha test/isotest.js",
        "verify": "npm-run-all compile -p dist test lint"
    },
    "dependencies": {
        "classnames": "^2.2",
        "tslib": "~1.13.0"
    },
    "peerDependencies": {
        "react": "^16.8 || 17",
        "react-dom": "^16.8 || 17"
    },
    "devDependencies": {
<<<<<<< HEAD
        "@blueprintjs/node-build-scripts": "^1.6.0-alpha.0",
        "@blueprintjs/test-commons": "^0.11.0-alpha.0",
        "@types/camelcase": "^5.2.0",
        "@types/handlebars": "^4.1.0",
        "camelcase": "^6.2.0",
        "decamelize": "^5.0.0",
=======
        "@blueprintjs/node-build-scripts": "^1.6.1",
        "@blueprintjs/test-commons": "^0.10.14",
>>>>>>> f715bc3c
        "enzyme": "^3.11.0",
        "fantasticon": "^1.0.26",
        "handlebars": "^4.7.6",
        "mocha": "^8.2.1",
        "npm-run-all": "^4.1.5",
        "react": "^16.14.0",
        "react-dom": "^16.14.0",
        "react-test-renderer": "^16.14.0",
        "svg-parser": "^2.0.4",
        "typescript": "~4.1.2",
        "webpack-cli": "^3.3.12"
    },
    "repository": {
        "type": "git",
        "url": "git@github.com:palantir/blueprint.git",
        "directory": "packages/icons"
    },
    "keywords": [
        "palantir",
        "blueprint",
        "theme",
        "react",
        "icon"
    ],
    "author": "Palantir Technologies",
    "license": "Apache-2.0"
}<|MERGE_RESOLUTION|>--- conflicted
+++ resolved
@@ -1,10 +1,6 @@
 {
     "name": "@blueprintjs/icons",
-<<<<<<< HEAD
     "version": "4.0.0-alpha.0",
-=======
-    "version": "3.30.2",
->>>>>>> f715bc3c
     "description": "Components, fonts, icons, and css files for creating and displaying icons.",
     "main": "lib/cjs/generated/index.js",
     "module": "lib/esm/generated/index.js",
@@ -48,17 +44,12 @@
         "react-dom": "^16.8 || 17"
     },
     "devDependencies": {
-<<<<<<< HEAD
-        "@blueprintjs/node-build-scripts": "^1.6.0-alpha.0",
+        "@blueprintjs/node-build-scripts": "^1.6.1",
         "@blueprintjs/test-commons": "^0.11.0-alpha.0",
         "@types/camelcase": "^5.2.0",
         "@types/handlebars": "^4.1.0",
         "camelcase": "^6.2.0",
         "decamelize": "^5.0.0",
-=======
-        "@blueprintjs/node-build-scripts": "^1.6.1",
-        "@blueprintjs/test-commons": "^0.10.14",
->>>>>>> f715bc3c
         "enzyme": "^3.11.0",
         "fantasticon": "^1.0.26",
         "handlebars": "^4.7.6",
