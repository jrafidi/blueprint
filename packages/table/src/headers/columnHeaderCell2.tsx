--- conflicted
+++ resolved
@@ -17,27 +17,20 @@
 import classNames from "classnames";
 import React from "react";
 
-<<<<<<< HEAD
-import { AbstractPureComponent, Utils as CoreUtils, DISPLAYNAME_PREFIX, Icon, Popover } from "@blueprintjs/core";
-=======
 import {
-    AbstractPureComponent2,
+    AbstractPureComponent,
     Utils as CoreUtils,
     DISPLAYNAME_PREFIX,
     Icon,
     OverlayLifecycleProps,
+    Popover,
+    PopoverProps,
 } from "@blueprintjs/core";
-import { Popover2, Popover2Props } from "@blueprintjs/popover2";
->>>>>>> ac8eec58
 
 import * as Classes from "../common/classes";
 import { LoadableContent } from "../common/loadableContent";
 import { CLASSNAME_EXCLUDED_FROM_TEXT_MEASUREMENT } from "../common/utils";
-<<<<<<< HEAD
 import { ColumnHeaderCellProps, ColumnHeaderCellState, HorizontalCellDivider } from "./columnHeaderCell";
-=======
-import { ColumnHeaderCellProps, HorizontalCellDivider, IColumnHeaderCellState } from "./columnHeaderCell";
->>>>>>> ac8eec58
 import { HeaderCell2 } from "./headerCell2";
 
 export interface ColumnHeaderCell2Props extends ColumnHeaderCellProps {
@@ -53,7 +46,7 @@
      * Optional props to forward to the dropdown menu popover.
      * This has no effect if `menuRenderer` is undefined.
      */
-    menuPopoverProps?: Omit<Popover2Props, "content" | keyof OverlayLifecycleProps>;
+    menuPopoverProps?: Omit<PopoverProps, "content" | keyof OverlayLifecycleProps>;
 
     /**
      * If `true`, clicks on the header menu target element will cause the column's
@@ -64,16 +57,12 @@
     selectCellsOnMenuClick?: boolean;
 }
 
-<<<<<<< HEAD
-export class ColumnHeaderCell2 extends AbstractPureComponent<ColumnHeaderCell2Props, ColumnHeaderCellState> {
-=======
 /**
  * Column header cell (v2) component.
  *
  * @see https://blueprintjs.com/docs/#table/api.columnheadercell2
  */
-export class ColumnHeaderCell2 extends AbstractPureComponent2<ColumnHeaderCell2Props, IColumnHeaderCellState> {
->>>>>>> ac8eec58
+export class ColumnHeaderCell2 extends AbstractPureComponent<ColumnHeaderCell2Props, ColumnHeaderCellState> {
     public static displayName = `${DISPLAYNAME_PREFIX}.ColumnHeaderCell2`;
 
     public static defaultProps: ColumnHeaderCell2Props = {
@@ -190,13 +179,8 @@
         return (
             <div className={classes}>
                 <div className={Classes.TABLE_TH_MENU_CONTAINER_BACKGROUND} />
-<<<<<<< HEAD
                 <Popover
-                    className={Classes.TABLE_TH_MENU}
-=======
-                <Popover2
                     className={classNames(Classes.TABLE_TH_MENU, menuPopoverProps?.className)}
->>>>>>> ac8eec58
                     content={menuRenderer(index)}
                     onClosing={this.handlePopoverClosing}
                     onOpened={this.handlePopoverOpened}
