/*
 * Copyright 2016 Palantir Technologies, Inc. All rights reserved.
 *
 * Licensed under the Apache License, Version 2.0 (the "License");
 * you may not use this file except in compliance with the License.
 * You may obtain a copy of the License at
 *
 *     http://www.apache.org/licenses/LICENSE-2.0
 *
 * Unless required by applicable law or agreed to in writing, software
 * distributed under the License is distributed on an "AS IS" BASIS,
 * WITHOUT WARRANTIES OR CONDITIONS OF ANY KIND, either express or implied.
 * See the License for the specific language governing permissions and
 * limitations under the License.
 */

import classNames from "classnames";
import React from "react";

import { Ref } from "@blueprintjs/core";

import * as Classes from "../common/classes";
import { ColumnIndices } from "../common/grid";
import { Utils } from "../common/index";
import { ClientCoordinates } from "../interactions/dragTypes";
import { IndexedResizeCallback } from "../interactions/resizable";
import { Orientation } from "../interactions/resizeHandle";
import { RegionCardinality, Regions } from "../regions";
import { ColumnHeaderCell, ColumnHeaderCellProps } from "./columnHeaderCell";
import { Header, HeaderProps } from "./header";

<<<<<<< HEAD
export type ColumnHeaderRenderer = (columnIndex: number) => React.ReactElement<ColumnHeaderCellProps>;

export interface ColumnWidths {
    minColumnWidth?: number;
    maxColumnWidth?: number;
    defaultColumnWidth?: number;
}

export interface ColumnHeaderProps extends HeaderProps, ColumnWidths, ColumnIndices {
=======
/** @deprecated use ColumnHeaderRenderer */
export type IColumnHeaderRenderer = (columnIndex: number) => React.ReactElement<IColumnHeaderCellProps> | null;
// eslint-disable-next-line deprecation/deprecation
export type ColumnHeaderRenderer = IColumnHeaderRenderer;

export interface IColumnWidths {
    minColumnWidth: number;
    maxColumnWidth: number;
    defaultColumnWidth: number;
}

export interface IColumnHeaderProps extends IHeaderProps, IColumnWidths, ColumnIndices {
>>>>>>> 0ef7029d
    /**
     * A ColumnHeaderRenderer that, for each `<Column>`, will delegate to:
     * 1. The `columnHeaderCellRenderer` method from the `<Column>`
     * 2. A `<ColumnHeaderCell>` using the `name` prop from the `<Column>`
     * 3. A `<ColumnHeaderCell>` with a `name` generated from `Utils.toBase26Alpha`
     */
    cellRenderer: ColumnHeaderRenderer;

    /**
     * Ref handler that receives the HTML element that should be measured to
     * indicate the fluid height of the column header.
     */
    measurableElementRef?: Ref<HTMLDivElement>;

    /**
     * A callback invoked when user is done resizing the column
     */
<<<<<<< HEAD
    onColumnWidthChanged: IndexedResizeCallback;
=======
    onColumnWidthChanged: IIndexedResizeCallback;

    /**
     * Called on component mount.
     */
    onMount?: (whichHeader: "column" | "row") => void;
>>>>>>> 0ef7029d
}

export class ColumnHeader extends React.Component<ColumnHeaderProps> {
    public static defaultProps = {
        isReorderable: false,
        isResizable: true,
        loading: false,
    };

    public componentDidMount() {
        this.props.onMount?.("column");
    }

    public render() {
        const {
            // from ColumnHeaderProps
            cellRenderer: renderHeaderCell,
            onColumnWidthChanged,

            // from ColumnWidths
            minColumnWidth: minSize,
            maxColumnWidth: maxSize,
            defaultColumnWidth,

            // from ColumnIndices
            columnIndexStart: indexStart,
            columnIndexEnd: indexEnd,

            // from HeaderProps
            ...spreadableProps
        } = this.props;

        return (
            <Header
                convertPointToIndex={this.convertPointToColumn}
                fullRegionCardinality={RegionCardinality.FULL_COLUMNS}
                getCellExtremaClasses={this.getCellExtremaClasses}
                getCellIndexClass={Classes.columnCellIndexClass}
                getCellSize={this.getColumnWidth}
                getDragCoordinate={this.getDragCoordinate}
                getIndexClass={Classes.columnIndexClass}
                getMouseCoordinate={this.getMouseCoordinate}
                ghostCellRenderer={this.renderGhostCell}
                handleResizeDoubleClick={this.handleResizeDoubleClick}
                handleResizeEnd={this.handleResizeEnd}
                handleSizeChanged={this.handleSizeChanged}
                headerCellIsReorderablePropName="enableColumnReordering"
                headerCellIsSelectedPropName="isColumnSelected"
                headerCellRenderer={renderHeaderCell}
                indexEnd={indexEnd}
                indexStart={indexStart}
                isCellSelected={this.isCellSelected}
                isGhostIndex={this.isGhostIndex}
                maxSize={maxSize}
                minSize={minSize}
                resizeOrientation={Orientation.VERTICAL}
                selectedRegions={[]}
                toRegion={this.toRegion}
                wrapCells={this.wrapCells}
                {...spreadableProps}
            />
        );
    }

    private wrapCells = (cells: Array<React.ReactElement<any>>) => {
        const { columnIndexStart, grid } = this.props;

        const tableWidth = grid.getRect().width;
        const scrollLeftCorrection = this.props.grid.getCumulativeWidthBefore(columnIndexStart);
        const style: React.CSSProperties = {
            // only header cells in view will render, but we need to reposition them to stay in view
            // as we scroll horizontally.
            transform: `translateX(${scrollLeftCorrection || 0}px)`,
            // reduce the width to clamp the sliding window as we approach the final headers; otherwise,
            // we'll have tons of useless whitespace at the end.
            width: tableWidth - scrollLeftCorrection,
        };

        const classes = classNames(Classes.TABLE_THEAD, Classes.TABLE_COLUMN_HEADER_TR);

        // add a wrapper set to the full-table width to ensure container styles stretch from the first
        // cell all the way to the last
        return (
            <div style={{ width: tableWidth }}>
                <div style={style} className={classes} ref={this.props.measurableElementRef}>
                    {cells}
                </div>
            </div>
        );
    };

    private convertPointToColumn = (clientXOrY: number, useMidpoint?: boolean) => {
        return this.props.locator.convertPointToColumn(clientXOrY, useMidpoint);
    };

    private getCellExtremaClasses = (index: number, indexEnd: number) => {
        return this.props.grid.getExtremaClasses(0, index, 1, indexEnd);
    };

    private getColumnWidth = (index: number) => {
        return this.props.grid.getColumnRect(index).width;
    };

    private getDragCoordinate = (clientCoords: ClientCoordinates) => {
        return clientCoords[0]; // x-coordinate
    };

    private getMouseCoordinate = (event: MouseEvent) => {
        return event.clientX;
    };

    private handleResizeEnd = (index: number, size: number) => {
        this.props.onResizeGuide(null);
        this.props.onColumnWidthChanged(index, size);
    };

    private handleResizeDoubleClick = (index: number) => {
        const { minColumnWidth, maxColumnWidth } = this.props;

        const width = this.props.locator.getWidestVisibleCellInColumn(index);
        const clampedWidth = Utils.clamp(width, minColumnWidth, maxColumnWidth);

        this.props.onResizeGuide(null);
        this.props.onColumnWidthChanged(index, clampedWidth);
    };

    private handleSizeChanged = (index: number, size: number) => {
        const rect = this.props.grid.getColumnRect(index);
        this.props.onResizeGuide([rect.left + size]);
    };

    private isCellSelected = (index: number) => {
        return Regions.hasFullColumn(this.props.selectedRegions!, index);
    };

    private isGhostIndex = (index: number) => {
        return this.props.grid.isGhostIndex(-1, index);
    };

    private renderGhostCell = (index: number, extremaClasses: string[]) => {
        const { grid, loading } = this.props;
        const rect = grid.getGhostCellRect(0, index);
        const style = {
            flexBasis: `${rect.width}px`,
            width: `${rect.width}px`,
        };
        return (
            <ColumnHeaderCell
                className={classNames(extremaClasses)}
                index={index}
                key={Classes.columnIndexClass(index)}
                loading={loading}
                style={style}
            />
        );
    };

    private toRegion = (index1: number, index2?: number) => {
        return Regions.column(index1, index2);
    };
}<|MERGE_RESOLUTION|>--- conflicted
+++ resolved
@@ -29,30 +29,15 @@
 import { ColumnHeaderCell, ColumnHeaderCellProps } from "./columnHeaderCell";
 import { Header, HeaderProps } from "./header";
 
-<<<<<<< HEAD
-export type ColumnHeaderRenderer = (columnIndex: number) => React.ReactElement<ColumnHeaderCellProps>;
+export type ColumnHeaderRenderer = (columnIndex: number) => React.ReactElement<ColumnHeaderCellProps> | null;
 
 export interface ColumnWidths {
-    minColumnWidth?: number;
-    maxColumnWidth?: number;
-    defaultColumnWidth?: number;
-}
-
-export interface ColumnHeaderProps extends HeaderProps, ColumnWidths, ColumnIndices {
-=======
-/** @deprecated use ColumnHeaderRenderer */
-export type IColumnHeaderRenderer = (columnIndex: number) => React.ReactElement<IColumnHeaderCellProps> | null;
-// eslint-disable-next-line deprecation/deprecation
-export type ColumnHeaderRenderer = IColumnHeaderRenderer;
-
-export interface IColumnWidths {
     minColumnWidth: number;
     maxColumnWidth: number;
     defaultColumnWidth: number;
 }
 
-export interface IColumnHeaderProps extends IHeaderProps, IColumnWidths, ColumnIndices {
->>>>>>> 0ef7029d
+export interface ColumnHeaderProps extends HeaderProps, ColumnWidths, ColumnIndices {
     /**
      * A ColumnHeaderRenderer that, for each `<Column>`, will delegate to:
      * 1. The `columnHeaderCellRenderer` method from the `<Column>`
@@ -70,16 +55,12 @@
     /**
      * A callback invoked when user is done resizing the column
      */
-<<<<<<< HEAD
     onColumnWidthChanged: IndexedResizeCallback;
-=======
-    onColumnWidthChanged: IIndexedResizeCallback;
 
     /**
      * Called on component mount.
      */
     onMount?: (whichHeader: "column" | "row") => void;
->>>>>>> 0ef7029d
 }
 
 export class ColumnHeader extends React.Component<ColumnHeaderProps> {
