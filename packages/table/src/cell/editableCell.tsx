/*
 * Copyright 2016 Palantir Technologies, Inc. All rights reserved.
 * Licensed under the Apache License, Version 2.0 (the "License");
 * you may not use this file except in compliance with the License.
 * You may obtain a copy of the License at
 *
 *     http://www.apache.org/licenses/LICENSE-2.0
 *
 * Unless required by applicable law or agreed to in writing, software
 * distributed under the License is distributed on an "AS IS" BASIS,
 * WITHOUT WARRANTIES OR CONDITIONS OF ANY KIND, either express or implied.
 * See the License for the specific language governing permissions and
 * limitations under the License.
 */

/**
 * @fileoverview This component is DEPRECATED, and the code is frozen.
 * All changes & bugfixes should be made to EditableCell2 instead.
 */

import classNames from "classnames";
import * as React from "react";

import {
    Utils as CoreUtils,
    DISPLAYNAME_PREFIX,
    EditableText,
<<<<<<< HEAD
    HotkeyConfig,
    HotkeysTarget,
    EditableTextProps,
    Utils as CoreUtils,
    UseHotkeysReturnValue,
=======
    EditableTextProps,
    Hotkey,
    Hotkeys,
    HotkeysTarget,
>>>>>>> 14b01e25
} from "@blueprintjs/core";

import * as Classes from "../common/classes";
import { Draggable } from "../interactions/draggable";
import { Cell, CellProps } from "./cell";

export interface EditableCellProps extends Omit<CellProps, "onKeyDown" | "onKeyUp"> {
    /**
     * Whether the given cell is the current active/focused cell.
     */
    isFocused?: boolean;

    /**
     * The value displayed in the text box. Be sure to update this value when
     * rendering this component after a confirmed change.
     */
    value?: string;

    /**
     * A listener that is triggered if the user cancels the edit. This is
     * important to listen to if you are doing anything with `onChange` events,
     * since you'll likely want to revert whatever changes you made. The
     * callback will also receive the row index and column index if they were
     * originally provided via props.
     */
    onCancel?: (value: string, rowIndex?: number, columnIndex?: number) => void;

    /**
     * A listener that is triggered as soon as the editable name is modified.
     * This can be due, for example, to keyboard input or the clipboard. The
     * callback will also receive the row index and column index if they were
     * originally provided via props.
     */
    onChange?: (value: string, rowIndex?: number, columnIndex?: number) => void;

    /**
     * A listener that is triggered once the editing is confirmed. This is
     * usually due to the <code>return</code> (or <code>enter</code>) key press.
     * The callback will also receive the row index and column index if they
     * were originally provided via props.
     */
    onConfirm?: (value: string, rowIndex?: number, columnIndex?: number) => void;

    /**
     * Props that should be passed to the EditableText when it is used to edit
     */
    editableTextProps?: EditableTextProps;
}

export interface EditableCellState {
    isEditing?: boolean;
    savedValue?: string;
    dirtyValue?: string;
}

<<<<<<< HEAD
export class EditableCell extends React.Component<EditableCellProps, EditableCellState> {
=======
/** @deprecated use { EditableCell2, Table2 } from "@blueprintjs/table" */
// eslint-disable-next-line deprecation/deprecation
@HotkeysTarget
export class EditableCell extends React.Component<IEditableCellProps, IEditableCellState> {
>>>>>>> 14b01e25
    public static displayName = `${DISPLAYNAME_PREFIX}.EditableCell`;

    public static defaultProps = {
        truncated: true,
        wrapText: false,
    };

    private cellRef: HTMLElement | null | undefined;

    private refHandlers = {
        cell: (ref: HTMLElement | null) => {
            this.cellRef = ref;
        },
    };

    public state: EditableCellState = {
        isEditing: false,
        savedValue: this.props.value,
    };

    public componentDidMount() {
        this.checkShouldFocus();
    }

    public componentDidUpdate(prevProps: EditableCellProps) {
        const didPropsChange =
            !CoreUtils.shallowCompareKeys(this.props, prevProps, { exclude: ["style"] }) ||
            !CoreUtils.deepCompareKeys(this.props, prevProps, ["style"]);

        const { value } = this.props;
        if (didPropsChange && value != null) {
            this.setState({ savedValue: value, dirtyValue: value });
        }

        this.checkShouldFocus();
    }

    public shouldComponentUpdate(nextProps: EditableCellProps, nextState: EditableCellState) {
        return (
            !CoreUtils.shallowCompareKeys(this.props, nextProps, { exclude: ["style"] }) ||
            !CoreUtils.shallowCompareKeys(this.state, nextState) ||
            !CoreUtils.deepCompareKeys(this.props, nextProps, ["style"])
        );
    }

    public render() {
<<<<<<< HEAD
        return <HotkeysTarget hotkeys={this.hotkeys}>{this.renderCell}</HotkeysTarget>;
    }

    private renderCell = ({ handleKeyDown, handleKeyUp }: UseHotkeysReturnValue) => {
        const {
            editableTextProps,
            onCancel,
            onChange,
            onConfirm,
            tabIndex = 0,
            truncated,
            wrapText,
            ...spreadableProps
        } = this.props;
=======
        const { onCancel, onChange, onConfirm, truncated, wrapText, editableTextProps, ...spreadableProps } =
            this.props;
>>>>>>> 14b01e25

        const { isEditing, dirtyValue, savedValue } = this.state;
        const interactive = spreadableProps.interactive || isEditing;

        let cellContents: JSX.Element | undefined;
        if (isEditing) {
            const className = editableTextProps ? editableTextProps.className : null;
            cellContents = (
                <EditableText
                    {...editableTextProps}
                    isEditing={true}
                    className={classNames(Classes.TABLE_EDITABLE_TEXT, Classes.TABLE_EDITABLE_NAME, className)}
                    intent={spreadableProps.intent}
                    minWidth={0}
                    onCancel={this.handleCancel}
                    onChange={this.handleChange}
                    onConfirm={this.handleConfirm}
                    onEdit={this.handleEdit}
                    placeholder=""
                    selectAllOnFocus={false}
                    value={dirtyValue}
                />
            );
        } else {
            const textClasses = classNames(Classes.TABLE_EDITABLE_TEXT, {
                [Classes.TABLE_TRUNCATED_TEXT]: truncated,
                [Classes.TABLE_NO_WRAP_TEXT]: !wrapText,
            });

            cellContents = <div className={textClasses}>{savedValue}</div>;
        }

        return (
            <Cell
                {...spreadableProps}
                wrapText={wrapText}
                truncated={false}
                interactive={interactive}
                cellRef={this.refHandlers.cell}
                onKeyDown={handleKeyDown}
                onKeyPress={this.handleKeyPress}
                onKeyUp={handleKeyUp}
                tabIndex={tabIndex}
            >
                <Draggable
                    onActivate={this.handleCellActivate}
                    onDoubleClick={this.handleCellDoubleClick}
                    preventDefault={false}
                    stopPropagation={interactive}
                >
                    {cellContents}
                </Draggable>
            </Cell>
        );
    };

    private checkShouldFocus() {
        if (this.props.isFocused && !this.state.isEditing) {
            // don't focus if we're editing -- we'll lose the fact that we're editing
            this.cellRef?.focus();
        }
    }

    private handleKeyPress = () => {
        if (this.state.isEditing || !this.props.isFocused) {
            return;
        }
        // setting dirty value to empty string because apparently the text field will pick up the key and write it in there
        this.setState({ isEditing: true, dirtyValue: "", savedValue: this.state.savedValue });
    };

    private handleEdit = () => {
        this.setState({ isEditing: true, dirtyValue: this.state.savedValue });
    };

    private handleCancel = (value: string) => {
        // don't strictly need to clear the dirtyValue, but it's better hygiene
        this.setState({ isEditing: false, dirtyValue: undefined });
        this.invokeCallback(this.props.onCancel, value);
    };

    private handleChange = (value: string) => {
        this.setState({ dirtyValue: value });
        this.invokeCallback(this.props.onChange, value);
    };

    private handleConfirm = (value: string) => {
        this.setState({ isEditing: false, savedValue: value, dirtyValue: undefined });
        this.invokeCallback(this.props.onConfirm, value);
    };

    private invokeCallback(
        callback: ((value: string, rowIndex?: number, columnIndex?: number) => void) | undefined,
        value: string,
    ) {
        // pass through the row and column indices if they were provided as props by the consumer
        const { rowIndex, columnIndex } = this.props;
        callback?.(value, rowIndex, columnIndex);
    }

    private handleCellActivate = (_event: MouseEvent) => {
        return true;
    };

    private handleCellDoubleClick = (_event: MouseEvent) => {
        this.handleEdit();
    };

    private hotkeys: HotkeyConfig[] = [
        {
            combo: "f2",
            group: "Table",
            label: "Edit the currently focused cell",
            onKeyDown: this.handleEdit,
        },
    ];
}<|MERGE_RESOLUTION|>--- conflicted
+++ resolved
@@ -13,37 +13,24 @@
  * limitations under the License.
  */
 
-/**
- * @fileoverview This component is DEPRECATED, and the code is frozen.
- * All changes & bugfixes should be made to EditableCell2 instead.
- */
-
 import classNames from "classnames";
-import * as React from "react";
+import React from "react";
 
 import {
     Utils as CoreUtils,
     DISPLAYNAME_PREFIX,
     EditableText,
-<<<<<<< HEAD
-    HotkeyConfig,
-    HotkeysTarget,
-    EditableTextProps,
-    Utils as CoreUtils,
-    UseHotkeysReturnValue,
-=======
     EditableTextProps,
     Hotkey,
     Hotkeys,
-    HotkeysTarget,
->>>>>>> 14b01e25
+    HotkeysTargetLegacy,
 } from "@blueprintjs/core";
 
 import * as Classes from "../common/classes";
 import { Draggable } from "../interactions/draggable";
 import { Cell, CellProps } from "./cell";
 
-export interface EditableCellProps extends Omit<CellProps, "onKeyDown" | "onKeyUp"> {
+export interface EditableCellProps extends CellProps {
     /**
      * Whether the given cell is the current active/focused cell.
      */
@@ -92,14 +79,10 @@
     dirtyValue?: string;
 }
 
-<<<<<<< HEAD
+// HACKHACK(adahiya): fix for Blueprint 6.0
+// eslint-disable-next-line deprecation/deprecation
+@HotkeysTargetLegacy
 export class EditableCell extends React.Component<EditableCellProps, EditableCellState> {
-=======
-/** @deprecated use { EditableCell2, Table2 } from "@blueprintjs/table" */
-// eslint-disable-next-line deprecation/deprecation
-@HotkeysTarget
-export class EditableCell extends React.Component<IEditableCellProps, IEditableCellState> {
->>>>>>> 14b01e25
     public static displayName = `${DISPLAYNAME_PREFIX}.EditableCell`;
 
     public static defaultProps = {
@@ -115,10 +98,13 @@
         },
     };
 
-    public state: EditableCellState = {
-        isEditing: false,
-        savedValue: this.props.value,
-    };
+    public constructor(props: EditableCellProps) {
+        super(props);
+        this.state = {
+            isEditing: false,
+            savedValue: props.value,
+        };
+    }
 
     public componentDidMount() {
         this.checkShouldFocus();
@@ -146,25 +132,8 @@
     }
 
     public render() {
-<<<<<<< HEAD
-        return <HotkeysTarget hotkeys={this.hotkeys}>{this.renderCell}</HotkeysTarget>;
-    }
-
-    private renderCell = ({ handleKeyDown, handleKeyUp }: UseHotkeysReturnValue) => {
-        const {
-            editableTextProps,
-            onCancel,
-            onChange,
-            onConfirm,
-            tabIndex = 0,
-            truncated,
-            wrapText,
-            ...spreadableProps
-        } = this.props;
-=======
         const { onCancel, onChange, onConfirm, truncated, wrapText, editableTextProps, ...spreadableProps } =
             this.props;
->>>>>>> 14b01e25
 
         const { isEditing, dirtyValue, savedValue } = this.state;
         const interactive = spreadableProps.interactive || isEditing;
@@ -204,10 +173,7 @@
                 truncated={false}
                 interactive={interactive}
                 cellRef={this.refHandlers.cell}
-                onKeyDown={handleKeyDown}
                 onKeyPress={this.handleKeyPress}
-                onKeyUp={handleKeyUp}
-                tabIndex={tabIndex}
             >
                 <Draggable
                     onActivate={this.handleCellActivate}
@@ -219,7 +185,23 @@
                 </Draggable>
             </Cell>
         );
-    };
+    }
+
+    public renderHotkeys() {
+        const { tabIndex } = this.props;
+
+        return (
+            <Hotkeys tabIndex={tabIndex}>
+                <Hotkey
+                    key="edit-cell"
+                    label="Edit the currently focused cell"
+                    group="Table"
+                    combo="f2"
+                    onKeyDown={this.handleEdit}
+                />
+            </Hotkeys>
+        );
+    }
 
     private checkShouldFocus() {
         if (this.props.isFocused && !this.state.isEditing) {
@@ -272,13 +254,4 @@
     private handleCellDoubleClick = (_event: MouseEvent) => {
         this.handleEdit();
     };
-
-    private hotkeys: HotkeyConfig[] = [
-        {
-            combo: "f2",
-            group: "Table",
-            label: "Edit the currently focused cell",
-            onKeyDown: this.handleEdit,
-        },
-    ];
 }