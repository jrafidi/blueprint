/*
 * Copyright 2016 Palantir Technologies, Inc. All rights reserved.
 *
 * Licensed under the Apache License, Version 2.0 (the "License");
 * you may not use this file except in compliance with the License.
 * You may obtain a copy of the License at
 *
 *     http://www.apache.org/licenses/LICENSE-2.0
 *
 * Unless required by applicable law or agreed to in writing, software
 * distributed under the License is distributed on an "AS IS" BASIS,
 * WITHOUT WARRANTIES OR CONDITIONS OF ANY KIND, either express or implied.
 * See the License for the specific language governing permissions and
 * limitations under the License.
 */

import classNames from "classnames";
import React from "react";

import {
    AbstractComponent,
    DISPLAYNAME_PREFIX,
    HotkeyProps,
    HotkeysTarget,
<<<<<<< HEAD
    Props,
    Ref,
=======
    IRef,
>>>>>>> 1db3b449
    Utils as CoreUtils,
} from "@blueprintjs/core";

import { CellProps } from "./cell/cell";
import { Column, ColumnProps } from "./column";
import { FocusedCellCoordinates } from "./common/cell";
import * as Classes from "./common/classes";
<<<<<<< HEAD
import { Clipboard } from "./common/clipboard";
import { columnInteractionBarContextTypes, ColumnInteractionBarContextTypes } from "./common/context";
import { Direction } from "./common/direction";
import * as Errors from "./common/errors";
import { Grid, CellMapper, ColumnIndices, RowIndices } from "./common/grid";
=======
import { columnInteractionBarContextTypes, IColumnInteractionBarContextTypes } from "./common/context";
import * as Errors from "./common/errors";
import { Grid, ICellMapper } from "./common/grid";
>>>>>>> 1db3b449
import * as FocusedCellUtils from "./common/internal/focusedCellUtils";
import * as ScrollUtils from "./common/internal/scrollUtils";
import { Rect } from "./common/rect";
import { RenderMode } from "./common/renderMode";
import { Utils } from "./common/utils";
<<<<<<< HEAD
import { ColumnHeader, ColumnWidths } from "./headers/columnHeader";
import { ColumnHeaderCell, ColumnHeaderCellProps } from "./headers/columnHeaderCell";
import { RowHeaderRenderer, RowHeights, renderDefaultRowHeader, RowHeader } from "./headers/rowHeader";
import { ContextMenuRenderer } from "./interactions/menus";
import { IndexedResizeCallback } from "./interactions/resizable";
import { ResizeSensor } from "./interactions/resizeSensor";
import { SelectedRegionTransform } from "./interactions/selectable";
=======
import { ColumnHeader } from "./headers/columnHeader";
import { ColumnHeaderCell, IColumnHeaderCellProps } from "./headers/columnHeaderCell";
import { renderDefaultRowHeader, RowHeader } from "./headers/rowHeader";
import { ResizeSensor } from "./interactions/resizeSensor";
>>>>>>> 1db3b449
import { GuideLayer } from "./layers/guides";
import { RegionStyler, RegionLayer } from "./layers/regions";
import { Locator, LocatorImpl } from "./locator";
import { QuadrantType } from "./quadrants/tableQuadrant";
import { TableQuadrantStack } from "./quadrants/tableQuadrantStack";
import {
    ColumnLoadingOption,
<<<<<<< HEAD
    Region,
    StyledRegionGroup,
=======
    IRegion,
>>>>>>> 1db3b449
    RegionCardinality,
    Regions,
    SelectionModes,
    TableLoadingOption,
} from "./regions";
import {
    IResizeRowsByApproximateHeightOptions,
    resizeRowsByApproximateHeight,
    resizeRowsByTallestCell,
} from "./resizeRows";
import { TableBody } from "./tableBody";
import { TableHotkeys } from "./tableHotkeys";
import type { TableProps } from "./tableProps";
import type { TableState, TableSnapshot } from "./tableState";
import { clampNumFrozenColumns, clampNumFrozenRows, hasLoadingOption } from "./tableUtils";

<<<<<<< HEAD
export interface ResizeRowsByApproximateHeightOptions {
    /**
     * Approximate width (in pixels) of an average character of text.
     */
    getApproximateCharWidth?: number | CellMapper<number>;

    /**
     * Approximate height (in pixels) of an average line of text.
     */
    getApproximateLineHeight?: number | CellMapper<number>;

    /**
     * Sum of horizontal paddings (in pixels) from the left __and__ right sides
     * of the cell.
     */
    getCellHorizontalPadding?: number | CellMapper<number>;

    /**
     * Number of extra lines to add in case the calculation is imperfect.
     */
    getNumBufferLines?: number | CellMapper<number>;
}

interface ResizeRowsByApproximateHeightResolvedOptions {
    getApproximateCharWidth?: number;
    getApproximateLineHeight?: number;
    getCellHorizontalPadding?: number;
    getNumBufferLines?: number;
}

export interface TableProps extends Props, RowHeights, ColumnWidths {
    /**
     * The children of a `Table` component, which must be React elements
     * that use `IColumnProps`.
     */
    children?: React.ReactElement<ColumnProps> | Array<React.ReactElement<ColumnProps>>;

    /**
     * A sparse number array with a length equal to the number of columns. Any
     * non-null value will be used to set the width of the column at the same
     * index. Note that if you want to update these values when the user
     * drag-resizes a column, you may define a callback for `onColumnWidthChanged`.
     */
    columnWidths?: Array<number | null | undefined>;

    /**
     * An optional callback for displaying a context menu when right-clicking
     * on the table body. The callback is supplied with an array of
     * `IRegion`s. If the mouse click was on a selection, the array will
     * contain all selected regions. Otherwise it will have one `IRegion` that
     * represents the clicked cell.
     */
    bodyContextMenuRenderer?: ContextMenuRenderer;

    /**
     * Whether the body context menu is enabled.
     *
     * @default true if bodyContextMenuRenderer is defined
     */
    enableBodyContextMenu?: boolean;

    /**
     * If `true`, adds an interaction bar on top of all column header cells, and
     * moves interaction triggers into it.
     *
     * @default false
     */
    enableColumnInteractionBar?: boolean;

    /**
     * If `false`, disables reordering of columns.
     *
     * @default false
     */
    enableColumnReordering?: boolean;

    /**
     * If `false`, disables resizing of columns.
     *
     * @default true
     */
    enableColumnResizing?: boolean;

    /**
     * If `true`, there will be a single "focused" cell at all times,
     * which can be used to interact with the table as though it is a
     * spreadsheet. When false, no such cell will exist.
     *
     * @default false
     */
    enableFocusedCell?: boolean;

    /**
     * If `true`, empty space in the table container will be filled with empty
     * cells instead of a blank background.
     *
     * @default false
     */
    enableGhostCells?: boolean;

    /**
     * If `false`, only a single region of a single column/row/cell may be
     * selected at one time. Using `ctrl` or `meta` key will have no effect,
     * and a mouse drag will select the current column/row/cell only.
     *
     * @default true
     */
    enableMultipleSelection?: boolean;

    /**
     * If `false`, hides the row headers and settings menu.
     *
     * @default true
     */
    enableRowHeader?: boolean;

    /**
     * If `false`, disables reordering of rows.
     *
     * @default false
     */
    enableRowReordering?: boolean;

    /**
     * If `false`, disables resizing of rows.
     *
     * @default true
     */
    enableRowResizing?: boolean;

    /**
     * If defined, will set the focused cell state. This changes
     * the focused cell to controlled mode, meaning you are in charge of
     * setting the focus in response to events in the `onFocusedCell` callback.
     */
    focusedCell?: FocusedCellCoordinates;

    /**
     * If `true`, selection state changes will cause the component to re-render.
     * If `false`, selection state is ignored when deciding to re-render.
     *
     * @default false
     */
    forceRerenderOnSelectionChange?: boolean;

    /**
     * If defined, this callback will be invoked for each cell when the user
     * attempts to copy a selection via `mod+c`. The returned data will be copied
     * to the clipboard and need not match the display value of the `<Cell>`.
     * The data will be invisibly added as `textContent` into the DOM before
     * copying. If not defined, keyboard copying via `mod+c` will be disabled.
     */
    getCellClipboardData?: (row: number, col: number) => any;

    /**
     * A list of `TableLoadingOption`. Set this prop to specify whether to
     * render the loading state for the column header, row header, and body
     * sections of the table.
     */
    loadingOptions?: TableLoadingOption[];

    /**
     * The number of columns to freeze to the left side of the table, counting
     * from the leftmost column.
     *
     * @default 0
     */
    numFrozenColumns?: number;

    /**
     * The number of rows to freeze to the top of the table, counting from the
     * topmost row.
     *
     * @default 0
     */
    numFrozenRows?: number;

    /**
     * The number of rows in the table.
     */
    numRows?: number;

    /**
     * If reordering is enabled, this callback will be invoked when the user finishes
     * drag-reordering one or more columns.
     */
    onColumnsReordered?: (oldIndex: number, newIndex: number, length: number) => void;

    /**
     * If resizing is enabled, this callback will be invoked when the user
     * finishes drag-resizing a column.
     */
    onColumnWidthChanged?: IndexedResizeCallback;

    /**
     * An optional callback invoked when all cells in view have completely rendered.
     * Will be invoked on initial mount and whenever cells update (e.g., on scroll).
     */
    onCompleteRender?: () => void;

    /**
     * If you want to do something after the copy or if you want to notify the
     * user if a copy fails, you may provide this optional callback.
     *
     * Due to browser limitations, the copy can fail. This usually occurs if
     * the selection is too large, like 20,000+ cells. The copy will also fail
     * if the browser does not support the copy method (see
     * `Clipboard.isCopySupported`).
     */
    onCopy?: (success: boolean) => void;

    /**
     * A callback called when the focus is changed in the table.
     */
    onFocusedCell?: (focusedCell: FocusedCellCoordinates) => void;

    /**
     * If resizing is enabled, this callback will be invoked when the user
     * finishes drag-resizing a row.
     */
    onRowHeightChanged?: IndexedResizeCallback;

    /**
     * If reordering is enabled, this callback will be invoked when the user finishes
     * drag-reordering one or more rows.
     */
    onRowsReordered?: (oldIndex: number, newIndex: number, length: number) => void;

    /**
     * A callback called when the selection is changed in the table.
     */
    onSelection?: (selectedRegions: Region[]) => void;

    /**
     * A callback called when the visible cell indices change in the table.
     */
    onVisibleCellsChange?: (rowIndices: RowIndices, columnIndices: ColumnIndices) => void;

    /**
     * Dictates how cells should be rendered. Supported modes are:
     * - `RenderMode.BATCH`: renders cells in batches to improve performance
     * - `RenderMode.BATCH_ON_UPDATE`: renders cells synchronously on mount and
     *   in batches on update
     * - `RenderMode.NONE`: renders cells synchronously all at once
     *
     * @default RenderMode.BATCH_ON_UPDATE
     */
    renderMode?: RenderMode;

    /**
     * Render each row's header cell.
     */
    rowHeaderCellRenderer?: RowHeaderRenderer;

    /**
     * A sparse number array with a length equal to the number of rows. Any
     * non-null value will be used to set the height of the row at the same
     * index. Note that if you want to update these values when the user
     * drag-resizes a row, you may define a callback for `onRowHeightChanged`.
     */
    rowHeights?: Array<number | null | undefined>;

    /**
     * If defined, will set the selected regions in the cells. If defined, this
     * changes table selection to controlled mode, meaning you in charge of
     * setting the selections in response to events in the `onSelection`
     * callback.
     *
     * Note that the `selectionModes` prop controls which types of events are
     * triggered to the `onSelection` callback, but does not restrict what
     * selection you can pass to the `selectedRegions` prop. Therefore you can,
     * for example, convert cell clicks into row selections.
     */
    selectedRegions?: Region[];

    /**
     * An optional transform function that will be applied to the located
     * `Region`.
     *
     * This allows you to, for example, convert cell `Region`s into row
     * `Region`s while maintaining the existing multi-select and meta-click
     * functionality.
     */
    selectedRegionTransform?: SelectedRegionTransform;

    /**
     * A `SelectionModes` enum value indicating the selection mode. You may
     * equivalently provide an array of `RegionCardinality` enum values for
     * precise configuration.
     *
     * The `SelectionModes` enum values are:
     * - `ALL`
     * - `NONE`
     * - `COLUMNS_AND_CELLS`
     * - `COLUMNS_ONLY`
     * - `ROWS_AND_CELLS`
     * - `ROWS_ONLY`
     *
     * The `RegionCardinality` enum values are:
     * - `FULL_COLUMNS`
     * - `FULL_ROWS`
     * - `FULL_TABLE`
     * - `CELLS`
     *
     * @default SelectionModes.ALL
     */
    selectionModes?: RegionCardinality[];

    /**
     * Styled region groups are rendered as overlays above the table and are
     * marked with their own `className` for custom styling.
     */
    styledRegionGroups?: StyledRegionGroup[];
}

export interface TableState {
    /**
     * An array of column widths. These are initialized from the column props
     * and updated when the user drags column header resize handles.
     */
    columnWidths?: number[];

    /**
     * The coordinates of the currently focused table cell
     */
    focusedCell?: FocusedCellCoordinates;

    /**
     * An array of pixel offsets for resize guides, which are drawn over the
     * table body when a row is being resized.
     */
    horizontalGuides?: number[];

    /**
     * If `true`, will disable updates that will cause re-renders of children
     * components. This is used, for example, to disable layout updates while
     * the user is dragging a resize handle.
     */
    isLayoutLocked?: boolean;

    /**
     * Whether the user is currently dragging to reorder one or more elements.
     * Can be referenced to toggle the reordering-cursor overlay, which
     * displays a `grabbing` CSS cursor wherever the mouse moves in the table
     * for the duration of the dragging interaction.
     */
    isReordering?: boolean;

    /**
     * The number of frozen columns, clamped to [0, num <Column>s].
     */
    numFrozenColumnsClamped?: number;

    /**
     * The number of frozen rows, clamped to [0, numRows].
     */
    numFrozenRowsClamped?: number;

    /**
     * An array of row heights. These are initialized updated when the user
     * drags row header resize handles.
     */
    rowHeights?: number[];

    /**
     * An array of Regions representing the selections of the table.
     */
    selectedRegions?: Region[];

    /**
     * An array of pixel offsets for resize guides, which are drawn over the
     * table body when a column is being resized.
     */
    verticalGuides?: number[];

    /**
     * The `Rect` bounds of the viewport used to perform virtual viewport
     * performance enhancements.
     */
    viewportRect?: Rect;

    columnIdToIndex: { [key: string]: number };

    childrenArray: Array<React.ReactElement<ColumnProps>>;
}

export interface TableSnapshot {
    nextScrollTop?: number;
    nextScrollLeft?: number;
}

export class Table extends AbstractComponent<TableProps, TableState, TableSnapshot> {
=======
/* eslint-disable deprecation/deprecation */

/** @deprecated use Table2, which supports usage of the new hotkeys API in the same application */
@HotkeysTarget
@polyfill
export class Table extends AbstractComponent2<TableProps, TableState, TableSnapshot> {
>>>>>>> 1db3b449
    public static displayName = `${DISPLAYNAME_PREFIX}.Table`;

    public static defaultProps: TableProps = {
        defaultColumnWidth: 150,
        defaultRowHeight: 20,
        enableFocusedCell: false,
        enableGhostCells: false,
        enableMultipleSelection: true,
        enableRowHeader: true,
        forceRerenderOnSelectionChange: false,
        loadingOptions: [],
        minColumnWidth: 50,
        minRowHeight: 20,
        numFrozenColumns: 0,
        numFrozenRows: 0,
        numRows: 0,
        renderMode: RenderMode.BATCH_ON_UPDATE,
        rowHeaderCellRenderer: renderDefaultRowHeader,
        selectionModes: SelectionModes.ALL,
    };

    public static childContextTypes: React.ValidationMap<ColumnInteractionBarContextTypes> = columnInteractionBarContextTypes;

    public static getDerivedStateFromProps(props: TableProps, state: TableState) {
        const {
            children,
            defaultColumnWidth,
            defaultRowHeight,
            enableFocusedCell,
            focusedCell,
            numRows,
            selectedRegions,
            selectionModes,
        } = props;

        // assign values from state if uncontrolled
        let { columnWidths, rowHeights } = props;
        if (columnWidths == null) {
            columnWidths = state.columnWidths;
        }
        if (rowHeights == null) {
            rowHeights = state.rowHeights;
        }

        const newChildrenArray = React.Children.toArray(children) as Array<React.ReactElement<ColumnProps>>;
        const didChildrenChange = newChildrenArray !== state.childrenArray;
        const numCols = newChildrenArray.length;

        let newColumnWidths = columnWidths;
        if (columnWidths !== state.columnWidths || didChildrenChange) {
            // Try to maintain widths of columns by looking up the width of the
            // column that had the same `ID` prop. If none is found, use the
            // previous width at the same index.
            const previousColumnWidths = newChildrenArray.map(
                (child: React.ReactElement<ColumnProps>, index: number) => {
                    const mappedIndex = state.columnIdToIndex[child.props.id];
                    return state.columnWidths[mappedIndex != null ? mappedIndex : index];
                },
            );

            // Make sure the width/height arrays have the correct length, but keep
            // as many existing widths/heights as possible. Also, apply the
            // sparse width/heights from props.
            newColumnWidths = Utils.arrayOfLength(newColumnWidths, numCols, defaultColumnWidth);
            newColumnWidths = Utils.assignSparseValues(newColumnWidths, previousColumnWidths);
            newColumnWidths = Utils.assignSparseValues(newColumnWidths, columnWidths);
        }

        let newRowHeights = rowHeights;
        if (rowHeights !== state.rowHeights || numRows !== state.rowHeights.length) {
            newRowHeights = Utils.arrayOfLength(newRowHeights, numRows, defaultRowHeight);
            newRowHeights = Utils.assignSparseValues(newRowHeights, rowHeights);
        }

        let newSelectedRegions = selectedRegions;
        if (selectedRegions == null) {
            // if we're in uncontrolled mode, filter out all selected regions that don't
            // fit in the current new table dimensions
            newSelectedRegions = state.selectedRegions.filter(region => {
                const regionCardinality = Regions.getRegionCardinality(region);
                return (
                    Table.isSelectionModeEnabled(props, regionCardinality, selectionModes) &&
                    Regions.isRegionValidForTable(region, numRows, numCols)
                );
            });
        }

        const newFocusedCell = FocusedCellUtils.getInitialFocusedCell(
            enableFocusedCell,
            focusedCell,
            state.focusedCell,
            newSelectedRegions,
        );

        const nextState = {
            childrenArray: newChildrenArray,
            columnIdToIndex: didChildrenChange ? Table.createColumnIdIndex(newChildrenArray) : state.columnIdToIndex,
            columnWidths: newColumnWidths,
            focusedCell: newFocusedCell,
            numFrozenColumnsClamped: clampNumFrozenColumns(props),
            numFrozenRowsClamped: clampNumFrozenRows(props),
            rowHeights: newRowHeights,
            selectedRegions: newSelectedRegions,
        };

        if (!CoreUtils.deepCompareKeys(state, nextState, Table.SHALLOW_COMPARE_STATE_KEYS_DENYLIST)) {
            return nextState;
        }

        return null;
    }

<<<<<<< HEAD
    // these default values for `resizeRowsByApproximateHeight` have been
    // fine-tuned to work well with default Table font styles.
    private static resizeRowsByApproximateHeightDefaults: Record<keyof ResizeRowsByApproximateHeightOptions, number> = {
        getApproximateCharWidth: 8,
        getApproximateLineHeight: 18,
        getCellHorizontalPadding: 2 * LocatorImpl.CELL_HORIZONTAL_PADDING,
        getNumBufferLines: 1,
    };

=======
>>>>>>> 1db3b449
    private static SHALLOW_COMPARE_PROP_KEYS_DENYLIST = [
        "selectedRegions", // (intentionally omitted; can be deeply compared to save on re-renders in controlled mode)
    ] as Array<keyof TableProps>;

    private static SHALLOW_COMPARE_STATE_KEYS_DENYLIST = [
        "selectedRegions", // (intentionally omitted; can be deeply compared to save on re-renders in uncontrolled mode)
        "viewportRect",
    ] as Array<keyof TableState>;

    private static createColumnIdIndex(children: Array<React.ReactElement<any>>) {
        const columnIdToIndex: { [key: string]: number } = {};
        for (let i = 0; i < children.length; i++) {
            const key = children[i].props.id;
            if (key != null) {
                columnIdToIndex[String(key)] = i;
            }
        }
        return columnIdToIndex;
    }

    private static isSelectionModeEnabled(
        props: TableProps,
        selectionMode: RegionCardinality,
        selectionModes = props.selectionModes,
    ) {
        const { children, numRows } = props;
        const numColumns = React.Children.count(children);
        return selectionModes.indexOf(selectionMode) >= 0 && numRows > 0 && numColumns > 0;
    }

    private hotkeysImpl: TableHotkeys;

    public grid: Grid;

    public locator: Locator;

    private resizeSensorDetach: () => void;

    private refHandlers = {
        cellContainer: (ref: HTMLElement) => (this.cellContainerElement = ref),
        columnHeader: (ref: HTMLElement) => (this.columnHeaderElement = ref),
        quadrantStack: (ref: TableQuadrantStack) => (this.quadrantStackInstance = ref),
        rootTable: (ref: HTMLElement) => (this.rootTableElement = ref),
        rowHeader: (ref: HTMLElement) => (this.rowHeaderElement = ref),
        scrollContainer: (ref: HTMLElement) => (this.scrollContainerElement = ref),
    };

    private cellContainerElement: HTMLElement;

    private columnHeaderElement: HTMLElement;

    private quadrantStackInstance: TableQuadrantStack;

    private rootTableElement: HTMLElement;

    private rowHeaderElement: HTMLElement;

    private scrollContainerElement: HTMLElement;

    /*
     * This value is set to `true` when all cells finish mounting for the first
     * time. It serves as a signal that we can switch to batch rendering.
     */
    private didCompletelyMount = false;

    public constructor(props: TableProps) {
        super(props);

        const { children, columnWidths, defaultRowHeight, defaultColumnWidth, numRows, rowHeights } = this.props;

        const childrenArray = React.Children.toArray(children) as Array<React.ReactElement<ColumnProps>>;
        const columnIdToIndex = Table.createColumnIdIndex(childrenArray);

        // Create height/width arrays using the lengths from props and
        // children, the default values from props, and finally any sparse
        // arrays passed into props.
        let newColumnWidths = childrenArray.map(() => defaultColumnWidth);
        newColumnWidths = Utils.assignSparseValues(newColumnWidths, columnWidths);
        let newRowHeights = Utils.times(numRows, () => defaultRowHeight);
        newRowHeights = Utils.assignSparseValues(newRowHeights, rowHeights);

        const selectedRegions = props.selectedRegions == null ? ([] as Region[]) : props.selectedRegions;
        const focusedCell = FocusedCellUtils.getInitialFocusedCell(
            props.enableFocusedCell,
            props.focusedCell,
            undefined,
            selectedRegions,
        );

        this.state = {
            childrenArray,
            columnIdToIndex,
            columnWidths: newColumnWidths,
            focusedCell,
            isLayoutLocked: false,
            isReordering: false,
            numFrozenColumnsClamped: clampNumFrozenColumns(props),
            numFrozenRowsClamped: clampNumFrozenRows(props),
            rowHeights: newRowHeights,
            selectedRegions,
        };

        this.hotkeysImpl = new TableHotkeys(props, this.state, this.grid, {
            getEnabledSelectionHandler: this.getEnabledSelectionHandler,
            handleFocus: this.handleFocus,
            handleSelection: this.handleSelection,
            syncViewportPosition: this.syncViewportPosition,
        });
    }

    // Instance methods
    // ================

    /**
     * __Experimental!__ Resizes all rows in the table to the approximate
     * maximum height of wrapped cell content in each row. Works best when each
     * cell contains plain text of a consistent font style (though font style
     * may vary between cells). Since this function uses approximate
     * measurements, results may not be perfect.
     *
     * Approximation parameters can be configured for the entire table or on a
     * per-cell basis. Default values are fine-tuned to work well with default
     * Table font styles.
     */
    public resizeRowsByApproximateHeight(
        getCellText: CellMapper<string>,
        options?: ResizeRowsByApproximateHeightOptions,
    ) {
        const rowHeights = resizeRowsByApproximateHeight(
            this.props.numRows,
            this.state.columnWidths,
            getCellText,
            options,
        );
        this.invalidateGrid();
        this.setState({ rowHeights });
    }

    /**
     * Resize all rows in the table to the height of the tallest visible cell in the specified columns.
     * If no indices are provided, default to using the tallest visible cell from all columns in view.
     */
    public resizeRowsByTallestCell(columnIndices?: number | number[]) {
        const rowHeights = resizeRowsByTallestCell(
            this.grid,
            this.state.viewportRect,
            this.locator,
            this.state.rowHeights.length,
            columnIndices,
        );
        this.invalidateGrid();
        this.setState({ rowHeights });
    }

    /**
     * Scrolls the table to the target region in a fashion appropriate to the target region's
     * cardinality:
     *
     * - CELLS: Scroll the top-left cell in the target region to the top-left corner of the viewport.
     * - FULL_ROWS: Scroll the top-most row in the target region to the top of the viewport.
     * - FULL_COLUMNS: Scroll the left-most column in the target region to the left side of the viewport.
     * - FULL_TABLE: Scroll the top-left cell in the table to the top-left corner of the viewport.
     *
     * If there are active frozen rows and/or columns, the target region will be positioned in the
     * top-left corner of the non-frozen area (unless the target region itself is in the frozen
     * area).
     *
     * If the target region is close to the bottom-right corner of the table, this function will
     * simply scroll the target region as close to the top-left as possible until the bottom-right
     * corner is reached.
     */
    public scrollToRegion(region: Region) {
        const { numFrozenColumnsClamped: numFrozenColumns, numFrozenRowsClamped: numFrozenRows } = this.state;
        const { left: currScrollLeft, top: currScrollTop } = this.state.viewportRect;

        const { scrollLeft, scrollTop } = ScrollUtils.getScrollPositionForRegion(
            region,
            currScrollLeft,
            currScrollTop,
            this.grid.getCumulativeWidthBefore,
            this.grid.getCumulativeHeightBefore,
            numFrozenRows,
            numFrozenColumns,
        );

        const correctedScrollLeft = this.shouldDisableHorizontalScroll() ? 0 : scrollLeft;
        const correctedScrollTop = this.shouldDisableVerticalScroll() ? 0 : scrollTop;

        // defer to the quadrant stack to keep all quadrant positions in sync
        this.quadrantStackInstance.scrollToPosition(correctedScrollLeft, correctedScrollTop);
    }

    // React lifecycle
    // ===============

    public getChildContext(): ColumnInteractionBarContextTypes {
        return {
            enableColumnInteractionBar: this.props.enableColumnInteractionBar,
        };
    }

    public shouldComponentUpdate(nextProps: TableProps, nextState: TableState) {
        const propKeysDenylist = { exclude: Table.SHALLOW_COMPARE_PROP_KEYS_DENYLIST };
        const stateKeysDenylist = { exclude: Table.SHALLOW_COMPARE_STATE_KEYS_DENYLIST };

        return (
            !CoreUtils.shallowCompareKeys(this.props, nextProps, propKeysDenylist) ||
            !CoreUtils.shallowCompareKeys(this.state, nextState, stateKeysDenylist) ||
            !CoreUtils.deepCompareKeys(this.props, nextProps, Table.SHALLOW_COMPARE_PROP_KEYS_DENYLIST) ||
            !CoreUtils.deepCompareKeys(this.state, nextState, Table.SHALLOW_COMPARE_STATE_KEYS_DENYLIST)
        );
    }

    public render() {
        const {
            children,
            className,
            enableRowHeader,
            loadingOptions,
            numRows,
            enableColumnInteractionBar,
        } = this.props;
        const { horizontalGuides, numFrozenColumnsClamped, numFrozenRowsClamped, verticalGuides } = this.state;
        if (!this.gridDimensionsMatchProps()) {
            // Ensure we're rendering the correct number of rows & columns
            this.invalidateGrid();
        }
        this.validateGrid();

        const classes = classNames(
            Classes.TABLE_CONTAINER,
            {
                [Classes.TABLE_REORDERING]: this.state.isReordering,
                [Classes.TABLE_NO_VERTICAL_SCROLL]: this.shouldDisableVerticalScroll(),
                [Classes.TABLE_NO_HORIZONTAL_SCROLL]: this.shouldDisableHorizontalScroll(),
                [Classes.TABLE_SELECTION_ENABLED]: Table.isSelectionModeEnabled(this.props, RegionCardinality.CELLS),
                [Classes.TABLE_NO_ROWS]: numRows === 0,
            },
            className,
        );

        return (
            <HotkeysTarget hotkeys={this.getHotkeys()}>
                {({ handleKeyDown, handleKeyUp }) => (
                    <div
                        className={classes}
                        ref={this.refHandlers.rootTable}
                        onScroll={this.handleRootScroll}
                        onKeyDown={handleKeyDown}
                        onKeyUp={handleKeyUp}
                    >
                        <TableQuadrantStack
                            bodyRef={this.refHandlers.cellContainer}
                            bodyRenderer={this.renderBody}
                            columnHeaderCellRenderer={this.renderColumnHeader}
                            columnHeaderRef={this.refHandlers.columnHeader}
                            enableColumnInteractionBar={enableColumnInteractionBar}
                            enableRowHeader={enableRowHeader}
                            grid={this.grid}
                            handleColumnResizeGuide={this.handleColumnResizeGuide}
                            handleColumnsReordering={this.handleColumnsReordering}
                            handleRowResizeGuide={this.handleRowResizeGuide}
                            handleRowsReordering={this.handleRowsReordering}
                            isHorizontalScrollDisabled={this.shouldDisableHorizontalScroll()}
                            isVerticalScrollDisabled={this.shouldDisableVerticalScroll()}
                            loadingOptions={loadingOptions}
                            numColumns={React.Children.count(children)}
                            numFrozenColumns={numFrozenColumnsClamped}
                            numFrozenRows={numFrozenRowsClamped}
                            numRows={numRows}
                            onScroll={this.handleBodyScroll}
                            ref={this.refHandlers.quadrantStack}
                            menuRenderer={this.renderMenu}
                            rowHeaderCellRenderer={this.renderRowHeader}
                            rowHeaderRef={this.refHandlers.rowHeader}
                            scrollContainerRef={this.refHandlers.scrollContainer}
                        />
                        <div
                            className={classNames(Classes.TABLE_OVERLAY_LAYER, Classes.TABLE_OVERLAY_REORDERING_CURSOR)}
                        />
                        <GuideLayer
                            className={Classes.TABLE_RESIZE_GUIDES}
                            verticalGuides={verticalGuides}
                            horizontalGuides={horizontalGuides}
                        />
                    </div>
                )}
            </HotkeysTarget>
        );
    }

    /**
     * When the component mounts, the HTML Element refs will be available, so
     * we constructor the Locator, which queries the elements' bounding
     * ClientRects.
     */
    public componentDidMount() {
        this.validateGrid();

        this.locator = new LocatorImpl(this.rootTableElement, this.scrollContainerElement, this.cellContainerElement);
        this.updateLocator();
        this.updateViewportRect(this.locator.getViewportRect());

        this.resizeSensorDetach = ResizeSensor.attach(this.rootTableElement, () => {
            if (!this.state.isLayoutLocked) {
                this.updateViewportRect(this.locator.getViewportRect());
            }
        });
    }

    public componentWillUnmount() {
        if (this.resizeSensorDetach != null) {
            this.resizeSensorDetach();
            delete this.resizeSensorDetach;
        }
        this.didCompletelyMount = false;
    }

    public getSnapshotBeforeUpdate() {
        const { viewportRect } = this.state;

        this.validateGrid();
        const tableBottom = this.grid.getCumulativeHeightAt(this.grid.numRows - 1);
        const tableRight = this.grid.getCumulativeWidthAt(this.grid.numCols - 1);

        const nextScrollTop =
            tableBottom < viewportRect.top + viewportRect.height
                ? // scroll the last row into view
                  Math.max(0, tableBottom - viewportRect.height)
                : undefined;

        const nextScrollLeft =
            tableRight < viewportRect.left + viewportRect.width
                ? // scroll the last column into view
                  Math.max(0, tableRight - viewportRect.width)
                : undefined;

        // these will only be defined if they differ from viewportRect
        return { nextScrollLeft, nextScrollTop };
    }

    public componentDidUpdate(prevProps: TableProps, prevState: TableState, snapshot: TableSnapshot) {
        super.componentDidUpdate(prevProps, prevState, snapshot);
        this.hotkeysImpl.setState(this.state);
        this.hotkeysImpl.setProps(this.props);

        const didChildrenChange =
            (React.Children.toArray(this.props.children) as Array<React.ReactElement<ColumnProps>>) !==
            this.state.childrenArray;

        const shouldInvalidateGrid =
            didChildrenChange ||
            this.props.columnWidths !== prevState.columnWidths ||
            this.props.rowHeights !== prevState.rowHeights ||
            this.props.numRows !== prevProps.numRows ||
            (this.props.forceRerenderOnSelectionChange && this.props.selectedRegions !== prevProps.selectedRegions);

        if (shouldInvalidateGrid) {
            this.invalidateGrid();
        }

        if (this.locator != null) {
            this.validateGrid();
            this.updateLocator();
        }

        // When true, we'll need to imperatively synchronize quadrant views after
        // the update. This check lets us avoid expensively diff'ing columnWidths
        // and rowHeights in <TableQuadrantStack> on each update.
        const didUpdateColumnOrRowSizes =
            !CoreUtils.arraysEqual(this.state.columnWidths, prevState.columnWidths) ||
            !CoreUtils.arraysEqual(this.state.rowHeights, prevState.rowHeights);

        if (didUpdateColumnOrRowSizes) {
            this.quadrantStackInstance.synchronizeQuadrantViews();
            this.syncViewportPosition(snapshot);
        }
    }

    protected validateProps(props: TableProps) {
        const { children, columnWidths, numFrozenColumns, numFrozenRows, numRows, rowHeights } = props;
        const numColumns = React.Children.count(children);

        // do cheap error-checking first.
        if (numRows != null && numRows < 0) {
            throw new Error(Errors.TABLE_NUM_ROWS_NEGATIVE);
        }
        if (numFrozenRows != null && numFrozenRows < 0) {
            throw new Error(Errors.TABLE_NUM_FROZEN_ROWS_NEGATIVE);
        }
        if (numFrozenColumns != null && numFrozenColumns < 0) {
            throw new Error(Errors.TABLE_NUM_FROZEN_COLUMNS_NEGATIVE);
        }
        if (numRows != null && rowHeights != null && rowHeights.length !== numRows) {
            throw new Error(Errors.TABLE_NUM_ROWS_ROW_HEIGHTS_MISMATCH);
        }
        if (numColumns != null && columnWidths != null && columnWidths.length !== numColumns) {
            throw new Error(Errors.TABLE_NUM_COLUMNS_COLUMN_WIDTHS_MISMATCH);
        }
        React.Children.forEach(children, child => {
            if (!CoreUtils.isElementOfType(child, Column)) {
                throw new Error(Errors.TABLE_NON_COLUMN_CHILDREN_WARNING);
            }
        });

        // these are recoverable scenarios, so just print a warning.
        if (numFrozenRows != null && numRows != null && numFrozenRows > numRows) {
            console.warn(Errors.TABLE_NUM_FROZEN_ROWS_BOUND_WARNING);
        }

        if (numFrozenColumns != null && numFrozenColumns > numColumns) {
            console.warn(Errors.TABLE_NUM_FROZEN_COLUMNS_BOUND_WARNING);
        }
    }

    private gridDimensionsMatchProps() {
        const { children, numRows } = this.props;
        return (
            this.grid != null && this.grid.numCols === React.Children.count(children) && this.grid.numRows === numRows
        );
    }

    // Hotkeys
    // =======

    private getHotkeys() {
        const { enableFocusedCell, enableMultipleSelection, getCellClipboardData, selectionModes } = this.props;
        const isSomeSelectionModeEnabled = selectionModes.length > 0;

        const hotkeys: HotkeyProps[] = [];

        if (getCellClipboardData != null) {
<<<<<<< HEAD
            hotkeys.push({
                combo: "mod+c",
                group: "Table",
                label: "Copy selected table cells",
                onKeyDown: this.handleCopy,
            });
=======
            return (
                <Hotkey
                    key="copy-hotkey"
                    label="Copy selected table cells"
                    group="Table"
                    combo="mod+c"
                    onKeyDown={this.hotkeysImpl.handleCopy}
                />
            );
        } else {
            return undefined;
>>>>>>> 1db3b449
        }

<<<<<<< HEAD
        if (Table.isSelectionModeEnabled(this.props, RegionCardinality.FULL_TABLE)) {
            hotkeys.push({
                combo: "mod+a",
                group: "Table",
                label: "Select all",
                onKeyDown: this.handleSelectAllHotkey,
            });
=======
        if (enableMultipleSelection && isSomeSelectionModeEnabled) {
            return [
                <Hotkey
                    key="resize-selection-up"
                    label="Resize selection upward"
                    group="Table"
                    combo="shift+up"
                    onKeyDown={this.hotkeysImpl.handleSelectionResizeUp}
                />,
                <Hotkey
                    key="resize-selection-down"
                    label="Resize selection downward"
                    group="Table"
                    combo="shift+down"
                    onKeyDown={this.hotkeysImpl.handleSelectionResizeDown}
                />,
                <Hotkey
                    key="resize-selection-left"
                    label="Resize selection leftward"
                    group="Table"
                    combo="shift+left"
                    onKeyDown={this.hotkeysImpl.handleSelectionResizeLeft}
                />,
                <Hotkey
                    key="resize-selection-right"
                    label="Resize selection rightward"
                    group="Table"
                    combo="shift+right"
                    onKeyDown={this.hotkeysImpl.handleSelectionResizeRight}
                />,
            ];
        } else {
            return undefined;
>>>>>>> 1db3b449
        }

        if (enableFocusedCell != null) {
<<<<<<< HEAD
            hotkeys.push(
                {
                    combo: "left",
                    group: "Table",
                    label: "Move focus cell left",
                    onKeyDown: this.handleFocusMoveLeft,
                },
                {
                    combo: "right",
                    group: "Table",
                    label: "Move focus cell right",
                    onKeyDown: this.handleFocusMoveRight,
                },
                {
                    combo: "up",
                    group: "Table",
                    label: "Move focus cell up",
                    onKeyDown: this.handleFocusMoveUp,
                },
                {
                    combo: "down",
                    group: "Table",
                    label: "Move focus cell down",
                    onKeyDown: this.handleFocusMoveDown,
                },
                {
                    allowInInput: true,
                    combo: "tab",
                    group: "Table",
                    label: "Move focus cell tab",
                    onKeyDown: this.handleFocusMoveRightInternal,
                },
                {
                    allowInInput: true,
                    combo: "shift+tab",
                    group: "Table",
                    label: "Move focus cell shift tab",
                    onKeyDown: this.handleFocusMoveLeftInternal,
                },
                {
                    allowInInput: true,
                    combo: "enter",
                    group: "Table",
                    label: "Move focus cell enter",
                    onKeyDown: this.handleFocusMoveDownInternal,
                },
                {
                    allowInInput: true,
                    combo: "shift+enter",
                    group: "Table",
                    label: "Move focus cell shift enter",
                    onKeyDown: this.handleFocusMoveUpInternal,
                },
            );
=======
            return [
                <Hotkey
                    key="move left"
                    label="Move focus cell left"
                    group="Table"
                    combo="left"
                    onKeyDown={this.hotkeysImpl.handleFocusMoveLeft}
                />,
                <Hotkey
                    key="move right"
                    label="Move focus cell right"
                    group="Table"
                    combo="right"
                    onKeyDown={this.hotkeysImpl.handleFocusMoveRight}
                />,
                <Hotkey
                    key="move up"
                    label="Move focus cell up"
                    group="Table"
                    combo="up"
                    onKeyDown={this.hotkeysImpl.handleFocusMoveUp}
                />,
                <Hotkey
                    key="move down"
                    label="Move focus cell down"
                    group="Table"
                    combo="down"
                    onKeyDown={this.hotkeysImpl.handleFocusMoveDown}
                />,
                <Hotkey
                    key="move tab"
                    label="Move focus cell tab"
                    group="Table"
                    combo="tab"
                    onKeyDown={this.hotkeysImpl.handleFocusMoveRightInternal}
                    allowInInput={true}
                />,
                <Hotkey
                    key="move shift-tab"
                    label="Move focus cell shift tab"
                    group="Table"
                    combo="shift+tab"
                    onKeyDown={this.hotkeysImpl.handleFocusMoveLeftInternal}
                    allowInInput={true}
                />,
                <Hotkey
                    key="move enter"
                    label="Move focus cell enter"
                    group="Table"
                    combo="enter"
                    onKeyDown={this.hotkeysImpl.handleFocusMoveDownInternal}
                    allowInInput={true}
                />,
                <Hotkey
                    key="move shift-enter"
                    label="Move focus cell shift enter"
                    group="Table"
                    combo="shift+enter"
                    onKeyDown={this.hotkeysImpl.handleFocusMoveUpInternal}
                    allowInInput={true}
                />,
            ];
        } else {
            return [];
>>>>>>> 1db3b449
        }

<<<<<<< HEAD
        if (enableMultipleSelection && isSomeSelectionModeEnabled) {
            hotkeys.push(
                {
                    combo: "shift+up",
                    group: "Table",
                    label: "Resize selection upward",
                    onKeyDown: this.handleSelectionResizeUp,
                },
                {
                    combo: "shift+down",
                    group: "Table",
                    label: "Resize selection downward",
                    onKeyDown: this.handleSelectionResizeDown,
                },
                {
                    combo: "shift+left",
                    group: "Table",
                    label: "Resize selection leftward",
                    onKeyDown: this.handleSelectionResizeLeft,
                },
                {
                    combo: "shift+right",
                    group: "Table",
                    label: "Resize selection rightward",
                    onKeyDown: this.handleSelectionResizeRight,
                },
=======
    private maybeRenderSelectAllHotkey() {
        if (Table.isSelectionModeEnabled(this.props, RegionCardinality.FULL_TABLE)) {
            return (
                <Hotkey
                    key="select-all-hotkey"
                    label="Select all"
                    group="Table"
                    combo="mod+a"
                    onKeyDown={this.hotkeysImpl.handleSelectAllHotkey}
                />
>>>>>>> 1db3b449
            );
        }

        return hotkeys;
    }

<<<<<<< HEAD
    // Selection resize
    // ----------------

    private handleSelectionResizeUp = (e: KeyboardEvent) => this.handleSelectionResize(e, Direction.UP);

    private handleSelectionResizeDown = (e: KeyboardEvent) => this.handleSelectionResize(e, Direction.DOWN);

    private handleSelectionResizeLeft = (e: KeyboardEvent) => this.handleSelectionResize(e, Direction.LEFT);

    private handleSelectionResizeRight = (e: KeyboardEvent) => this.handleSelectionResize(e, Direction.RIGHT);

    private handleSelectionResize = (e: KeyboardEvent, direction: Direction) => {
        e.preventDefault();
        e.stopPropagation();

        const { focusedCell, selectedRegions } = this.state;

        if (selectedRegions.length === 0) {
            return;
        }

        const index = FocusedCellUtils.getFocusedOrLastSelectedIndex(selectedRegions, focusedCell);
        const region = selectedRegions[index];
        const nextRegion = SelectionUtils.resizeRegion(region, direction, focusedCell);

        this.updateSelectedRegionAtIndex(nextRegion, index);
    };

    /**
     * Replaces the selected region at the specified array index, with the
     * region provided.
     */
    private updateSelectedRegionAtIndex(region: Region, index: number) {
        const { children, numRows } = this.props;
        const { selectedRegions } = this.state;
        const numColumns = React.Children.count(children);

        const maxRowIndex = Math.max(0, numRows - 1);
        const maxColumnIndex = Math.max(0, numColumns - 1);
        const clampedNextRegion = Regions.clampRegion(region, maxRowIndex, maxColumnIndex);

        const nextSelectedRegions = Regions.update(selectedRegions, clampedNextRegion, index);
        this.handleSelection(nextSelectedRegions);
    }

    // Quadrant refs
    // =============

    private moveFocusCell(
        primaryAxis: "row" | "col",
        secondaryAxis: "row" | "col",
        isUpOrLeft: boolean,
        newFocusedCell: FocusedCellCoordinates,
        focusCellRegion: Region,
    ) {
        const { selectedRegions } = this.state;

        const primaryAxisPlural = primaryAxis === "row" ? "rows" : "cols";
        const secondaryAxisPlural = secondaryAxis === "row" ? "rows" : "cols";

        const movementDirection = isUpOrLeft ? -1 : +1;
        const regionIntervalIndex = isUpOrLeft ? 1 : 0;

        // try moving the cell in the direction along the primary axis
        newFocusedCell[primaryAxis] += movementDirection;

        const isPrimaryIndexOutOfBounds = isUpOrLeft
            ? newFocusedCell[primaryAxis] < focusCellRegion[primaryAxisPlural][0]
            : newFocusedCell[primaryAxis] > focusCellRegion[primaryAxisPlural][1];

        if (isPrimaryIndexOutOfBounds) {
            // if we moved outside the bounds of selection region,
            // move to the start (or end) of the primary axis, and move one along the secondary
            newFocusedCell[primaryAxis] = focusCellRegion[primaryAxisPlural][regionIntervalIndex];
            newFocusedCell[secondaryAxis] += movementDirection;

            const isSecondaryIndexOutOfBounds = isUpOrLeft
                ? newFocusedCell[secondaryAxis] < focusCellRegion[secondaryAxisPlural][0]
                : newFocusedCell[secondaryAxis] > focusCellRegion[secondaryAxisPlural][1];

            if (isSecondaryIndexOutOfBounds) {
                // if moving along the secondary also moves us outside
                // go to the start (or end) of the next (or previous region)
                // (note that if there's only one region you'll be moving to the opposite corner, which is fine)
                let newFocusCellSelectionIndex = newFocusedCell.focusSelectionIndex + movementDirection;

                // newFocusCellSelectionIndex should be one more (or less), unless we need to wrap around
                if (
                    isUpOrLeft ? newFocusCellSelectionIndex < 0 : newFocusCellSelectionIndex >= selectedRegions.length
                ) {
                    newFocusCellSelectionIndex = isUpOrLeft ? selectedRegions.length - 1 : 0;
                }

                const newFocusCellRegion = Regions.getCellRegionFromRegion(
                    selectedRegions[newFocusCellSelectionIndex],
                    this.grid.numRows,
                    this.grid.numCols,
                );

                newFocusedCell = {
                    col: newFocusCellRegion.cols[regionIntervalIndex],
                    focusSelectionIndex: newFocusCellSelectionIndex,
                    row: newFocusCellRegion.rows[regionIntervalIndex],
                };
            }
        }
        return newFocusedCell;
    }

    private handleCopy = (e: KeyboardEvent) => {
        const { getCellClipboardData, onCopy } = this.props;
        const { selectedRegions } = this.state;

        if (getCellClipboardData == null) {
            return;
        }

        // prevent "real" copy from being called
        e.preventDefault();
        e.stopPropagation();

        const cells = Regions.enumerateUniqueCells(selectedRegions, this.grid.numRows, this.grid.numCols);
        const sparse = Regions.sparseMapCells(cells, getCellClipboardData);
        if (sparse != null) {
            const success = Clipboard.copyCells(sparse);
            onCopy?.(success);
        }
    };

=======
    // Quadrant refs
    // =============

>>>>>>> 1db3b449
    private shouldDisableVerticalScroll() {
        const { enableGhostCells } = this.props;
        const { viewportRect } = this.state;

        const rowIndices = this.grid.getRowIndicesInRect(viewportRect, enableGhostCells);

        const isViewportUnscrolledVertically = viewportRect != null && viewportRect.top === 0;
        const areRowHeadersLoading = hasLoadingOption(this.props.loadingOptions, TableLoadingOption.ROW_HEADERS);
        const areGhostRowsVisible = enableGhostCells && this.grid.isGhostIndex(rowIndices.rowIndexEnd, 0);

        return areGhostRowsVisible && (isViewportUnscrolledVertically || areRowHeadersLoading);
    }

    private shouldDisableHorizontalScroll() {
        const { enableGhostCells } = this.props;
        const { viewportRect } = this.state;

        const columnIndices = this.grid.getColumnIndicesInRect(viewportRect, enableGhostCells);

        const isViewportUnscrolledHorizontally = viewportRect != null && viewportRect.left === 0;
        const areGhostColumnsVisible = enableGhostCells && this.grid.isGhostColumn(columnIndices.columnIndexEnd);
        const areColumnHeadersLoading = hasLoadingOption(this.props.loadingOptions, TableLoadingOption.COLUMN_HEADERS);

        return areGhostColumnsVisible && (isViewportUnscrolledHorizontally || areColumnHeadersLoading);
    }

    private renderMenu = (refHandler: Ref<HTMLDivElement>) => {
        const classes = classNames(Classes.TABLE_MENU, {
            [Classes.TABLE_SELECTION_ENABLED]: Table.isSelectionModeEnabled(this.props, RegionCardinality.FULL_TABLE),
        });
        return (
            <div className={classes} ref={refHandler} onMouseDown={this.handleMenuMouseDown}>
                {this.maybeRenderRegions(this.styleMenuRegion)}
            </div>
        );
    };

    private handleMenuMouseDown = (e: React.MouseEvent<HTMLDivElement>) => {
        // the shift+click interaction expands the region from the focused cell.
        // thus, if shift is pressed we shouldn't move the focused cell.
        this.selectAll(!e.shiftKey);
    };

    private selectAll = (shouldUpdateFocusedCell: boolean) => {
        const selectionHandler = this.getEnabledSelectionHandler(RegionCardinality.FULL_TABLE);
        // clicking on upper left hand corner sets selection to "all"
        // regardless of current selection state (clicking twice does not deselect table)
        selectionHandler([Regions.table()]);

        if (shouldUpdateFocusedCell) {
            const newFocusedCellCoordinates = Regions.getFocusCellCoordinatesFromRegion(Regions.table());
            this.handleFocus(FocusedCellUtils.toFullCoordinates(newFocusedCellCoordinates));
        }
    };

    private getColumnProps(columnIndex: number) {
        const column = this.state.childrenArray[columnIndex] as React.ReactElement<ColumnProps>;
        return column === undefined ? undefined : column.props;
    }

    private columnHeaderCellRenderer = (columnIndex: number) => {
        const props = this.getColumnProps(columnIndex);
        if (props === undefined) {
            return null;
        }

        const { id, loadingOptions, cellRenderer, columnHeaderCellRenderer, ...spreadableProps } = props;

        const columnLoading = hasLoadingOption(loadingOptions, ColumnLoadingOption.HEADER);

        if (columnHeaderCellRenderer != null) {
            const columnHeaderCell = columnHeaderCellRenderer(columnIndex);
            const columnHeaderCellLoading = columnHeaderCell.props.loading;

            const columnHeaderCellProps: ColumnHeaderCellProps = {
                loading: columnHeaderCellLoading != null ? columnHeaderCellLoading : columnLoading,
            };
            return React.cloneElement(columnHeaderCell, columnHeaderCellProps);
        }

        const baseProps: ColumnHeaderCellProps = {
            index: columnIndex,
            loading: columnLoading,
            ...spreadableProps,
        };

        if (props.name != null) {
            return <ColumnHeaderCell {...baseProps} />;
        } else {
            return <ColumnHeaderCell {...baseProps} name={Utils.toBase26Alpha(columnIndex)} />;
        }
    };

    private renderColumnHeader = (
        refHandler: Ref<HTMLDivElement>,
        resizeHandler: (verticalGuides: number[]) => void,
        reorderingHandler: (oldIndex: number, newIndex: number, length: number) => void,
        showFrozenColumnsOnly: boolean = false,
    ) => {
        const { focusedCell, selectedRegions, viewportRect } = this.state;
        const {
            enableMultipleSelection,
            enableGhostCells,
            enableColumnReordering,
            enableColumnResizing,
            loadingOptions,
            maxColumnWidth,
            minColumnWidth,
            selectedRegionTransform,
        } = this.props;

        const classes = classNames(Classes.TABLE_COLUMN_HEADERS, {
            [Classes.TABLE_SELECTION_ENABLED]: Table.isSelectionModeEnabled(this.props, RegionCardinality.FULL_COLUMNS),
        });

        const columnIndices = this.grid.getColumnIndicesInRect(viewportRect, enableGhostCells);
        const columnIndexStart = showFrozenColumnsOnly ? 0 : columnIndices.columnIndexStart;
        const columnIndexEnd = showFrozenColumnsOnly ? this.getMaxFrozenColumnIndex() : columnIndices.columnIndexEnd;

        return (
            <div className={classes}>
                <ColumnHeader
                    enableMultipleSelection={enableMultipleSelection}
                    cellRenderer={this.columnHeaderCellRenderer}
                    focusedCell={focusedCell}
                    grid={this.grid}
                    isReorderable={enableColumnReordering}
                    isResizable={enableColumnResizing}
                    loading={hasLoadingOption(loadingOptions, TableLoadingOption.COLUMN_HEADERS)}
                    locator={this.locator}
                    maxColumnWidth={maxColumnWidth}
                    measurableElementRef={refHandler}
                    minColumnWidth={minColumnWidth}
                    onColumnWidthChanged={this.handleColumnWidthChanged}
                    onFocusedCell={this.handleFocus}
                    onLayoutLock={this.handleLayoutLock}
                    onReordered={this.handleColumnsReordered}
                    onReordering={reorderingHandler}
                    onResizeGuide={resizeHandler}
                    onSelection={this.getEnabledSelectionHandler(RegionCardinality.FULL_COLUMNS)}
                    selectedRegions={selectedRegions}
                    selectedRegionTransform={selectedRegionTransform}
                    columnIndexStart={columnIndexStart}
                    columnIndexEnd={columnIndexEnd}
                >
                    {this.props.children}
                </ColumnHeader>

                {this.maybeRenderRegions(this.styleColumnHeaderRegion)}
            </div>
        );
    };

    private renderRowHeader = (
        refHandler: Ref<HTMLDivElement>,
        resizeHandler: (verticalGuides: number[]) => void,
        reorderingHandler: (oldIndex: number, newIndex: number, length: number) => void,
        showFrozenRowsOnly: boolean = false,
    ) => {
        const { focusedCell, selectedRegions, viewportRect } = this.state;
        const {
            enableMultipleSelection,
            enableGhostCells,
            enableRowReordering,
            enableRowResizing,
            loadingOptions,
            maxRowHeight,
            minRowHeight,
            rowHeaderCellRenderer,
            selectedRegionTransform,
        } = this.props;

        const classes = classNames(Classes.TABLE_ROW_HEADERS, {
            [Classes.TABLE_SELECTION_ENABLED]: Table.isSelectionModeEnabled(this.props, RegionCardinality.FULL_ROWS),
        });

        const rowIndices = this.grid.getRowIndicesInRect(viewportRect, enableGhostCells);
        const rowIndexStart = showFrozenRowsOnly ? 0 : rowIndices.rowIndexStart;
        const rowIndexEnd = showFrozenRowsOnly ? this.getMaxFrozenRowIndex() : rowIndices.rowIndexEnd;

        return (
            <div className={classes} ref={refHandler}>
                <RowHeader
                    enableMultipleSelection={enableMultipleSelection}
                    focusedCell={focusedCell}
                    grid={this.grid}
                    locator={this.locator}
                    isReorderable={enableRowReordering}
                    isResizable={enableRowResizing}
                    loading={hasLoadingOption(loadingOptions, TableLoadingOption.ROW_HEADERS)}
                    maxRowHeight={maxRowHeight}
                    minRowHeight={minRowHeight}
                    onFocusedCell={this.handleFocus}
                    onLayoutLock={this.handleLayoutLock}
                    onResizeGuide={resizeHandler}
                    onReordered={this.handleRowsReordered}
                    onReordering={reorderingHandler}
                    onRowHeightChanged={this.handleRowHeightChanged}
                    onSelection={this.getEnabledSelectionHandler(RegionCardinality.FULL_ROWS)}
                    rowHeaderCellRenderer={rowHeaderCellRenderer}
                    selectedRegions={selectedRegions}
                    selectedRegionTransform={selectedRegionTransform}
                    rowIndexStart={rowIndexStart}
                    rowIndexEnd={rowIndexEnd}
                />
                {this.maybeRenderRegions(this.styleRowHeaderRegion)}
            </div>
        );
    };

    private bodyCellRenderer = (rowIndex: number, columnIndex: number) => {
        const columnProps = this.getColumnProps(columnIndex);
        if (columnProps === undefined) {
            return null;
        }

        const {
            id,
            loadingOptions,
            cellRenderer,
            columnHeaderCellRenderer,
            name,
            nameRenderer,
            ...restColumnProps
        } = columnProps;

        const cell = cellRenderer(rowIndex, columnIndex);
        const { loading = hasLoadingOption(loadingOptions, ColumnLoadingOption.CELLS) } = cell.props;

        const cellProps: CellProps = {
            ...restColumnProps,
            loading,
        };

        return React.cloneElement(cell, cellProps);
    };

    private renderBody = (
        quadrantType: QuadrantType,
        showFrozenRowsOnly: boolean = false,
        showFrozenColumnsOnly: boolean = false,
    ) => {
        const {
            focusedCell,
            numFrozenColumnsClamped: numFrozenColumns,
            numFrozenRowsClamped: numFrozenRows,
            selectedRegions,
            viewportRect,
        } = this.state;
        const {
            enableBodyContextMenu,
            enableMultipleSelection,
            enableGhostCells,
            loadingOptions,
            bodyContextMenuRenderer,
            selectedRegionTransform,
        } = this.props;

        const rowIndices = this.grid.getRowIndicesInRect(viewportRect, enableGhostCells);
        const columnIndices = this.grid.getColumnIndicesInRect(viewportRect, enableGhostCells);

        // start beyond the frozen area if rendering unrelated quadrants, so we
        // don't render duplicate cells underneath the frozen ones.
        const columnIndexStart = showFrozenColumnsOnly ? 0 : columnIndices.columnIndexStart + numFrozenColumns;
        const rowIndexStart = showFrozenRowsOnly ? 0 : rowIndices.rowIndexStart + numFrozenRows;

        // if rendering frozen rows/columns, subtract one to convert to
        // 0-indexing. if the 1-indexed value is 0, this sets the end index
        // to -1, which avoids rendering absent frozen rows/columns at all.
        const columnIndexEnd = showFrozenColumnsOnly ? numFrozenColumns - 1 : columnIndices.columnIndexEnd;
        const rowIndexEnd = showFrozenRowsOnly ? numFrozenRows - 1 : rowIndices.rowIndexEnd;

        // the main quadrant contains all cells in the table, so listen only to that quadrant
        const onCompleteRender = quadrantType === QuadrantType.MAIN ? this.handleCompleteRender : undefined;

        return (
            <div>
                <TableBody
                    enableBodyContextMenu={enableBodyContextMenu ?? bodyContextMenuRenderer != null}
                    enableMultipleSelection={enableMultipleSelection}
                    cellRenderer={this.bodyCellRenderer}
                    focusedCell={focusedCell}
                    grid={this.grid}
                    loading={hasLoadingOption(loadingOptions, TableLoadingOption.CELLS)}
                    locator={this.locator}
                    onCompleteRender={onCompleteRender}
                    onFocusedCell={this.handleFocus}
                    onSelection={this.getEnabledSelectionHandler(RegionCardinality.CELLS)}
                    bodyContextMenuRenderer={bodyContextMenuRenderer}
                    renderMode={this.getNormalizedRenderMode()}
                    selectedRegions={selectedRegions}
                    selectedRegionTransform={selectedRegionTransform}
                    viewportRect={viewportRect}
                    columnIndexStart={columnIndexStart}
                    columnIndexEnd={columnIndexEnd}
                    rowIndexStart={rowIndexStart}
                    rowIndexEnd={rowIndexEnd}
                    numFrozenColumns={showFrozenColumnsOnly ? numFrozenColumns : undefined}
                    numFrozenRows={showFrozenRowsOnly ? numFrozenRows : undefined}
                />
                {this.maybeRenderRegions(this.styleBodyRegion, quadrantType)}
            </div>
        );
    };

    private isGuidesShowing() {
        return this.state.verticalGuides != null || this.state.horizontalGuides != null;
    }

    private getEnabledSelectionHandler = (selectionMode: RegionCardinality) => {
        if (!Table.isSelectionModeEnabled(this.props, selectionMode)) {
            // If the selection mode isn't enabled, return a callback that
            // will clear the selection. For example, if row selection is
            // disabled, clicking on the row header will clear the table's
            // selection. If all selection modes are enabled, clicking on the
            // same region twice will clear the selection.
            return this.clearSelection;
        } else {
            return this.handleSelection;
        }
    };

    private invalidateGrid() {
        this.grid = null;
    }

    private validateGrid() {
        if (this.grid == null) {
            const { defaultRowHeight, defaultColumnWidth } = this.props;
            const { rowHeights, columnWidths } = this.state;
            this.grid = new Grid(rowHeights, columnWidths, Grid.DEFAULT_BLEED, defaultRowHeight, defaultColumnWidth);
            this.invokeOnVisibleCellsChangeCallback(this.state.viewportRect);
            this.hotkeysImpl.setGrid(this.grid);
        }
    }

    /**
     * Renders a `RegionLayer`, applying styles to the regions using the
     * supplied `IRegionStyler`. `RegionLayer` is a `PureRender` component, so
     * the `IRegionStyler` should be a new instance on every render if we
     * intend to redraw the region layer.
     */
    private maybeRenderRegions(getRegionStyle: RegionStyler, quadrantType?: QuadrantType) {
        if (this.isGuidesShowing() && !this.state.isReordering) {
            // we want to show guides *and* the selection styles when reordering rows or columns
            return undefined;
        }

        const regionGroups = Regions.joinStyledRegionGroups(
            this.state.selectedRegions,
            this.props.styledRegionGroups,
            this.state.focusedCell,
        );

        return regionGroups.map((regionGroup, index) => {
            const regionStyles = regionGroup.regions.map(region => getRegionStyle(region, quadrantType));
            return (
                <RegionLayer
                    className={classNames(regionGroup.className)}
                    key={index}
                    regions={regionGroup.regions}
                    regionStyles={regionStyles}
                />
            );
        });
    }

    private handleCompleteRender = () => {
        // the first onCompleteRender is triggered before the viewportRect is
        // defined and the second after the viewportRect has been set. the cells
        // will only actually render once the viewportRect is defined though, so
        // we defer invoking onCompleteRender until that check passes.
        if (this.state.viewportRect != null) {
            this.props.onCompleteRender?.();
            this.didCompletelyMount = true;
        }
    };

<<<<<<< HEAD
    private handleFocusMoveLeft = (e: KeyboardEvent) => this.handleFocusMove(e, "left");

    private handleFocusMoveLeftInternal = (e: KeyboardEvent) => this.handleFocusMoveInternal(e, "left");

    private handleFocusMoveRight = (e: KeyboardEvent) => this.handleFocusMove(e, "right");

    private handleFocusMoveRightInternal = (e: KeyboardEvent) => this.handleFocusMoveInternal(e, "right");

    private handleFocusMoveUp = (e: KeyboardEvent) => this.handleFocusMove(e, "up");

    private handleFocusMoveUpInternal = (e: KeyboardEvent) => this.handleFocusMoveInternal(e, "up");

    private handleFocusMoveDown = (e: KeyboardEvent) => this.handleFocusMove(e, "down");

    private handleFocusMoveDownInternal = (e: KeyboardEvent) => this.handleFocusMoveInternal(e, "down");

    private styleBodyRegion = (region: Region, quadrantType: QuadrantType): React.CSSProperties => {
=======
    private styleBodyRegion = (region: IRegion, quadrantType: QuadrantType): React.CSSProperties => {
>>>>>>> 1db3b449
        const { numFrozenColumns } = this.props;

        const cardinality = Regions.getRegionCardinality(region);
        const style = this.grid.getRegionStyle(region);

        // ensure we're not showing borders at the boundary of the frozen-columns area
        const canHideRightBorder =
            (quadrantType === QuadrantType.TOP_LEFT || quadrantType === QuadrantType.LEFT) &&
            numFrozenColumns != null &&
            numFrozenColumns > 0;

        const fixedHeight = this.grid.getHeight();
        const fixedWidth = this.grid.getWidth();

        // include a correction in some cases to hide borders along quadrant boundaries
        const alignmentCorrection = 1;
        const alignmentCorrectionString = `-${alignmentCorrection}px`;

        switch (cardinality) {
            case RegionCardinality.CELLS:
                return style;
            case RegionCardinality.FULL_COLUMNS:
                style.top = alignmentCorrectionString;
                style.height = fixedHeight + alignmentCorrection;
                return style;
            case RegionCardinality.FULL_ROWS:
                style.left = alignmentCorrectionString;
                style.width = fixedWidth + alignmentCorrection;
                if (canHideRightBorder) {
                    style.right = alignmentCorrectionString;
                }
                return style;
            case RegionCardinality.FULL_TABLE:
                style.left = alignmentCorrectionString;
                style.top = alignmentCorrectionString;
                style.width = fixedWidth + alignmentCorrection;
                style.height = fixedHeight + alignmentCorrection;
                if (canHideRightBorder) {
                    style.right = alignmentCorrectionString;
                }
                return style;
            default:
                return { display: "none" };
        }
    };

    private styleMenuRegion = (region: Region): React.CSSProperties => {
        const { viewportRect } = this.state;
        if (viewportRect == null) {
            return {};
        }
        const cardinality = Regions.getRegionCardinality(region);
        const style = this.grid.getRegionStyle(region);

        switch (cardinality) {
            case RegionCardinality.FULL_TABLE:
                style.right = "0px";
                style.bottom = "0px";
                style.top = "0px";
                style.left = "0px";
                style.borderBottom = "none";
                style.borderRight = "none";
                return style;

            default:
                return { display: "none" };
        }
    };

    private styleColumnHeaderRegion = (region: Region): React.CSSProperties => {
        const { viewportRect } = this.state;
        if (viewportRect == null) {
            return {};
        }
        const cardinality = Regions.getRegionCardinality(region);
        const style = this.grid.getRegionStyle(region);

        switch (cardinality) {
            case RegionCardinality.FULL_TABLE:
                style.left = "-1px";
                style.borderLeft = "none";
                style.bottom = "-1px";
                return style;
            case RegionCardinality.FULL_COLUMNS:
                style.bottom = "-1px";
                return style;

            default:
                return { display: "none" };
        }
    };

    private styleRowHeaderRegion = (region: Region): React.CSSProperties => {
        const { viewportRect } = this.state;
        if (viewportRect == null) {
            return {};
        }
        const cardinality = Regions.getRegionCardinality(region);
        const style = this.grid.getRegionStyle(region);
        switch (cardinality) {
            case RegionCardinality.FULL_TABLE:
                style.top = "-1px";
                style.borderTop = "none";
                style.right = "-1px";
                return style;
            case RegionCardinality.FULL_ROWS:
                style.right = "-1px";
                return style;

            default:
                return { display: "none" };
        }
    };

    private handleColumnWidthChanged = (columnIndex: number, width: number) => {
        const selectedRegions = this.state.selectedRegions;
        const columnWidths = this.state.columnWidths.slice();

        if (Regions.hasFullTable(selectedRegions)) {
            for (let col = 0; col < columnWidths.length; col++) {
                columnWidths[col] = width;
            }
        }
        if (Regions.hasFullColumn(selectedRegions, columnIndex)) {
            Regions.eachUniqueFullColumn(selectedRegions, (col: number) => {
                columnWidths[col] = width;
            });
        } else {
            columnWidths[columnIndex] = width;
        }

        this.invalidateGrid();
        this.setState({ columnWidths });

        const { onColumnWidthChanged } = this.props;
        if (onColumnWidthChanged != null) {
            onColumnWidthChanged(columnIndex, width);
        }
    };

    private handleRowHeightChanged = (rowIndex: number, height: number) => {
        const selectedRegions = this.state.selectedRegions;
        const rowHeights = this.state.rowHeights.slice();

        if (Regions.hasFullTable(selectedRegions)) {
            for (let row = 0; row < rowHeights.length; row++) {
                rowHeights[row] = height;
            }
        }
        if (Regions.hasFullRow(selectedRegions, rowIndex)) {
            Regions.eachUniqueFullRow(selectedRegions, (row: number) => {
                rowHeights[row] = height;
            });
        } else {
            rowHeights[rowIndex] = height;
        }

        this.invalidateGrid();
        this.setState({ rowHeights });

        const { onRowHeightChanged } = this.props;
        if (onRowHeightChanged != null) {
            onRowHeightChanged(rowIndex, height);
        }
    };

    private handleRootScroll = (_event: React.UIEvent<HTMLElement>) => {
        // Bug #211 - Native browser text selection events can cause the root
        // element to scroll even though it has a overflow:hidden style. The
        // only viable solution to this is to unscroll the element after the
        // browser scrolls it.
        if (this.rootTableElement != null) {
            this.rootTableElement.scrollLeft = 0;
            this.rootTableElement.scrollTop = 0;
        }
    };

    private handleBodyScroll = (event: React.SyntheticEvent<HTMLElement>) => {
        // Prevent the event from propagating to avoid a resize event on the
        // resize sensor.
        event.stopPropagation();

        if (this.locator != null && !this.state.isLayoutLocked) {
            const viewportRect = this.locator.getViewportRect();
            this.updateViewportRect(viewportRect);
        }
    };

    private clearSelection = (_selectedRegions: Region[]) => {
        this.handleSelection([]);
    };

<<<<<<< HEAD
    // no good way to call arrow-key keyboard events from tests
    /* istanbul ignore next */
    private handleFocusMove = (e: KeyboardEvent, direction: "up" | "down" | "left" | "right") => {
        e.preventDefault();
        e.stopPropagation();

        const { focusedCell } = this.state;
        if (focusedCell == null) {
            // halt early if we have a selectedRegionTransform or something else in play that nixes
            // the focused cell.
            return;
        }

        const newFocusedCell = {
            col: focusedCell.col,
            focusSelectionIndex: 0,
            row: focusedCell.row,
        };

        switch (direction) {
            case "up":
                newFocusedCell.row -= 1;
                break;
            case "down":
                newFocusedCell.row += 1;
                break;
            case "left":
                newFocusedCell.col -= 1;
                break;
            case "right":
                newFocusedCell.col += 1;
                break;
            default:
                break;
        }

        if (
            newFocusedCell.row < 0 ||
            newFocusedCell.row >= this.grid.numRows ||
            newFocusedCell.col < 0 ||
            newFocusedCell.col >= this.grid.numCols
        ) {
            return;
        }

        // change selection to match new focus cell location
        const newSelectionRegions = [Regions.cell(newFocusedCell.row, newFocusedCell.col)];
        const { selectedRegionTransform } = this.props;
        const transformedSelectionRegions =
            selectedRegionTransform != null
                ? newSelectionRegions.map(region => selectedRegionTransform(region, e))
                : newSelectionRegions;
        this.handleSelection(transformedSelectionRegions);
        this.handleFocus(newFocusedCell);

        // keep the focused cell in view
        this.scrollBodyToFocusedCell(newFocusedCell);
    };

    // no good way to call arrow-key keyboard events from tests
    /* istanbul ignore next */
    private handleFocusMoveInternal = (e: KeyboardEvent, direction: "up" | "down" | "left" | "right") => {
        e.preventDefault();
        e.stopPropagation();

        const { focusedCell, selectedRegions } = this.state;

        if (focusedCell == null) {
            // halt early if we have a selectedRegionTransform or something else in play that nixes
            // the focused cell.
            return;
        }

        let newFocusedCell = {
            col: focusedCell.col,
            focusSelectionIndex: focusedCell.focusSelectionIndex,
            row: focusedCell.row,
        };

        // if we're not in any particular focus cell region, and one exists, go to the first cell of the first one
        if (focusedCell.focusSelectionIndex == null && selectedRegions.length > 0) {
            const focusCellRegion = Regions.getCellRegionFromRegion(
                selectedRegions[0],
                this.grid.numRows,
                this.grid.numCols,
            );

            newFocusedCell = {
                col: focusCellRegion.cols[0],
                focusSelectionIndex: 0,
                row: focusCellRegion.rows[0],
            };
        } else {
            if (selectedRegions.length === 0) {
                this.handleFocusMove(e, direction);
                return;
            }

            const focusCellRegion = Regions.getCellRegionFromRegion(
                selectedRegions[focusedCell.focusSelectionIndex],
                this.grid.numRows,
                this.grid.numCols,
            );

            if (
                focusCellRegion.cols[0] === focusCellRegion.cols[1] &&
                focusCellRegion.rows[0] === focusCellRegion.rows[1] &&
                selectedRegions.length === 1
            ) {
                this.handleFocusMove(e, direction);
                return;
            }

            switch (direction) {
                case "up":
                    newFocusedCell = this.moveFocusCell("row", "col", true, newFocusedCell, focusCellRegion);
                    break;
                case "left":
                    newFocusedCell = this.moveFocusCell("col", "row", true, newFocusedCell, focusCellRegion);
                    break;
                case "down":
                    newFocusedCell = this.moveFocusCell("row", "col", false, newFocusedCell, focusCellRegion);
                    break;
                case "right":
                    newFocusedCell = this.moveFocusCell("col", "row", false, newFocusedCell, focusCellRegion);
                    break;
                default:
                    break;
            }
        }

        if (
            newFocusedCell.row < 0 ||
            newFocusedCell.row >= this.grid.numRows ||
            newFocusedCell.col < 0 ||
            newFocusedCell.col >= this.grid.numCols
        ) {
            return;
        }

        this.handleFocus(newFocusedCell);

        // keep the focused cell in view
        this.scrollBodyToFocusedCell(newFocusedCell);
    };

    private scrollBodyToFocusedCell = (focusedCell: FocusedCellCoordinates) => {
        const { row, col } = focusedCell;
        const { viewportRect } = this.state;

        // sort keys in normal CSS position order (per the trusty TRBL/"trouble" acronym)
        // tslint:disable:object-literal-sort-keys
        const viewportBounds = {
            top: viewportRect.top,
            right: viewportRect.left + viewportRect.width,
            bottom: viewportRect.top + viewportRect.height,
            left: viewportRect.left,
        };
        const focusedCellBounds = {
            top: this.grid.getCumulativeHeightBefore(row),
            right: this.grid.getCumulativeWidthAt(col),
            bottom: this.grid.getCumulativeHeightAt(row),
            left: this.grid.getCumulativeWidthBefore(col),
        };
        // tslint:enable:object-literal-sort-keys

        const focusedCellWidth = focusedCellBounds.right - focusedCellBounds.left;
        const focusedCellHeight = focusedCellBounds.bottom - focusedCellBounds.top;

        const isFocusedCellWiderThanViewport = focusedCellWidth > viewportRect.width;
        const isFocusedCellTallerThanViewport = focusedCellHeight > viewportRect.height;

        const ss: TableSnapshot = {};

        // keep the top end of an overly tall focused cell in view when moving left and right
        // (without this OR check, the body seesaws to fit the top end, then the bottom end, etc.)
        if (focusedCellBounds.top < viewportBounds.top || isFocusedCellTallerThanViewport) {
            // scroll up (minus one pixel to avoid clipping the focused-cell border)
            ss.nextScrollTop = Math.max(0, focusedCellBounds.top - 1);
        } else if (focusedCellBounds.bottom > viewportBounds.bottom) {
            // scroll down
            const scrollDelta = focusedCellBounds.bottom - viewportBounds.bottom;
            ss.nextScrollTop = viewportBounds.top + scrollDelta;
        }

        // keep the left end of an overly wide focused cell in view when moving up and down
        if (focusedCellBounds.left < viewportBounds.left || isFocusedCellWiderThanViewport) {
            // scroll left (again minus one additional pixel)
            ss.nextScrollLeft = Math.max(0, focusedCellBounds.left - 1);
        } else if (focusedCellBounds.right > viewportBounds.right) {
            // scroll right
            const scrollDelta = focusedCellBounds.right - viewportBounds.right;
            ss.nextScrollLeft = viewportBounds.left + scrollDelta;
        }

        this.syncViewportPosition(ss);
    };

    private syncViewportPosition({ nextScrollLeft, nextScrollTop }: TableSnapshot) {
=======
    private syncViewportPosition = ({ nextScrollLeft, nextScrollTop }: TableSnapshot) => {
>>>>>>> 1db3b449
        const { viewportRect } = this.state;

        if (nextScrollLeft !== undefined || nextScrollTop !== undefined) {
            // we need to modify the scroll container explicitly for the viewport to shift. in so
            // doing, we add the size of the header elements, which are not technically part of the
            // "grid" concept (the grid only consists of body cells at present).
            if (nextScrollTop !== undefined) {
                const topCorrection = this.shouldDisableVerticalScroll() ? 0 : this.columnHeaderElement.clientHeight;
                this.scrollContainerElement.scrollTop = nextScrollTop + topCorrection;
            }
            if (nextScrollLeft !== undefined) {
                const leftCorrection =
                    this.shouldDisableHorizontalScroll() || this.rowHeaderElement == null
                        ? 0
                        : this.rowHeaderElement.clientWidth;

                this.scrollContainerElement.scrollLeft = nextScrollLeft + leftCorrection;
            }

            const nextViewportRect = new Rect(nextScrollLeft, nextScrollTop, viewportRect.width, viewportRect.height);
            this.updateViewportRect(nextViewportRect);
        }
    };

    private handleFocus = (focusedCell: FocusedCellCoordinates) => {
        if (!this.props.enableFocusedCell) {
            // don't set focus state if focus is not allowed
            return;
        }

        // only set focused cell state if not specified in props
        if (this.props.focusedCell == null) {
            this.setState({ focusedCell });
        }

        this.props.onFocusedCell?.(focusedCell);
    };

    private handleSelection = (selectedRegions: Region[]) => {
        // only set selectedRegions state if not specified in props
        if (this.props.selectedRegions == null) {
            this.setState({ selectedRegions });
        }

        const { onSelection } = this.props;
        if (onSelection != null) {
            onSelection(selectedRegions);
        }
    };

    private handleColumnsReordering = (verticalGuides: number[]) => {
        this.setState({ isReordering: true, verticalGuides });
    };

    private handleColumnsReordered = (oldIndex: number, newIndex: number, length: number) => {
        this.setState({ isReordering: false, verticalGuides: undefined });
        this.props.onColumnsReordered?.(oldIndex, newIndex, length);
    };

    private handleRowsReordering = (horizontalGuides: number[]) => {
        this.setState({ isReordering: true, horizontalGuides });
    };

    private handleRowsReordered = (oldIndex: number, newIndex: number, length: number) => {
        this.setState({ isReordering: false, horizontalGuides: undefined });
        this.props.onRowsReordered?.(oldIndex, newIndex, length);
    };

    private handleLayoutLock = (isLayoutLocked = false) => {
        this.setState({ isLayoutLocked });
    };

    private updateLocator() {
        this.locator
            .setGrid(this.grid)
            .setNumFrozenRows(this.state.numFrozenRowsClamped)
            .setNumFrozenColumns(this.state.numFrozenColumnsClamped);
    }

    private updateViewportRect = (nextViewportRect: Rect) => {
        const { viewportRect } = this.state;
        this.setState({ viewportRect: nextViewportRect });

        const didViewportChange =
            (viewportRect != null && !viewportRect.equals(nextViewportRect)) ||
            (viewportRect == null && nextViewportRect != null);

        if (didViewportChange) {
            this.invokeOnVisibleCellsChangeCallback(nextViewportRect);
        }
    };

    private invokeOnVisibleCellsChangeCallback(viewportRect: Rect) {
        const columnIndices = this.grid.getColumnIndicesInRect(viewportRect);
        const rowIndices = this.grid.getRowIndicesInRect(viewportRect);
        this.props.onVisibleCellsChange?.(rowIndices, columnIndices);
    }

    private getMaxFrozenColumnIndex = () => {
        const { numFrozenColumnsClamped: numFrozenColumns } = this.state;
        return numFrozenColumns != null ? numFrozenColumns - 1 : undefined;
    };

    private getMaxFrozenRowIndex = () => {
        const { numFrozenRowsClamped: numFrozenRows } = this.state;
        return numFrozenRows != null ? numFrozenRows - 1 : undefined;
    };

    /**
     * Normalizes RenderMode.BATCH_ON_UPDATE into RenderMode.{BATCH,NONE}. We do
     * this because there are actually multiple updates required before the
     * <Table> is considered fully "mounted," and adding that knowledge to child
     * components would lead to tight coupling. Thus, keep it simple for them.
     */
    private getNormalizedRenderMode(): RenderMode.BATCH | RenderMode.NONE {
        const { renderMode } = this.props;

        const shouldBatchRender =
            renderMode === RenderMode.BATCH || (renderMode === RenderMode.BATCH_ON_UPDATE && this.didCompletelyMount);

        return shouldBatchRender ? RenderMode.BATCH : RenderMode.NONE;
    }

    private handleColumnResizeGuide = (verticalGuides: number[]) => {
        this.setState({ verticalGuides });
    };

    private handleRowResizeGuide = (horizontalGuides: number[]) => {
        this.setState({ horizontalGuides });
    };
<<<<<<< HEAD

    /**
     * Returns an object with option keys mapped to their resolved values
     * (falling back to default values as necessary).
     */
    private resolveResizeRowsByApproximateHeightOptions(
        options: ResizeRowsByApproximateHeightOptions | null | undefined,
        rowIndex: number,
        columnIndex: number,
    ) {
        const optionKeys = Object.keys(Table.resizeRowsByApproximateHeightDefaults) as Array<
            keyof ResizeRowsByApproximateHeightOptions
        >;
        const optionReducer = (
            agg: ResizeRowsByApproximateHeightResolvedOptions,
            key: keyof ResizeRowsByApproximateHeightOptions,
        ) => {
            const valueOrMapper = options?.[key];
            if (typeof valueOrMapper === "function") {
                agg[key] = valueOrMapper(rowIndex, columnIndex);
            } else if (valueOrMapper != null) {
                agg[key] = valueOrMapper;
            } else {
                agg[key] = Table.resizeRowsByApproximateHeightDefaults[key];
            }

            return agg;
        };
        const resolvedOptions: ResizeRowsByApproximateHeightResolvedOptions = optionKeys.reduce(optionReducer, {});
        return resolvedOptions;
    }
}

function clampNumFrozenColumns(props: TableProps) {
    const { numFrozenColumns } = props;
    const numColumns = React.Children.count(props.children);
    return clampPotentiallyNullValue(numFrozenColumns, numColumns);
}

function clampNumFrozenRows(props: TableProps) {
    const { numFrozenRows, numRows } = props;
    return clampPotentiallyNullValue(numFrozenRows, numRows);
}

// add explicit `| null | undefined`, because the params make more sense in this
// order, and you can't have an optional param precede a required param.
function clampPotentiallyNullValue(value: number | null | undefined, max: number) {
    return value == null ? 0 : Utils.clamp(value, 0, max);
=======
>>>>>>> 1db3b449
}<|MERGE_RESOLUTION|>--- conflicted
+++ resolved
@@ -1,6 +1,5 @@
 /*
- * Copyright 2016 Palantir Technologies, Inc. All rights reserved.
- *
+ * Copyright 2021 Palantir Technologies, Inc. All rights reserved.
  * Licensed under the Apache License, Version 2.0 (the "License");
  * you may not use this file except in compliance with the License.
  * You may obtain a copy of the License at
@@ -15,19 +14,15 @@
  */
 
 import classNames from "classnames";
-import React from "react";
+import * as React from "react";
 
 import {
     AbstractComponent,
     DISPLAYNAME_PREFIX,
-    HotkeyProps,
+    HotkeyConfig,
     HotkeysTarget,
-<<<<<<< HEAD
-    Props,
     Ref,
-=======
-    IRef,
->>>>>>> 1db3b449
+    UseHotkeysReturnValue,
     Utils as CoreUtils,
 } from "@blueprintjs/core";
 
@@ -35,54 +30,24 @@
 import { Column, ColumnProps } from "./column";
 import { FocusedCellCoordinates } from "./common/cell";
 import * as Classes from "./common/classes";
-<<<<<<< HEAD
-import { Clipboard } from "./common/clipboard";
 import { columnInteractionBarContextTypes, ColumnInteractionBarContextTypes } from "./common/context";
-import { Direction } from "./common/direction";
 import * as Errors from "./common/errors";
-import { Grid, CellMapper, ColumnIndices, RowIndices } from "./common/grid";
-=======
-import { columnInteractionBarContextTypes, IColumnInteractionBarContextTypes } from "./common/context";
-import * as Errors from "./common/errors";
-import { Grid, ICellMapper } from "./common/grid";
->>>>>>> 1db3b449
+import { Grid, CellMapper } from "./common/grid";
 import * as FocusedCellUtils from "./common/internal/focusedCellUtils";
 import * as ScrollUtils from "./common/internal/scrollUtils";
 import { Rect } from "./common/rect";
 import { RenderMode } from "./common/renderMode";
 import { Utils } from "./common/utils";
-<<<<<<< HEAD
-import { ColumnHeader, ColumnWidths } from "./headers/columnHeader";
+import { ColumnHeader } from "./headers/columnHeader";
 import { ColumnHeaderCell, ColumnHeaderCellProps } from "./headers/columnHeaderCell";
-import { RowHeaderRenderer, RowHeights, renderDefaultRowHeader, RowHeader } from "./headers/rowHeader";
-import { ContextMenuRenderer } from "./interactions/menus";
-import { IndexedResizeCallback } from "./interactions/resizable";
-import { ResizeSensor } from "./interactions/resizeSensor";
-import { SelectedRegionTransform } from "./interactions/selectable";
-=======
-import { ColumnHeader } from "./headers/columnHeader";
-import { ColumnHeaderCell, IColumnHeaderCellProps } from "./headers/columnHeaderCell";
 import { renderDefaultRowHeader, RowHeader } from "./headers/rowHeader";
 import { ResizeSensor } from "./interactions/resizeSensor";
->>>>>>> 1db3b449
 import { GuideLayer } from "./layers/guides";
 import { RegionStyler, RegionLayer } from "./layers/regions";
 import { Locator, LocatorImpl } from "./locator";
 import { QuadrantType } from "./quadrants/tableQuadrant";
 import { TableQuadrantStack } from "./quadrants/tableQuadrantStack";
-import {
-    ColumnLoadingOption,
-<<<<<<< HEAD
-    Region,
-    StyledRegionGroup,
-=======
-    IRegion,
->>>>>>> 1db3b449
-    RegionCardinality,
-    Regions,
-    SelectionModes,
-    TableLoadingOption,
-} from "./regions";
+import { ColumnLoadingOption, Region, RegionCardinality, Regions, SelectionModes, TableLoadingOption } from "./regions";
 import {
     IResizeRowsByApproximateHeightOptions,
     resizeRowsByApproximateHeight,
@@ -92,409 +57,15 @@
 import { TableHotkeys } from "./tableHotkeys";
 import type { TableProps } from "./tableProps";
 import type { TableState, TableSnapshot } from "./tableState";
-import { clampNumFrozenColumns, clampNumFrozenRows, hasLoadingOption } from "./tableUtils";
-
-<<<<<<< HEAD
-export interface ResizeRowsByApproximateHeightOptions {
-    /**
-     * Approximate width (in pixels) of an average character of text.
-     */
-    getApproximateCharWidth?: number | CellMapper<number>;
-
-    /**
-     * Approximate height (in pixels) of an average line of text.
-     */
-    getApproximateLineHeight?: number | CellMapper<number>;
-
-    /**
-     * Sum of horizontal paddings (in pixels) from the left __and__ right sides
-     * of the cell.
-     */
-    getCellHorizontalPadding?: number | CellMapper<number>;
-
-    /**
-     * Number of extra lines to add in case the calculation is imperfect.
-     */
-    getNumBufferLines?: number | CellMapper<number>;
-}
-
-interface ResizeRowsByApproximateHeightResolvedOptions {
-    getApproximateCharWidth?: number;
-    getApproximateLineHeight?: number;
-    getCellHorizontalPadding?: number;
-    getNumBufferLines?: number;
-}
-
-export interface TableProps extends Props, RowHeights, ColumnWidths {
-    /**
-     * The children of a `Table` component, which must be React elements
-     * that use `IColumnProps`.
-     */
-    children?: React.ReactElement<ColumnProps> | Array<React.ReactElement<ColumnProps>>;
-
-    /**
-     * A sparse number array with a length equal to the number of columns. Any
-     * non-null value will be used to set the width of the column at the same
-     * index. Note that if you want to update these values when the user
-     * drag-resizes a column, you may define a callback for `onColumnWidthChanged`.
-     */
-    columnWidths?: Array<number | null | undefined>;
-
-    /**
-     * An optional callback for displaying a context menu when right-clicking
-     * on the table body. The callback is supplied with an array of
-     * `IRegion`s. If the mouse click was on a selection, the array will
-     * contain all selected regions. Otherwise it will have one `IRegion` that
-     * represents the clicked cell.
-     */
-    bodyContextMenuRenderer?: ContextMenuRenderer;
-
-    /**
-     * Whether the body context menu is enabled.
-     *
-     * @default true if bodyContextMenuRenderer is defined
-     */
-    enableBodyContextMenu?: boolean;
-
-    /**
-     * If `true`, adds an interaction bar on top of all column header cells, and
-     * moves interaction triggers into it.
-     *
-     * @default false
-     */
-    enableColumnInteractionBar?: boolean;
-
-    /**
-     * If `false`, disables reordering of columns.
-     *
-     * @default false
-     */
-    enableColumnReordering?: boolean;
-
-    /**
-     * If `false`, disables resizing of columns.
-     *
-     * @default true
-     */
-    enableColumnResizing?: boolean;
-
-    /**
-     * If `true`, there will be a single "focused" cell at all times,
-     * which can be used to interact with the table as though it is a
-     * spreadsheet. When false, no such cell will exist.
-     *
-     * @default false
-     */
-    enableFocusedCell?: boolean;
-
-    /**
-     * If `true`, empty space in the table container will be filled with empty
-     * cells instead of a blank background.
-     *
-     * @default false
-     */
-    enableGhostCells?: boolean;
-
-    /**
-     * If `false`, only a single region of a single column/row/cell may be
-     * selected at one time. Using `ctrl` or `meta` key will have no effect,
-     * and a mouse drag will select the current column/row/cell only.
-     *
-     * @default true
-     */
-    enableMultipleSelection?: boolean;
-
-    /**
-     * If `false`, hides the row headers and settings menu.
-     *
-     * @default true
-     */
-    enableRowHeader?: boolean;
-
-    /**
-     * If `false`, disables reordering of rows.
-     *
-     * @default false
-     */
-    enableRowReordering?: boolean;
-
-    /**
-     * If `false`, disables resizing of rows.
-     *
-     * @default true
-     */
-    enableRowResizing?: boolean;
-
-    /**
-     * If defined, will set the focused cell state. This changes
-     * the focused cell to controlled mode, meaning you are in charge of
-     * setting the focus in response to events in the `onFocusedCell` callback.
-     */
-    focusedCell?: FocusedCellCoordinates;
-
-    /**
-     * If `true`, selection state changes will cause the component to re-render.
-     * If `false`, selection state is ignored when deciding to re-render.
-     *
-     * @default false
-     */
-    forceRerenderOnSelectionChange?: boolean;
-
-    /**
-     * If defined, this callback will be invoked for each cell when the user
-     * attempts to copy a selection via `mod+c`. The returned data will be copied
-     * to the clipboard and need not match the display value of the `<Cell>`.
-     * The data will be invisibly added as `textContent` into the DOM before
-     * copying. If not defined, keyboard copying via `mod+c` will be disabled.
-     */
-    getCellClipboardData?: (row: number, col: number) => any;
-
-    /**
-     * A list of `TableLoadingOption`. Set this prop to specify whether to
-     * render the loading state for the column header, row header, and body
-     * sections of the table.
-     */
-    loadingOptions?: TableLoadingOption[];
-
-    /**
-     * The number of columns to freeze to the left side of the table, counting
-     * from the leftmost column.
-     *
-     * @default 0
-     */
-    numFrozenColumns?: number;
-
-    /**
-     * The number of rows to freeze to the top of the table, counting from the
-     * topmost row.
-     *
-     * @default 0
-     */
-    numFrozenRows?: number;
-
-    /**
-     * The number of rows in the table.
-     */
-    numRows?: number;
-
-    /**
-     * If reordering is enabled, this callback will be invoked when the user finishes
-     * drag-reordering one or more columns.
-     */
-    onColumnsReordered?: (oldIndex: number, newIndex: number, length: number) => void;
-
-    /**
-     * If resizing is enabled, this callback will be invoked when the user
-     * finishes drag-resizing a column.
-     */
-    onColumnWidthChanged?: IndexedResizeCallback;
-
-    /**
-     * An optional callback invoked when all cells in view have completely rendered.
-     * Will be invoked on initial mount and whenever cells update (e.g., on scroll).
-     */
-    onCompleteRender?: () => void;
-
-    /**
-     * If you want to do something after the copy or if you want to notify the
-     * user if a copy fails, you may provide this optional callback.
-     *
-     * Due to browser limitations, the copy can fail. This usually occurs if
-     * the selection is too large, like 20,000+ cells. The copy will also fail
-     * if the browser does not support the copy method (see
-     * `Clipboard.isCopySupported`).
-     */
-    onCopy?: (success: boolean) => void;
-
-    /**
-     * A callback called when the focus is changed in the table.
-     */
-    onFocusedCell?: (focusedCell: FocusedCellCoordinates) => void;
-
-    /**
-     * If resizing is enabled, this callback will be invoked when the user
-     * finishes drag-resizing a row.
-     */
-    onRowHeightChanged?: IndexedResizeCallback;
-
-    /**
-     * If reordering is enabled, this callback will be invoked when the user finishes
-     * drag-reordering one or more rows.
-     */
-    onRowsReordered?: (oldIndex: number, newIndex: number, length: number) => void;
-
-    /**
-     * A callback called when the selection is changed in the table.
-     */
-    onSelection?: (selectedRegions: Region[]) => void;
-
-    /**
-     * A callback called when the visible cell indices change in the table.
-     */
-    onVisibleCellsChange?: (rowIndices: RowIndices, columnIndices: ColumnIndices) => void;
-
-    /**
-     * Dictates how cells should be rendered. Supported modes are:
-     * - `RenderMode.BATCH`: renders cells in batches to improve performance
-     * - `RenderMode.BATCH_ON_UPDATE`: renders cells synchronously on mount and
-     *   in batches on update
-     * - `RenderMode.NONE`: renders cells synchronously all at once
-     *
-     * @default RenderMode.BATCH_ON_UPDATE
-     */
-    renderMode?: RenderMode;
-
-    /**
-     * Render each row's header cell.
-     */
-    rowHeaderCellRenderer?: RowHeaderRenderer;
-
-    /**
-     * A sparse number array with a length equal to the number of rows. Any
-     * non-null value will be used to set the height of the row at the same
-     * index. Note that if you want to update these values when the user
-     * drag-resizes a row, you may define a callback for `onRowHeightChanged`.
-     */
-    rowHeights?: Array<number | null | undefined>;
-
-    /**
-     * If defined, will set the selected regions in the cells. If defined, this
-     * changes table selection to controlled mode, meaning you in charge of
-     * setting the selections in response to events in the `onSelection`
-     * callback.
-     *
-     * Note that the `selectionModes` prop controls which types of events are
-     * triggered to the `onSelection` callback, but does not restrict what
-     * selection you can pass to the `selectedRegions` prop. Therefore you can,
-     * for example, convert cell clicks into row selections.
-     */
-    selectedRegions?: Region[];
-
-    /**
-     * An optional transform function that will be applied to the located
-     * `Region`.
-     *
-     * This allows you to, for example, convert cell `Region`s into row
-     * `Region`s while maintaining the existing multi-select and meta-click
-     * functionality.
-     */
-    selectedRegionTransform?: SelectedRegionTransform;
-
-    /**
-     * A `SelectionModes` enum value indicating the selection mode. You may
-     * equivalently provide an array of `RegionCardinality` enum values for
-     * precise configuration.
-     *
-     * The `SelectionModes` enum values are:
-     * - `ALL`
-     * - `NONE`
-     * - `COLUMNS_AND_CELLS`
-     * - `COLUMNS_ONLY`
-     * - `ROWS_AND_CELLS`
-     * - `ROWS_ONLY`
-     *
-     * The `RegionCardinality` enum values are:
-     * - `FULL_COLUMNS`
-     * - `FULL_ROWS`
-     * - `FULL_TABLE`
-     * - `CELLS`
-     *
-     * @default SelectionModes.ALL
-     */
-    selectionModes?: RegionCardinality[];
-
-    /**
-     * Styled region groups are rendered as overlays above the table and are
-     * marked with their own `className` for custom styling.
-     */
-    styledRegionGroups?: StyledRegionGroup[];
-}
-
-export interface TableState {
-    /**
-     * An array of column widths. These are initialized from the column props
-     * and updated when the user drags column header resize handles.
-     */
-    columnWidths?: number[];
-
-    /**
-     * The coordinates of the currently focused table cell
-     */
-    focusedCell?: FocusedCellCoordinates;
-
-    /**
-     * An array of pixel offsets for resize guides, which are drawn over the
-     * table body when a row is being resized.
-     */
-    horizontalGuides?: number[];
-
-    /**
-     * If `true`, will disable updates that will cause re-renders of children
-     * components. This is used, for example, to disable layout updates while
-     * the user is dragging a resize handle.
-     */
-    isLayoutLocked?: boolean;
-
-    /**
-     * Whether the user is currently dragging to reorder one or more elements.
-     * Can be referenced to toggle the reordering-cursor overlay, which
-     * displays a `grabbing` CSS cursor wherever the mouse moves in the table
-     * for the duration of the dragging interaction.
-     */
-    isReordering?: boolean;
-
-    /**
-     * The number of frozen columns, clamped to [0, num <Column>s].
-     */
-    numFrozenColumnsClamped?: number;
-
-    /**
-     * The number of frozen rows, clamped to [0, numRows].
-     */
-    numFrozenRowsClamped?: number;
-
-    /**
-     * An array of row heights. These are initialized updated when the user
-     * drags row header resize handles.
-     */
-    rowHeights?: number[];
-
-    /**
-     * An array of Regions representing the selections of the table.
-     */
-    selectedRegions?: Region[];
-
-    /**
-     * An array of pixel offsets for resize guides, which are drawn over the
-     * table body when a column is being resized.
-     */
-    verticalGuides?: number[];
-
-    /**
-     * The `Rect` bounds of the viewport used to perform virtual viewport
-     * performance enhancements.
-     */
-    viewportRect?: Rect;
-
-    columnIdToIndex: { [key: string]: number };
-
-    childrenArray: Array<React.ReactElement<ColumnProps>>;
-}
-
-export interface TableSnapshot {
-    nextScrollTop?: number;
-    nextScrollLeft?: number;
-}
+import {
+    clampNumFrozenColumns,
+    clampNumFrozenRows,
+    getHotkeysFromProps,
+    hasLoadingOption,
+    isSelectionModeEnabled,
+} from "./tableUtils";
 
 export class Table extends AbstractComponent<TableProps, TableState, TableSnapshot> {
-=======
-/* eslint-disable deprecation/deprecation */
-
-/** @deprecated use Table2, which supports usage of the new hotkeys API in the same application */
-@HotkeysTarget
-@polyfill
-export class Table extends AbstractComponent2<TableProps, TableState, TableSnapshot> {
->>>>>>> 1db3b449
     public static displayName = `${DISPLAYNAME_PREFIX}.Table`;
 
     public static defaultProps: TableProps = {
@@ -576,7 +147,7 @@
             newSelectedRegions = state.selectedRegions.filter(region => {
                 const regionCardinality = Regions.getRegionCardinality(region);
                 return (
-                    Table.isSelectionModeEnabled(props, regionCardinality, selectionModes) &&
+                    isSelectionModeEnabled(props, regionCardinality, selectionModes) &&
                     Regions.isRegionValidForTable(region, numRows, numCols)
                 );
             });
@@ -607,18 +178,6 @@
         return null;
     }
 
-<<<<<<< HEAD
-    // these default values for `resizeRowsByApproximateHeight` have been
-    // fine-tuned to work well with default Table font styles.
-    private static resizeRowsByApproximateHeightDefaults: Record<keyof ResizeRowsByApproximateHeightOptions, number> = {
-        getApproximateCharWidth: 8,
-        getApproximateLineHeight: 18,
-        getCellHorizontalPadding: 2 * LocatorImpl.CELL_HORIZONTAL_PADDING,
-        getNumBufferLines: 1,
-    };
-
-=======
->>>>>>> 1db3b449
     private static SHALLOW_COMPARE_PROP_KEYS_DENYLIST = [
         "selectedRegions", // (intentionally omitted; can be deeply compared to save on re-renders in controlled mode)
     ] as Array<keyof TableProps>;
@@ -639,15 +198,7 @@
         return columnIdToIndex;
     }
 
-    private static isSelectionModeEnabled(
-        props: TableProps,
-        selectionMode: RegionCardinality,
-        selectionModes = props.selectionModes,
-    ) {
-        const { children, numRows } = props;
-        const numColumns = React.Children.count(children);
-        return selectionModes.indexOf(selectionMode) >= 0 && numRows > 0 && numColumns > 0;
-    }
+    private hotkeys: HotkeyConfig[] = [];
 
     private hotkeysImpl: TableHotkeys;
 
@@ -727,6 +278,7 @@
             handleSelection: this.handleSelection,
             syncViewportPosition: this.syncViewportPosition,
         });
+        this.hotkeys = getHotkeysFromProps(props, this.hotkeysImpl);
     }
 
     // Instance methods
@@ -745,7 +297,7 @@
      */
     public resizeRowsByApproximateHeight(
         getCellText: CellMapper<string>,
-        options?: ResizeRowsByApproximateHeightOptions,
+        options?: IResizeRowsByApproximateHeightOptions,
     ) {
         const rowHeights = resizeRowsByApproximateHeight(
             this.props.numRows,
@@ -833,6 +385,10 @@
     }
 
     public render() {
+        return <HotkeysTarget hotkeys={this.hotkeys}>{this.renderTableContents}</HotkeysTarget>;
+    }
+
+    private renderTableContents = ({ handleKeyDown, handleKeyUp }: UseHotkeysReturnValue) => {
         const {
             children,
             className,
@@ -854,61 +410,56 @@
                 [Classes.TABLE_REORDERING]: this.state.isReordering,
                 [Classes.TABLE_NO_VERTICAL_SCROLL]: this.shouldDisableVerticalScroll(),
                 [Classes.TABLE_NO_HORIZONTAL_SCROLL]: this.shouldDisableHorizontalScroll(),
-                [Classes.TABLE_SELECTION_ENABLED]: Table.isSelectionModeEnabled(this.props, RegionCardinality.CELLS),
+                [Classes.TABLE_SELECTION_ENABLED]: isSelectionModeEnabled(this.props, RegionCardinality.CELLS),
                 [Classes.TABLE_NO_ROWS]: numRows === 0,
             },
             className,
         );
 
         return (
-            <HotkeysTarget hotkeys={this.getHotkeys()}>
-                {({ handleKeyDown, handleKeyUp }) => (
-                    <div
-                        className={classes}
-                        ref={this.refHandlers.rootTable}
-                        onScroll={this.handleRootScroll}
-                        onKeyDown={handleKeyDown}
-                        onKeyUp={handleKeyUp}
-                    >
-                        <TableQuadrantStack
-                            bodyRef={this.refHandlers.cellContainer}
-                            bodyRenderer={this.renderBody}
-                            columnHeaderCellRenderer={this.renderColumnHeader}
-                            columnHeaderRef={this.refHandlers.columnHeader}
-                            enableColumnInteractionBar={enableColumnInteractionBar}
-                            enableRowHeader={enableRowHeader}
-                            grid={this.grid}
-                            handleColumnResizeGuide={this.handleColumnResizeGuide}
-                            handleColumnsReordering={this.handleColumnsReordering}
-                            handleRowResizeGuide={this.handleRowResizeGuide}
-                            handleRowsReordering={this.handleRowsReordering}
-                            isHorizontalScrollDisabled={this.shouldDisableHorizontalScroll()}
-                            isVerticalScrollDisabled={this.shouldDisableVerticalScroll()}
-                            loadingOptions={loadingOptions}
-                            numColumns={React.Children.count(children)}
-                            numFrozenColumns={numFrozenColumnsClamped}
-                            numFrozenRows={numFrozenRowsClamped}
-                            numRows={numRows}
-                            onScroll={this.handleBodyScroll}
-                            ref={this.refHandlers.quadrantStack}
-                            menuRenderer={this.renderMenu}
-                            rowHeaderCellRenderer={this.renderRowHeader}
-                            rowHeaderRef={this.refHandlers.rowHeader}
-                            scrollContainerRef={this.refHandlers.scrollContainer}
-                        />
-                        <div
-                            className={classNames(Classes.TABLE_OVERLAY_LAYER, Classes.TABLE_OVERLAY_REORDERING_CURSOR)}
-                        />
-                        <GuideLayer
-                            className={Classes.TABLE_RESIZE_GUIDES}
-                            verticalGuides={verticalGuides}
-                            horizontalGuides={horizontalGuides}
-                        />
-                    </div>
-                )}
-            </HotkeysTarget>
+            <div
+                className={classes}
+                ref={this.refHandlers.rootTable}
+                onScroll={this.handleRootScroll}
+                onKeyDown={handleKeyDown}
+                onKeyUp={handleKeyUp}
+                tabIndex={0}
+            >
+                <TableQuadrantStack
+                    bodyRef={this.refHandlers.cellContainer}
+                    bodyRenderer={this.renderBody}
+                    columnHeaderCellRenderer={this.renderColumnHeader}
+                    columnHeaderRef={this.refHandlers.columnHeader}
+                    enableColumnInteractionBar={enableColumnInteractionBar}
+                    enableRowHeader={enableRowHeader}
+                    grid={this.grid}
+                    handleColumnResizeGuide={this.handleColumnResizeGuide}
+                    handleColumnsReordering={this.handleColumnsReordering}
+                    handleRowResizeGuide={this.handleRowResizeGuide}
+                    handleRowsReordering={this.handleRowsReordering}
+                    isHorizontalScrollDisabled={this.shouldDisableHorizontalScroll()}
+                    isVerticalScrollDisabled={this.shouldDisableVerticalScroll()}
+                    loadingOptions={loadingOptions}
+                    numColumns={React.Children.count(children)}
+                    numFrozenColumns={numFrozenColumnsClamped}
+                    numFrozenRows={numFrozenRowsClamped}
+                    numRows={numRows}
+                    onScroll={this.handleBodyScroll}
+                    ref={this.refHandlers.quadrantStack}
+                    menuRenderer={this.renderMenu}
+                    rowHeaderCellRenderer={this.renderRowHeader}
+                    rowHeaderRef={this.refHandlers.rowHeader}
+                    scrollContainerRef={this.refHandlers.scrollContainer}
+                />
+                <div className={classNames(Classes.TABLE_OVERLAY_LAYER, Classes.TABLE_OVERLAY_REORDERING_CURSOR)} />
+                <GuideLayer
+                    className={Classes.TABLE_RESIZE_GUIDES}
+                    verticalGuides={verticalGuides}
+                    horizontalGuides={horizontalGuides}
+                />
+            </div>
         );
-    }
+    };
 
     /**
      * When the component mounts, the HTML Element refs will be available, so
@@ -996,6 +547,16 @@
             this.quadrantStackInstance.synchronizeQuadrantViews();
             this.syncViewportPosition(snapshot);
         }
+
+        const shouldInvalidateHotkeys =
+            this.props.getCellClipboardData !== prevProps.getCellClipboardData ||
+            this.props.enableFocusedCell !== prevProps.enableFocusedCell ||
+            this.props.enableMultipleSelection !== prevProps.enableMultipleSelection ||
+            this.props.selectionModes !== prevProps.selectionModes;
+
+        if (shouldInvalidateHotkeys) {
+            this.hotkeys = getHotkeysFromProps(this.props, this.hotkeysImpl);
+        }
     }
 
     protected validateProps(props: TableProps) {
@@ -1041,387 +602,9 @@
         );
     }
 
-    // Hotkeys
-    // =======
-
-    private getHotkeys() {
-        const { enableFocusedCell, enableMultipleSelection, getCellClipboardData, selectionModes } = this.props;
-        const isSomeSelectionModeEnabled = selectionModes.length > 0;
-
-        const hotkeys: HotkeyProps[] = [];
-
-        if (getCellClipboardData != null) {
-<<<<<<< HEAD
-            hotkeys.push({
-                combo: "mod+c",
-                group: "Table",
-                label: "Copy selected table cells",
-                onKeyDown: this.handleCopy,
-            });
-=======
-            return (
-                <Hotkey
-                    key="copy-hotkey"
-                    label="Copy selected table cells"
-                    group="Table"
-                    combo="mod+c"
-                    onKeyDown={this.hotkeysImpl.handleCopy}
-                />
-            );
-        } else {
-            return undefined;
->>>>>>> 1db3b449
-        }
-
-<<<<<<< HEAD
-        if (Table.isSelectionModeEnabled(this.props, RegionCardinality.FULL_TABLE)) {
-            hotkeys.push({
-                combo: "mod+a",
-                group: "Table",
-                label: "Select all",
-                onKeyDown: this.handleSelectAllHotkey,
-            });
-=======
-        if (enableMultipleSelection && isSomeSelectionModeEnabled) {
-            return [
-                <Hotkey
-                    key="resize-selection-up"
-                    label="Resize selection upward"
-                    group="Table"
-                    combo="shift+up"
-                    onKeyDown={this.hotkeysImpl.handleSelectionResizeUp}
-                />,
-                <Hotkey
-                    key="resize-selection-down"
-                    label="Resize selection downward"
-                    group="Table"
-                    combo="shift+down"
-                    onKeyDown={this.hotkeysImpl.handleSelectionResizeDown}
-                />,
-                <Hotkey
-                    key="resize-selection-left"
-                    label="Resize selection leftward"
-                    group="Table"
-                    combo="shift+left"
-                    onKeyDown={this.hotkeysImpl.handleSelectionResizeLeft}
-                />,
-                <Hotkey
-                    key="resize-selection-right"
-                    label="Resize selection rightward"
-                    group="Table"
-                    combo="shift+right"
-                    onKeyDown={this.hotkeysImpl.handleSelectionResizeRight}
-                />,
-            ];
-        } else {
-            return undefined;
->>>>>>> 1db3b449
-        }
-
-        if (enableFocusedCell != null) {
-<<<<<<< HEAD
-            hotkeys.push(
-                {
-                    combo: "left",
-                    group: "Table",
-                    label: "Move focus cell left",
-                    onKeyDown: this.handleFocusMoveLeft,
-                },
-                {
-                    combo: "right",
-                    group: "Table",
-                    label: "Move focus cell right",
-                    onKeyDown: this.handleFocusMoveRight,
-                },
-                {
-                    combo: "up",
-                    group: "Table",
-                    label: "Move focus cell up",
-                    onKeyDown: this.handleFocusMoveUp,
-                },
-                {
-                    combo: "down",
-                    group: "Table",
-                    label: "Move focus cell down",
-                    onKeyDown: this.handleFocusMoveDown,
-                },
-                {
-                    allowInInput: true,
-                    combo: "tab",
-                    group: "Table",
-                    label: "Move focus cell tab",
-                    onKeyDown: this.handleFocusMoveRightInternal,
-                },
-                {
-                    allowInInput: true,
-                    combo: "shift+tab",
-                    group: "Table",
-                    label: "Move focus cell shift tab",
-                    onKeyDown: this.handleFocusMoveLeftInternal,
-                },
-                {
-                    allowInInput: true,
-                    combo: "enter",
-                    group: "Table",
-                    label: "Move focus cell enter",
-                    onKeyDown: this.handleFocusMoveDownInternal,
-                },
-                {
-                    allowInInput: true,
-                    combo: "shift+enter",
-                    group: "Table",
-                    label: "Move focus cell shift enter",
-                    onKeyDown: this.handleFocusMoveUpInternal,
-                },
-            );
-=======
-            return [
-                <Hotkey
-                    key="move left"
-                    label="Move focus cell left"
-                    group="Table"
-                    combo="left"
-                    onKeyDown={this.hotkeysImpl.handleFocusMoveLeft}
-                />,
-                <Hotkey
-                    key="move right"
-                    label="Move focus cell right"
-                    group="Table"
-                    combo="right"
-                    onKeyDown={this.hotkeysImpl.handleFocusMoveRight}
-                />,
-                <Hotkey
-                    key="move up"
-                    label="Move focus cell up"
-                    group="Table"
-                    combo="up"
-                    onKeyDown={this.hotkeysImpl.handleFocusMoveUp}
-                />,
-                <Hotkey
-                    key="move down"
-                    label="Move focus cell down"
-                    group="Table"
-                    combo="down"
-                    onKeyDown={this.hotkeysImpl.handleFocusMoveDown}
-                />,
-                <Hotkey
-                    key="move tab"
-                    label="Move focus cell tab"
-                    group="Table"
-                    combo="tab"
-                    onKeyDown={this.hotkeysImpl.handleFocusMoveRightInternal}
-                    allowInInput={true}
-                />,
-                <Hotkey
-                    key="move shift-tab"
-                    label="Move focus cell shift tab"
-                    group="Table"
-                    combo="shift+tab"
-                    onKeyDown={this.hotkeysImpl.handleFocusMoveLeftInternal}
-                    allowInInput={true}
-                />,
-                <Hotkey
-                    key="move enter"
-                    label="Move focus cell enter"
-                    group="Table"
-                    combo="enter"
-                    onKeyDown={this.hotkeysImpl.handleFocusMoveDownInternal}
-                    allowInInput={true}
-                />,
-                <Hotkey
-                    key="move shift-enter"
-                    label="Move focus cell shift enter"
-                    group="Table"
-                    combo="shift+enter"
-                    onKeyDown={this.hotkeysImpl.handleFocusMoveUpInternal}
-                    allowInInput={true}
-                />,
-            ];
-        } else {
-            return [];
->>>>>>> 1db3b449
-        }
-
-<<<<<<< HEAD
-        if (enableMultipleSelection && isSomeSelectionModeEnabled) {
-            hotkeys.push(
-                {
-                    combo: "shift+up",
-                    group: "Table",
-                    label: "Resize selection upward",
-                    onKeyDown: this.handleSelectionResizeUp,
-                },
-                {
-                    combo: "shift+down",
-                    group: "Table",
-                    label: "Resize selection downward",
-                    onKeyDown: this.handleSelectionResizeDown,
-                },
-                {
-                    combo: "shift+left",
-                    group: "Table",
-                    label: "Resize selection leftward",
-                    onKeyDown: this.handleSelectionResizeLeft,
-                },
-                {
-                    combo: "shift+right",
-                    group: "Table",
-                    label: "Resize selection rightward",
-                    onKeyDown: this.handleSelectionResizeRight,
-                },
-=======
-    private maybeRenderSelectAllHotkey() {
-        if (Table.isSelectionModeEnabled(this.props, RegionCardinality.FULL_TABLE)) {
-            return (
-                <Hotkey
-                    key="select-all-hotkey"
-                    label="Select all"
-                    group="Table"
-                    combo="mod+a"
-                    onKeyDown={this.hotkeysImpl.handleSelectAllHotkey}
-                />
->>>>>>> 1db3b449
-            );
-        }
-
-        return hotkeys;
-    }
-
-<<<<<<< HEAD
-    // Selection resize
-    // ----------------
-
-    private handleSelectionResizeUp = (e: KeyboardEvent) => this.handleSelectionResize(e, Direction.UP);
-
-    private handleSelectionResizeDown = (e: KeyboardEvent) => this.handleSelectionResize(e, Direction.DOWN);
-
-    private handleSelectionResizeLeft = (e: KeyboardEvent) => this.handleSelectionResize(e, Direction.LEFT);
-
-    private handleSelectionResizeRight = (e: KeyboardEvent) => this.handleSelectionResize(e, Direction.RIGHT);
-
-    private handleSelectionResize = (e: KeyboardEvent, direction: Direction) => {
-        e.preventDefault();
-        e.stopPropagation();
-
-        const { focusedCell, selectedRegions } = this.state;
-
-        if (selectedRegions.length === 0) {
-            return;
-        }
-
-        const index = FocusedCellUtils.getFocusedOrLastSelectedIndex(selectedRegions, focusedCell);
-        const region = selectedRegions[index];
-        const nextRegion = SelectionUtils.resizeRegion(region, direction, focusedCell);
-
-        this.updateSelectedRegionAtIndex(nextRegion, index);
-    };
-
-    /**
-     * Replaces the selected region at the specified array index, with the
-     * region provided.
-     */
-    private updateSelectedRegionAtIndex(region: Region, index: number) {
-        const { children, numRows } = this.props;
-        const { selectedRegions } = this.state;
-        const numColumns = React.Children.count(children);
-
-        const maxRowIndex = Math.max(0, numRows - 1);
-        const maxColumnIndex = Math.max(0, numColumns - 1);
-        const clampedNextRegion = Regions.clampRegion(region, maxRowIndex, maxColumnIndex);
-
-        const nextSelectedRegions = Regions.update(selectedRegions, clampedNextRegion, index);
-        this.handleSelection(nextSelectedRegions);
-    }
-
     // Quadrant refs
     // =============
 
-    private moveFocusCell(
-        primaryAxis: "row" | "col",
-        secondaryAxis: "row" | "col",
-        isUpOrLeft: boolean,
-        newFocusedCell: FocusedCellCoordinates,
-        focusCellRegion: Region,
-    ) {
-        const { selectedRegions } = this.state;
-
-        const primaryAxisPlural = primaryAxis === "row" ? "rows" : "cols";
-        const secondaryAxisPlural = secondaryAxis === "row" ? "rows" : "cols";
-
-        const movementDirection = isUpOrLeft ? -1 : +1;
-        const regionIntervalIndex = isUpOrLeft ? 1 : 0;
-
-        // try moving the cell in the direction along the primary axis
-        newFocusedCell[primaryAxis] += movementDirection;
-
-        const isPrimaryIndexOutOfBounds = isUpOrLeft
-            ? newFocusedCell[primaryAxis] < focusCellRegion[primaryAxisPlural][0]
-            : newFocusedCell[primaryAxis] > focusCellRegion[primaryAxisPlural][1];
-
-        if (isPrimaryIndexOutOfBounds) {
-            // if we moved outside the bounds of selection region,
-            // move to the start (or end) of the primary axis, and move one along the secondary
-            newFocusedCell[primaryAxis] = focusCellRegion[primaryAxisPlural][regionIntervalIndex];
-            newFocusedCell[secondaryAxis] += movementDirection;
-
-            const isSecondaryIndexOutOfBounds = isUpOrLeft
-                ? newFocusedCell[secondaryAxis] < focusCellRegion[secondaryAxisPlural][0]
-                : newFocusedCell[secondaryAxis] > focusCellRegion[secondaryAxisPlural][1];
-
-            if (isSecondaryIndexOutOfBounds) {
-                // if moving along the secondary also moves us outside
-                // go to the start (or end) of the next (or previous region)
-                // (note that if there's only one region you'll be moving to the opposite corner, which is fine)
-                let newFocusCellSelectionIndex = newFocusedCell.focusSelectionIndex + movementDirection;
-
-                // newFocusCellSelectionIndex should be one more (or less), unless we need to wrap around
-                if (
-                    isUpOrLeft ? newFocusCellSelectionIndex < 0 : newFocusCellSelectionIndex >= selectedRegions.length
-                ) {
-                    newFocusCellSelectionIndex = isUpOrLeft ? selectedRegions.length - 1 : 0;
-                }
-
-                const newFocusCellRegion = Regions.getCellRegionFromRegion(
-                    selectedRegions[newFocusCellSelectionIndex],
-                    this.grid.numRows,
-                    this.grid.numCols,
-                );
-
-                newFocusedCell = {
-                    col: newFocusCellRegion.cols[regionIntervalIndex],
-                    focusSelectionIndex: newFocusCellSelectionIndex,
-                    row: newFocusCellRegion.rows[regionIntervalIndex],
-                };
-            }
-        }
-        return newFocusedCell;
-    }
-
-    private handleCopy = (e: KeyboardEvent) => {
-        const { getCellClipboardData, onCopy } = this.props;
-        const { selectedRegions } = this.state;
-
-        if (getCellClipboardData == null) {
-            return;
-        }
-
-        // prevent "real" copy from being called
-        e.preventDefault();
-        e.stopPropagation();
-
-        const cells = Regions.enumerateUniqueCells(selectedRegions, this.grid.numRows, this.grid.numCols);
-        const sparse = Regions.sparseMapCells(cells, getCellClipboardData);
-        if (sparse != null) {
-            const success = Clipboard.copyCells(sparse);
-            onCopy?.(success);
-        }
-    };
-
-=======
-    // Quadrant refs
-    // =============
-
->>>>>>> 1db3b449
     private shouldDisableVerticalScroll() {
         const { enableGhostCells } = this.props;
         const { viewportRect } = this.state;
@@ -1450,7 +633,7 @@
 
     private renderMenu = (refHandler: Ref<HTMLDivElement>) => {
         const classes = classNames(Classes.TABLE_MENU, {
-            [Classes.TABLE_SELECTION_ENABLED]: Table.isSelectionModeEnabled(this.props, RegionCardinality.FULL_TABLE),
+            [Classes.TABLE_SELECTION_ENABLED]: isSelectionModeEnabled(this.props, RegionCardinality.FULL_TABLE),
         });
         return (
             <div className={classes} ref={refHandler} onMouseDown={this.handleMenuMouseDown}>
@@ -1534,7 +717,7 @@
         } = this.props;
 
         const classes = classNames(Classes.TABLE_COLUMN_HEADERS, {
-            [Classes.TABLE_SELECTION_ENABLED]: Table.isSelectionModeEnabled(this.props, RegionCardinality.FULL_COLUMNS),
+            [Classes.TABLE_SELECTION_ENABLED]: isSelectionModeEnabled(this.props, RegionCardinality.FULL_COLUMNS),
         });
 
         const columnIndices = this.grid.getColumnIndicesInRect(viewportRect, enableGhostCells);
@@ -1595,7 +778,7 @@
         } = this.props;
 
         const classes = classNames(Classes.TABLE_ROW_HEADERS, {
-            [Classes.TABLE_SELECTION_ENABLED]: Table.isSelectionModeEnabled(this.props, RegionCardinality.FULL_ROWS),
+            [Classes.TABLE_SELECTION_ENABLED]: isSelectionModeEnabled(this.props, RegionCardinality.FULL_ROWS),
         });
 
         const rowIndices = this.grid.getRowIndicesInRect(viewportRect, enableGhostCells);
@@ -1627,6 +810,7 @@
                     rowIndexStart={rowIndexStart}
                     rowIndexEnd={rowIndexEnd}
                 />
+
                 {this.maybeRenderRegions(this.styleRowHeaderRegion)}
             </div>
         );
@@ -1732,7 +916,7 @@
     }
 
     private getEnabledSelectionHandler = (selectionMode: RegionCardinality) => {
-        if (!Table.isSelectionModeEnabled(this.props, selectionMode)) {
+        if (!isSelectionModeEnabled(this.props, selectionMode)) {
             // If the selection mode isn't enabled, return a callback that
             // will clear the selection. For example, if row selection is
             // disabled, clicking on the row header will clear the table's
@@ -1760,8 +944,8 @@
 
     /**
      * Renders a `RegionLayer`, applying styles to the regions using the
-     * supplied `IRegionStyler`. `RegionLayer` is a `PureRender` component, so
-     * the `IRegionStyler` should be a new instance on every render if we
+     * supplied `RegionStyler`. `RegionLayer` is a `PureRender` component, so
+     * the `RegionStyler` should be a new instance on every render if we
      * intend to redraw the region layer.
      */
     private maybeRenderRegions(getRegionStyle: RegionStyler, quadrantType?: QuadrantType) {
@@ -1800,27 +984,7 @@
         }
     };
 
-<<<<<<< HEAD
-    private handleFocusMoveLeft = (e: KeyboardEvent) => this.handleFocusMove(e, "left");
-
-    private handleFocusMoveLeftInternal = (e: KeyboardEvent) => this.handleFocusMoveInternal(e, "left");
-
-    private handleFocusMoveRight = (e: KeyboardEvent) => this.handleFocusMove(e, "right");
-
-    private handleFocusMoveRightInternal = (e: KeyboardEvent) => this.handleFocusMoveInternal(e, "right");
-
-    private handleFocusMoveUp = (e: KeyboardEvent) => this.handleFocusMove(e, "up");
-
-    private handleFocusMoveUpInternal = (e: KeyboardEvent) => this.handleFocusMoveInternal(e, "up");
-
-    private handleFocusMoveDown = (e: KeyboardEvent) => this.handleFocusMove(e, "down");
-
-    private handleFocusMoveDownInternal = (e: KeyboardEvent) => this.handleFocusMoveInternal(e, "down");
-
     private styleBodyRegion = (region: Region, quadrantType: QuadrantType): React.CSSProperties => {
-=======
-    private styleBodyRegion = (region: IRegion, quadrantType: QuadrantType): React.CSSProperties => {
->>>>>>> 1db3b449
         const { numFrozenColumns } = this.props;
 
         const cardinality = Regions.getRegionCardinality(region);
@@ -2013,209 +1177,7 @@
         this.handleSelection([]);
     };
 
-<<<<<<< HEAD
-    // no good way to call arrow-key keyboard events from tests
-    /* istanbul ignore next */
-    private handleFocusMove = (e: KeyboardEvent, direction: "up" | "down" | "left" | "right") => {
-        e.preventDefault();
-        e.stopPropagation();
-
-        const { focusedCell } = this.state;
-        if (focusedCell == null) {
-            // halt early if we have a selectedRegionTransform or something else in play that nixes
-            // the focused cell.
-            return;
-        }
-
-        const newFocusedCell = {
-            col: focusedCell.col,
-            focusSelectionIndex: 0,
-            row: focusedCell.row,
-        };
-
-        switch (direction) {
-            case "up":
-                newFocusedCell.row -= 1;
-                break;
-            case "down":
-                newFocusedCell.row += 1;
-                break;
-            case "left":
-                newFocusedCell.col -= 1;
-                break;
-            case "right":
-                newFocusedCell.col += 1;
-                break;
-            default:
-                break;
-        }
-
-        if (
-            newFocusedCell.row < 0 ||
-            newFocusedCell.row >= this.grid.numRows ||
-            newFocusedCell.col < 0 ||
-            newFocusedCell.col >= this.grid.numCols
-        ) {
-            return;
-        }
-
-        // change selection to match new focus cell location
-        const newSelectionRegions = [Regions.cell(newFocusedCell.row, newFocusedCell.col)];
-        const { selectedRegionTransform } = this.props;
-        const transformedSelectionRegions =
-            selectedRegionTransform != null
-                ? newSelectionRegions.map(region => selectedRegionTransform(region, e))
-                : newSelectionRegions;
-        this.handleSelection(transformedSelectionRegions);
-        this.handleFocus(newFocusedCell);
-
-        // keep the focused cell in view
-        this.scrollBodyToFocusedCell(newFocusedCell);
-    };
-
-    // no good way to call arrow-key keyboard events from tests
-    /* istanbul ignore next */
-    private handleFocusMoveInternal = (e: KeyboardEvent, direction: "up" | "down" | "left" | "right") => {
-        e.preventDefault();
-        e.stopPropagation();
-
-        const { focusedCell, selectedRegions } = this.state;
-
-        if (focusedCell == null) {
-            // halt early if we have a selectedRegionTransform or something else in play that nixes
-            // the focused cell.
-            return;
-        }
-
-        let newFocusedCell = {
-            col: focusedCell.col,
-            focusSelectionIndex: focusedCell.focusSelectionIndex,
-            row: focusedCell.row,
-        };
-
-        // if we're not in any particular focus cell region, and one exists, go to the first cell of the first one
-        if (focusedCell.focusSelectionIndex == null && selectedRegions.length > 0) {
-            const focusCellRegion = Regions.getCellRegionFromRegion(
-                selectedRegions[0],
-                this.grid.numRows,
-                this.grid.numCols,
-            );
-
-            newFocusedCell = {
-                col: focusCellRegion.cols[0],
-                focusSelectionIndex: 0,
-                row: focusCellRegion.rows[0],
-            };
-        } else {
-            if (selectedRegions.length === 0) {
-                this.handleFocusMove(e, direction);
-                return;
-            }
-
-            const focusCellRegion = Regions.getCellRegionFromRegion(
-                selectedRegions[focusedCell.focusSelectionIndex],
-                this.grid.numRows,
-                this.grid.numCols,
-            );
-
-            if (
-                focusCellRegion.cols[0] === focusCellRegion.cols[1] &&
-                focusCellRegion.rows[0] === focusCellRegion.rows[1] &&
-                selectedRegions.length === 1
-            ) {
-                this.handleFocusMove(e, direction);
-                return;
-            }
-
-            switch (direction) {
-                case "up":
-                    newFocusedCell = this.moveFocusCell("row", "col", true, newFocusedCell, focusCellRegion);
-                    break;
-                case "left":
-                    newFocusedCell = this.moveFocusCell("col", "row", true, newFocusedCell, focusCellRegion);
-                    break;
-                case "down":
-                    newFocusedCell = this.moveFocusCell("row", "col", false, newFocusedCell, focusCellRegion);
-                    break;
-                case "right":
-                    newFocusedCell = this.moveFocusCell("col", "row", false, newFocusedCell, focusCellRegion);
-                    break;
-                default:
-                    break;
-            }
-        }
-
-        if (
-            newFocusedCell.row < 0 ||
-            newFocusedCell.row >= this.grid.numRows ||
-            newFocusedCell.col < 0 ||
-            newFocusedCell.col >= this.grid.numCols
-        ) {
-            return;
-        }
-
-        this.handleFocus(newFocusedCell);
-
-        // keep the focused cell in view
-        this.scrollBodyToFocusedCell(newFocusedCell);
-    };
-
-    private scrollBodyToFocusedCell = (focusedCell: FocusedCellCoordinates) => {
-        const { row, col } = focusedCell;
-        const { viewportRect } = this.state;
-
-        // sort keys in normal CSS position order (per the trusty TRBL/"trouble" acronym)
-        // tslint:disable:object-literal-sort-keys
-        const viewportBounds = {
-            top: viewportRect.top,
-            right: viewportRect.left + viewportRect.width,
-            bottom: viewportRect.top + viewportRect.height,
-            left: viewportRect.left,
-        };
-        const focusedCellBounds = {
-            top: this.grid.getCumulativeHeightBefore(row),
-            right: this.grid.getCumulativeWidthAt(col),
-            bottom: this.grid.getCumulativeHeightAt(row),
-            left: this.grid.getCumulativeWidthBefore(col),
-        };
-        // tslint:enable:object-literal-sort-keys
-
-        const focusedCellWidth = focusedCellBounds.right - focusedCellBounds.left;
-        const focusedCellHeight = focusedCellBounds.bottom - focusedCellBounds.top;
-
-        const isFocusedCellWiderThanViewport = focusedCellWidth > viewportRect.width;
-        const isFocusedCellTallerThanViewport = focusedCellHeight > viewportRect.height;
-
-        const ss: TableSnapshot = {};
-
-        // keep the top end of an overly tall focused cell in view when moving left and right
-        // (without this OR check, the body seesaws to fit the top end, then the bottom end, etc.)
-        if (focusedCellBounds.top < viewportBounds.top || isFocusedCellTallerThanViewport) {
-            // scroll up (minus one pixel to avoid clipping the focused-cell border)
-            ss.nextScrollTop = Math.max(0, focusedCellBounds.top - 1);
-        } else if (focusedCellBounds.bottom > viewportBounds.bottom) {
-            // scroll down
-            const scrollDelta = focusedCellBounds.bottom - viewportBounds.bottom;
-            ss.nextScrollTop = viewportBounds.top + scrollDelta;
-        }
-
-        // keep the left end of an overly wide focused cell in view when moving up and down
-        if (focusedCellBounds.left < viewportBounds.left || isFocusedCellWiderThanViewport) {
-            // scroll left (again minus one additional pixel)
-            ss.nextScrollLeft = Math.max(0, focusedCellBounds.left - 1);
-        } else if (focusedCellBounds.right > viewportBounds.right) {
-            // scroll right
-            const scrollDelta = focusedCellBounds.right - viewportBounds.right;
-            ss.nextScrollLeft = viewportBounds.left + scrollDelta;
-        }
-
-        this.syncViewportPosition(ss);
-    };
-
-    private syncViewportPosition({ nextScrollLeft, nextScrollTop }: TableSnapshot) {
-=======
     private syncViewportPosition = ({ nextScrollLeft, nextScrollTop }: TableSnapshot) => {
->>>>>>> 1db3b449
         const { viewportRect } = this.state;
 
         if (nextScrollLeft !== undefined || nextScrollTop !== undefined) {
@@ -2346,55 +1308,4 @@
     private handleRowResizeGuide = (horizontalGuides: number[]) => {
         this.setState({ horizontalGuides });
     };
-<<<<<<< HEAD
-
-    /**
-     * Returns an object with option keys mapped to their resolved values
-     * (falling back to default values as necessary).
-     */
-    private resolveResizeRowsByApproximateHeightOptions(
-        options: ResizeRowsByApproximateHeightOptions | null | undefined,
-        rowIndex: number,
-        columnIndex: number,
-    ) {
-        const optionKeys = Object.keys(Table.resizeRowsByApproximateHeightDefaults) as Array<
-            keyof ResizeRowsByApproximateHeightOptions
-        >;
-        const optionReducer = (
-            agg: ResizeRowsByApproximateHeightResolvedOptions,
-            key: keyof ResizeRowsByApproximateHeightOptions,
-        ) => {
-            const valueOrMapper = options?.[key];
-            if (typeof valueOrMapper === "function") {
-                agg[key] = valueOrMapper(rowIndex, columnIndex);
-            } else if (valueOrMapper != null) {
-                agg[key] = valueOrMapper;
-            } else {
-                agg[key] = Table.resizeRowsByApproximateHeightDefaults[key];
-            }
-
-            return agg;
-        };
-        const resolvedOptions: ResizeRowsByApproximateHeightResolvedOptions = optionKeys.reduce(optionReducer, {});
-        return resolvedOptions;
-    }
-}
-
-function clampNumFrozenColumns(props: TableProps) {
-    const { numFrozenColumns } = props;
-    const numColumns = React.Children.count(props.children);
-    return clampPotentiallyNullValue(numFrozenColumns, numColumns);
-}
-
-function clampNumFrozenRows(props: TableProps) {
-    const { numFrozenRows, numRows } = props;
-    return clampPotentiallyNullValue(numFrozenRows, numRows);
-}
-
-// add explicit `| null | undefined`, because the params make more sense in this
-// order, and you can't have an optional param precede a required param.
-function clampPotentiallyNullValue(value: number | null | undefined, max: number) {
-    return value == null ? 0 : Utils.clamp(value, 0, max);
-=======
->>>>>>> 1db3b449
 }