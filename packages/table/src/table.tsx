/*
 * Copyright 2021 Palantir Technologies, Inc. All rights reserved.
 * Licensed under the Apache License, Version 2.0 (the "License");
 * you may not use this file except in compliance with the License.
 * You may obtain a copy of the License at
 *
 *     http://www.apache.org/licenses/LICENSE-2.0
 *
 * Unless required by applicable law or agreed to in writing, software
 * distributed under the License is distributed on an "AS IS" BASIS,
 * WITHOUT WARRANTIES OR CONDITIONS OF ANY KIND, either express or implied.
 * See the License for the specific language governing permissions and
 * limitations under the License.
 */

/**
 * @fileoverview This component is DEPRECATED, and the code is frozen.
 * All changes & bugfixes should be made to Table2 instead.
 */

/* eslint-disable deprecation/deprecation, @blueprintjs/no-deprecated-components */

import classNames from "classnames";
import * as React from "react";
import innerText from "react-innertext";

import {
<<<<<<< HEAD
    AbstractComponent,
=======
    AbstractComponent2,
    Utils as CoreUtils,
>>>>>>> 14b01e25
    DISPLAYNAME_PREFIX,
    HotkeyConfig,
    HotkeysTarget,
<<<<<<< HEAD
    Ref,
    UseHotkeysReturnValue,
    Utils as CoreUtils,
} from "@blueprintjs/core";

import { Column, ColumnProps } from "./column";
import type { FocusedCellCoordinates } from "./common/cellTypes";
=======
} from "@blueprintjs/core";

import { CellRenderer } from "./cell/cell";
import { Column, IColumnProps } from "./column";
import type { IFocusedCellCoordinates } from "./common/cellTypes";
>>>>>>> 14b01e25
import * as Classes from "./common/classes";
import { columnInteractionBarContextTypes, ColumnInteractionBarContextTypes } from "./common/context";
import * as Errors from "./common/errors";
import { Grid, CellMapper } from "./common/grid";
import * as FocusedCellUtils from "./common/internal/focusedCellUtils";
import * as ScrollUtils from "./common/internal/scrollUtils";
import { Rect } from "./common/rect";
import { RenderMode } from "./common/renderMode";
import { Utils } from "./common/utils";
import { ColumnHeader } from "./headers/columnHeader";
import { ColumnHeaderCell, ColumnHeaderCellProps } from "./headers/columnHeaderCell";
import { renderDefaultRowHeader, RowHeader } from "./headers/rowHeader";
import { ResizeSensor } from "./interactions/resizeSensor";
import { GuideLayer } from "./layers/guides";
<<<<<<< HEAD
import { RegionStyler, RegionLayer } from "./layers/regions";
import { Locator, LocatorImpl } from "./locator";
=======
import { RegionLayer, RegionStyler } from "./layers/regions";
import { Locator } from "./locator";
>>>>>>> 14b01e25
import { QuadrantType } from "./quadrants/tableQuadrant";
import { TableQuadrantStack } from "./quadrants/tableQuadrantStack";
import { ColumnLoadingOption, Region, RegionCardinality, Regions, SelectionModes, TableLoadingOption } from "./regions";
import {
    IResizeRowsByApproximateHeightOptions,
    resizeRowsByApproximateHeight,
    resizeRowsByTallestCell,
} from "./resizeRows";
import { TableBody } from "./tableBody";
import { TableHotkeys } from "./tableHotkeys";
import type { TableProps, TablePropsDefaults, TablePropsWithDefaults } from "./tableProps";
<<<<<<< HEAD
import type { TableState, TableSnapshot } from "./tableState";
import {
    clampNumFrozenColumns,
    clampNumFrozenRows,
    compareChildren,
    getHotkeysFromProps,
    hasLoadingOption,
    isSelectionModeEnabled,
} from "./tableUtils";

export interface Table2Props extends TableProps {
    /**
     * Warning: experimental feature!
     *
     * This dependency list may be used to trigger a re-render of all cells when one of its elements changes
     * (compared using shallow equality checks). This is done by invalidating the grid, which forces
     * TableQuadrantStack to re-render.
     */
    cellRendererDependencies?: React.DependencyList;
}

export class Table2 extends AbstractComponent<Table2Props, TableState, TableSnapshot> {
    public static displayName = `${DISPLAYNAME_PREFIX}.Table2`;
=======
import type { TableSnapshot, TableState } from "./tableState";
import { clampNumFrozenColumns, clampNumFrozenRows, hasLoadingOption } from "./tableUtils";

/** @deprecated use Table2, which supports usage of the new hotkeys API in the same application */
@HotkeysTarget
export class Table extends AbstractComponent2<TableProps, TableState, TableSnapshot> {
    public static displayName = `${DISPLAYNAME_PREFIX}.Table`;
>>>>>>> 14b01e25

    public static defaultProps: TablePropsDefaults = {
        defaultColumnWidth: 150,
        defaultRowHeight: 20,
        enableColumnHeader: true,
        enableColumnInteractionBar: false,
        enableFocusedCell: false,
        enableGhostCells: false,
        enableMultipleSelection: true,
        enableRowHeader: true,
        forceRerenderOnSelectionChange: false,
        getCellClipboardData: (row: number, col: number, cellRenderer: CellRenderer) =>
            innerText(cellRenderer?.(row, col)),
        loadingOptions: [],
        maxColumnWidth: 9999,
        maxRowHeight: 9999,
        minColumnWidth: 50,
        minRowHeight: 20,
        numFrozenColumns: 0,
        numFrozenRows: 0,
        numRows: 0,
        renderMode: RenderMode.BATCH_ON_UPDATE,
        rowHeaderCellRenderer: renderDefaultRowHeader,
        selectionModes: SelectionModes.ALL,
    };

<<<<<<< HEAD
    public static childContextTypes: React.ValidationMap<ColumnInteractionBarContextTypes> = columnInteractionBarContextTypes;
=======
    public static childContextTypes: React.ValidationMap<ColumnInteractionBarContextTypes> =
        columnInteractionBarContextTypes;
>>>>>>> 14b01e25

    public static getDerivedStateFromProps(props: TablePropsWithDefaults, state: TableState) {
        const {
            children,
            defaultColumnWidth,
            defaultRowHeight,
            enableFocusedCell,
            focusedCell,
            numRows,
            selectedRegions,
            selectionModes,
        } = props;

        // assign values from state if uncontrolled
        let { columnWidths, rowHeights } = props;
        if (columnWidths == null) {
            columnWidths = state.columnWidths;
        }
        if (rowHeights == null) {
            rowHeights = state.rowHeights;
        }

        const newChildrenArray = React.Children.toArray(children) as Array<React.ReactElement<ColumnProps>>;
        const didChildrenChange = !compareChildren(newChildrenArray, state.childrenArray);
        const numCols = newChildrenArray.length;

        let newColumnWidths = columnWidths;
        if (columnWidths !== state.columnWidths || didChildrenChange) {
            // Try to maintain widths of columns by looking up the width of the
            // column that had the same `ID` prop. If none is found, use the
            // previous width at the same index.
            const previousColumnWidths = newChildrenArray.map(
                (child: React.ReactElement<ColumnProps>, index: number) => {
                    const mappedIndex =
                        child.props.id === undefined ? undefined : state.columnIdToIndex[child.props.id];
                    return state.columnWidths[mappedIndex ?? index];
                },
            );

            // Make sure the width/height arrays have the correct length, but keep
            // as many existing widths/heights as possible. Also, apply the
            // sparse width/heights from props.
            newColumnWidths = Array(numCols).fill(defaultColumnWidth);
            newColumnWidths = Utils.assignSparseValues(newColumnWidths, previousColumnWidths);
            newColumnWidths = Utils.assignSparseValues(newColumnWidths, columnWidths);
        }

        let newRowHeights = rowHeights;
        if (rowHeights !== state.rowHeights || numRows !== state.rowHeights.length) {
            newRowHeights = Array(numRows).fill(defaultRowHeight);
            newRowHeights = Utils.assignSparseValues(newRowHeights, rowHeights);
        }

        const newSelectedRegions =
            selectedRegions ??
            state.selectedRegions.filter(region => {
                // if we're in uncontrolled mode, filter out all selected regions that don't
                // fit in the current new table dimensions
                const regionCardinality = Regions.getRegionCardinality(region);
                return (
                    isSelectionModeEnabled(props, regionCardinality, selectionModes) &&
                    Regions.isRegionValidForTable(region, numRows, numCols)
                );
            });

        const newFocusedCell = FocusedCellUtils.getInitialFocusedCell(
            enableFocusedCell,
            focusedCell,
            state.focusedCell,
            newSelectedRegions,
        );

        const nextState = {
            childrenArray: newChildrenArray,
            columnIdToIndex: didChildrenChange ? Table2.createColumnIdIndex(newChildrenArray) : state.columnIdToIndex,
            columnWidths: newColumnWidths,
            focusedCell: newFocusedCell,
            numFrozenColumnsClamped: clampNumFrozenColumns(props),
            numFrozenRowsClamped: clampNumFrozenRows(props),
            rowHeights: newRowHeights,
            selectedRegions: newSelectedRegions,
        };

        if (!CoreUtils.deepCompareKeys(state, nextState, Table2.SHALLOW_COMPARE_STATE_KEYS_DENYLIST)) {
            return nextState;
        }

        return null;
    }

    private static SHALLOW_COMPARE_PROP_KEYS_DENYLIST = [
        "selectedRegions", // (intentionally omitted; can be deeply compared to save on re-renders in controlled mode)
    ] as Array<keyof TableProps>;

    private static SHALLOW_COMPARE_STATE_KEYS_DENYLIST = [
        "selectedRegions", // (intentionally omitted; can be deeply compared to save on re-renders in uncontrolled mode)
        "viewportRect",
    ] as Array<keyof TableState>;

    private static createColumnIdIndex(children: Array<React.ReactElement<any>>) {
        const columnIdToIndex: { [key: string]: number } = {};
        for (let i = 0; i < children.length; i++) {
            const key = children[i].props.id;
            if (key != null) {
                columnIdToIndex[String(key)] = i;
            }
        }
        return columnIdToIndex;
    }

    private hotkeys: HotkeyConfig[] = [];

    private hotkeysImpl: TableHotkeys;

    public grid: Grid | null = null;

    public locator?: Locator;

    private resizeSensorDetach?: () => void;

    private refHandlers = {
        cellContainer: (ref: HTMLElement | null) => (this.cellContainerElement = ref),
        columnHeader: (ref: HTMLElement | null) => {
            this.columnHeaderElement = ref;
            if (ref != null) {
                this.columnHeaderHeight = ref.clientHeight;
            }
        },
        quadrantStack: (ref: TableQuadrantStack) => (this.quadrantStackInstance = ref),
        rootTable: (ref: HTMLElement | null) => (this.rootTableElement = ref),
        rowHeader: (ref: HTMLElement | null) => {
            this.rowHeaderElement = ref;
            if (ref != null) {
                this.rowHeaderWidth = ref.clientWidth;
            }
        },
        scrollContainer: (ref: HTMLElement | null) => (this.scrollContainerElement = ref),
    };

    private cellContainerElement?: HTMLElement | null;

    private columnHeaderElement?: HTMLElement | null;

    private columnHeaderHeight = Grid.MIN_COLUMN_HEADER_HEIGHT;

    private quadrantStackInstance?: TableQuadrantStack;

    private rootTableElement?: HTMLElement | null;

    private rowHeaderElement?: HTMLElement | null;

    private rowHeaderWidth = Grid.MIN_ROW_HEADER_WIDTH;

    private scrollContainerElement?: HTMLElement | null;

    private didColumnHeaderMount = false;

    private didRowHeaderMount = false;

    /*
     * This value is set to `true` when all cells finish mounting for the first
     * time. It serves as a signal that we can switch to batch rendering.
     */
    private didCompletelyMount = false;

    public constructor(props: TablePropsWithDefaults) {
        super(props);

        const {
            children,
            columnWidths,
            defaultRowHeight,
            defaultColumnWidth,
            enableRowHeader,
            numRows,
            rowHeights,
            selectedRegions = [] as Region[],
        } = props;

        const childrenArray = React.Children.toArray(children) as Array<React.ReactElement<ColumnProps>>;
        const columnIdToIndex = Table2.createColumnIdIndex(childrenArray);

        // Create height/width arrays using the lengths from props and
        // children, the default values from props, and finally any sparse
        // arrays passed into props.
        let newColumnWidths = childrenArray.map(() => defaultColumnWidth);
        if (columnWidths !== undefined) {
            newColumnWidths = Utils.assignSparseValues(newColumnWidths, columnWidths);
        }
        let newRowHeights = Utils.times(numRows, () => defaultRowHeight);
        if (rowHeights !== undefined) {
            newRowHeights = Utils.assignSparseValues(newRowHeights, rowHeights);
        }

        const focusedCell = FocusedCellUtils.getInitialFocusedCell(
            props.enableFocusedCell,
            props.focusedCell,
            undefined,
            selectedRegions,
        );

        this.state = {
            childrenArray,
            columnIdToIndex,
            columnWidths: newColumnWidths,
            didHeadersMount: false,
            focusedCell,
            horizontalGuides: [],
            isLayoutLocked: false,
            isReordering: false,
            numFrozenColumnsClamped: clampNumFrozenColumns(props),
            numFrozenRowsClamped: clampNumFrozenRows(props),
            rowHeights: newRowHeights,
            selectedRegions,
            verticalGuides: [],
        };

        this.hotkeysImpl = new TableHotkeys(props, this.state, {
            getEnabledSelectionHandler: this.getEnabledSelectionHandler,
            handleFocus: this.handleFocus,
            handleSelection: this.handleSelection,
            syncViewportPosition: this.syncViewportPosition,
        });
        this.hotkeys = getHotkeysFromProps(props, this.hotkeysImpl);

        if (enableRowHeader === false) {
            this.didRowHeaderMount = true;
        }
    }

    // Instance methods
    // ================

    /**
     * __Experimental!__ Resizes all rows in the table to the approximate
     * maximum height of wrapped cell content in each row. Works best when each
     * cell contains plain text of a consistent font style (though font style
     * may vary between cells). Since this function uses approximate
     * measurements, results may not be perfect.
     *
     * Approximation parameters can be configured for the entire table or on a
     * per-cell basis. Default values are fine-tuned to work well with default
     * Table font styles.
     */
    public resizeRowsByApproximateHeight(
        getCellText: CellMapper<string>,
        options?: IResizeRowsByApproximateHeightOptions,
    ) {
        const rowHeights = resizeRowsByApproximateHeight(
            this.props.numRows!,
            this.state.columnWidths,
            getCellText,
            options,
        );
        this.invalidateGrid();
        this.setState({ rowHeights });
    }

    /**
     * Resize all rows in the table to the height of the tallest visible cell in the specified columns.
     * If no indices are provided, default to using the tallest visible cell from all columns in view.
     */
    public resizeRowsByTallestCell(columnIndices?: number | number[]) {
        if (this.grid == null || this.state.viewportRect === undefined || this.locator === undefined) {
            console.warn(Errors.TABLE_UNMOUNTED_RESIZE_WARNING);
            return;
        }

        const rowHeights = resizeRowsByTallestCell(
            this.grid,
            this.state.viewportRect,
            this.locator,
            this.state.rowHeights.length,
            columnIndices,
        );
        this.invalidateGrid();
        this.setState({ rowHeights });
    }

    /**
     * Scrolls the table to the target region in a fashion appropriate to the target region's
     * cardinality:
     *
     * - CELLS: Scroll the top-left cell in the target region to the top-left corner of the viewport.
     * - FULL_ROWS: Scroll the top-most row in the target region to the top of the viewport.
     * - FULL_COLUMNS: Scroll the left-most column in the target region to the left side of the viewport.
     * - FULL_TABLE: Scroll the top-left cell in the table to the top-left corner of the viewport.
     *
     * If there are active frozen rows and/or columns, the target region will be positioned in the
     * top-left corner of the non-frozen area (unless the target region itself is in the frozen
     * area).
     *
     * If the target region is close to the bottom-right corner of the table, this function will
     * simply scroll the target region as close to the top-left as possible until the bottom-right
     * corner is reached.
     */
    public scrollToRegion(region: Region) {
        const {
            numFrozenColumnsClamped: numFrozenColumns,
            numFrozenRowsClamped: numFrozenRows,
            viewportRect,
        } = this.state;

        if (viewportRect === undefined || this.grid === null || this.quadrantStackInstance === undefined) {
            return;
        }

        const { left: currScrollLeft, top: currScrollTop } = viewportRect;
        const { scrollLeft, scrollTop } = ScrollUtils.getScrollPositionForRegion(
            region,
            currScrollLeft,
            currScrollTop,
            this.grid.getCumulativeWidthBefore,
            this.grid.getCumulativeHeightBefore,
            numFrozenRows,
            numFrozenColumns,
        );

        const correctedScrollLeft = this.shouldDisableHorizontalScroll() ? 0 : scrollLeft;
        const correctedScrollTop = this.shouldDisableVerticalScroll() ? 0 : scrollTop;

        // defer to the quadrant stack to keep all quadrant positions in sync
        this.quadrantStackInstance.scrollToPosition(correctedScrollLeft, correctedScrollTop);
    }

    // React lifecycle
    // ===============

    public getChildContext(): ColumnInteractionBarContextTypes {
        return {
            enableColumnInteractionBar: this.props.enableColumnInteractionBar!,
        };
    }

    public shouldComponentUpdate(nextProps: Table2Props, nextState: TableState) {
        const propKeysDenylist = { exclude: Table2.SHALLOW_COMPARE_PROP_KEYS_DENYLIST };
        const stateKeysDenylist = { exclude: Table2.SHALLOW_COMPARE_STATE_KEYS_DENYLIST };

        return (
            !CoreUtils.shallowCompareKeys(this.props, nextProps, propKeysDenylist) ||
            !CoreUtils.shallowCompareKeys(this.state, nextState, stateKeysDenylist) ||
            !CoreUtils.deepCompareKeys(this.props, nextProps, Table2.SHALLOW_COMPARE_PROP_KEYS_DENYLIST) ||
            !CoreUtils.deepCompareKeys(this.state, nextState, Table2.SHALLOW_COMPARE_STATE_KEYS_DENYLIST)
        );
    }

    public render() {
        return <HotkeysTarget hotkeys={this.hotkeys}>{this.renderTableContents}</HotkeysTarget>;
    }

    private renderTableContents = ({ handleKeyDown, handleKeyUp }: UseHotkeysReturnValue) => {
        const {
            children,
            className,
            enableRowHeader,
            loadingOptions,
            numRows,
            enableColumnInteractionBar,
            enableColumnHeader,
        } = this.props;
        const { horizontalGuides, numFrozenColumnsClamped, numFrozenRowsClamped, verticalGuides } = this.state;
        if (!this.gridDimensionsMatchProps()) {
            // Ensure we're rendering the correct number of rows & columns
            this.invalidateGrid();
        }

        const grid = this.validateGrid();

        const classes = classNames(
            Classes.TABLE_CONTAINER,
            {
                [Classes.TABLE_REORDERING]: this.state.isReordering,
                [Classes.TABLE_NO_VERTICAL_SCROLL]: this.shouldDisableVerticalScroll(),
                [Classes.TABLE_NO_HORIZONTAL_SCROLL]: this.shouldDisableHorizontalScroll(),
                [Classes.TABLE_SELECTION_ENABLED]: isSelectionModeEnabled(
                    this.props as TablePropsWithDefaults,
                    RegionCardinality.CELLS,
                ),
                [Classes.TABLE_NO_ROWS]: numRows === 0,
            },
            className,
        );

        return (
            <div
                className={classes}
                ref={this.refHandlers.rootTable}
                onScroll={this.handleRootScroll}
                onKeyDown={handleKeyDown}
                onKeyUp={handleKeyUp}
                tabIndex={0}
            >
                <TableQuadrantStack
                    bodyRef={this.refHandlers.cellContainer}
                    bodyRenderer={this.renderBody}
                    columnHeaderRenderer={this.renderColumnHeader}
                    columnHeaderRef={this.refHandlers.columnHeader}
                    didHeadersMount={this.state.didHeadersMount}
                    enableColumnInteractionBar={enableColumnInteractionBar}
                    enableRowHeader={enableRowHeader}
                    grid={grid}
                    handleColumnResizeGuide={this.handleColumnResizeGuide}
                    handleColumnsReordering={this.handleColumnsReordering}
                    handleRowResizeGuide={this.handleRowResizeGuide}
                    handleRowsReordering={this.handleRowsReordering}
                    isHorizontalScrollDisabled={this.shouldDisableHorizontalScroll()}
                    isVerticalScrollDisabled={this.shouldDisableVerticalScroll()}
                    loadingOptions={loadingOptions}
                    numColumns={React.Children.count(children)}
                    numFrozenColumns={numFrozenColumnsClamped}
                    numFrozenRows={numFrozenRowsClamped}
                    numRows={numRows}
                    onScroll={this.handleBodyScroll}
                    ref={this.refHandlers.quadrantStack}
                    menuRenderer={this.renderMenu}
                    rowHeaderRenderer={this.renderRowHeader}
                    rowHeaderRef={this.refHandlers.rowHeader}
                    scrollContainerRef={this.refHandlers.scrollContainer}
                    enableColumnHeader={enableColumnHeader}
                />
                <div className={classNames(Classes.TABLE_OVERLAY_LAYER, Classes.TABLE_OVERLAY_REORDERING_CURSOR)} />
                <GuideLayer
                    className={Classes.TABLE_RESIZE_GUIDES}
                    verticalGuides={verticalGuides}
                    horizontalGuides={horizontalGuides}
                />
            </div>
        );
    };

    /**
     * When the component mounts, the HTML Element refs will be available, so
     * we constructor the Locator, which queries the elements' bounding
     * ClientRects.
     */
    public componentDidMount() {
        this.validateGrid();

        if (this.rootTableElement != null && this.scrollContainerElement != null && this.cellContainerElement != null) {
            this.locator = new LocatorImpl(
                this.rootTableElement,
                this.scrollContainerElement,
                this.cellContainerElement,
            );
            this.updateLocator();
            this.updateViewportRect(this.locator.getViewportRect());
            this.resizeSensorDetach = ResizeSensor.attach(this.rootTableElement, () => {
                if (!this.state.isLayoutLocked) {
                    this.updateViewportRect(this.locator?.getViewportRect());
                }
            });
            this.forceUpdate();
        }
    }

    public componentWillUnmount() {
        if (this.resizeSensorDetach != null) {
            this.resizeSensorDetach();
            delete this.resizeSensorDetach;
        }
        this.didCompletelyMount = false;
    }

    public componentDidUpdate(prevProps: Table2Props, prevState: TableState) {
        super.componentDidUpdate(prevProps, prevState);
        this.hotkeysImpl.setState(this.state);
        this.hotkeysImpl.setProps(this.props);

        const didChildrenChange = !compareChildren(
            React.Children.toArray(this.props.children) as Array<React.ReactElement<ColumnProps>>,
            this.state.childrenArray,
        );

        if (this.props.cellRendererDependencies !== undefined && prevProps.cellRendererDependencies === undefined) {
            console.error(Errors.TABLE_INVALID_CELL_RENDERER_DEPS);
        }

        const didCellRendererDependenciesChange =
            this.props.cellRendererDependencies !== undefined &&
            this.props.cellRendererDependencies.some(
                (dep, index) => dep !== (prevProps.cellRendererDependencies ?? [])[index],
            );

        const didColumnWidthsChange =
            this.props.columnWidths !== undefined &&
            !Utils.compareSparseArrays(this.props.columnWidths, prevState.columnWidths);
        const didRowHeightsChange =
            this.props.rowHeights !== undefined &&
            !Utils.compareSparseArrays(this.props.rowHeights, prevState.rowHeights);

        const shouldInvalidateGrid =
            didChildrenChange ||
            didCellRendererDependenciesChange ||
            didColumnWidthsChange ||
            didRowHeightsChange ||
            this.props.numRows !== prevProps.numRows ||
            (this.props.forceRerenderOnSelectionChange && this.props.selectedRegions !== prevProps.selectedRegions);

        if (shouldInvalidateGrid) {
            this.invalidateGrid();
        }

        if (this.locator != null) {
            this.validateGrid();
            this.updateLocator();
        }

        const shouldInvalidateHotkeys =
            this.props.getCellClipboardData !== prevProps.getCellClipboardData ||
            this.props.enableFocusedCell !== prevProps.enableFocusedCell ||
            this.props.enableMultipleSelection !== prevProps.enableMultipleSelection ||
            this.props.selectionModes !== prevProps.selectionModes;

        if (shouldInvalidateHotkeys) {
            this.hotkeys = getHotkeysFromProps(this.props as TablePropsWithDefaults, this.hotkeysImpl);
        }

        if (didCellRendererDependenciesChange) {
            // force an update with the new grid
            this.forceUpdate();
        }
    }

    protected validateProps(props: TableProps) {
        const { children, columnWidths, numFrozenColumns, numFrozenRows, numRows, rowHeights } = props;
        const numColumns = React.Children.count(children);

        // do cheap error-checking first.
        if (numRows != null && numRows < 0) {
            throw new Error(Errors.TABLE_NUM_ROWS_NEGATIVE);
        }
        if (numFrozenRows != null && numFrozenRows < 0) {
            throw new Error(Errors.TABLE_NUM_FROZEN_ROWS_NEGATIVE);
        }
        if (numFrozenColumns != null && numFrozenColumns < 0) {
            throw new Error(Errors.TABLE_NUM_FROZEN_COLUMNS_NEGATIVE);
        }
        if (numRows != null && rowHeights != null && rowHeights.length !== numRows) {
            throw new Error(Errors.TABLE_NUM_ROWS_ROW_HEIGHTS_MISMATCH);
        }
        if (numColumns != null && columnWidths != null && columnWidths.length !== numColumns) {
            throw new Error(Errors.TABLE_NUM_COLUMNS_COLUMN_WIDTHS_MISMATCH);
        }
        React.Children.forEach(children, child => {
            if (!CoreUtils.isElementOfType(child, Column)) {
                throw new Error(Errors.TABLE_NON_COLUMN_CHILDREN_WARNING);
            }
        });

        // these are recoverable scenarios, so just print a warning.
        if (numFrozenRows != null && numRows != null && numFrozenRows > numRows) {
            console.warn(Errors.TABLE_NUM_FROZEN_ROWS_BOUND_WARNING);
        }

        if (numFrozenColumns != null && numFrozenColumns > numColumns) {
            console.warn(Errors.TABLE_NUM_FROZEN_COLUMNS_BOUND_WARNING);
        }
    }

    private gridDimensionsMatchProps() {
        const { children, numRows } = this.props;
        return (
            this.grid != null && this.grid.numCols === React.Children.count(children) && this.grid.numRows === numRows
        );
    }

    // Quadrant refs
    // =============

    private shouldDisableVerticalScroll() {
        const { enableColumnHeader, enableGhostCells } = this.props;
        const { viewportRect } = this.state;

        if (this.grid === null || viewportRect === undefined) {
            return false;
        }

<<<<<<< HEAD
        const rowIndices = this.grid.getRowIndicesInRect(viewportRect, enableGhostCells!);

        const isViewportUnscrolledVertically = viewportRect != null && viewportRect.top === 0;
        const areRowHeadersLoading = hasLoadingOption(this.props.loadingOptions, TableLoadingOption.ROW_HEADERS);
        const areGhostRowsVisible = enableGhostCells! && this.grid.isGhostIndex(rowIndices.rowIndexEnd - 1, 0);
=======
        const columnHeaderHeight = enableColumnHeader
            ? this.columnHeaderElement?.clientHeight ?? Grid.MIN_COLUMN_HEADER_HEIGHT
            : 0;
        const rowIndices = this.grid.getRowIndicesInRect({
            columnHeaderHeight,
            includeGhostCells: enableGhostCells,
            rect: viewportRect,
        });

        const isViewportUnscrolledVertically = viewportRect != null && viewportRect.top === 0;
        const areRowHeadersLoading = hasLoadingOption(this.props.loadingOptions, TableLoadingOption.ROW_HEADERS);
        const areGhostRowsVisible = enableGhostCells && this.grid.isGhostIndex(rowIndices.rowIndexEnd, 0);
>>>>>>> 14b01e25

        return areGhostRowsVisible && (isViewportUnscrolledVertically || areRowHeadersLoading);
    }

    private shouldDisableHorizontalScroll() {
        const { enableGhostCells } = this.props;
        const { viewportRect } = this.state;

        if (this.grid === null || viewportRect === undefined) {
            return false;
        }

        const columnIndices = this.grid.getColumnIndicesInRect(viewportRect, enableGhostCells!);

        const isViewportUnscrolledHorizontally = viewportRect != null && viewportRect.left === 0;
        const areColumnHeadersLoading = hasLoadingOption(this.props.loadingOptions, TableLoadingOption.COLUMN_HEADERS);
        const areGhostColumnsVisible = enableGhostCells! && this.grid.isGhostColumn(columnIndices.columnIndexEnd);

        return areGhostColumnsVisible && (isViewportUnscrolledHorizontally || areColumnHeadersLoading);
    }

<<<<<<< HEAD
    private renderMenu = (refHandler: Ref<HTMLDivElement> | undefined) => {
=======
    private renderMenu = (refHandler: React.Ref<HTMLDivElement> | undefined) => {
>>>>>>> 14b01e25
        const classes = classNames(Classes.TABLE_MENU, {
            [Classes.TABLE_SELECTION_ENABLED]: isSelectionModeEnabled(
                this.props as TablePropsWithDefaults,
                RegionCardinality.FULL_TABLE,
            ),
        });
        return (
            <div className={classes} ref={refHandler} onMouseDown={this.handleMenuMouseDown}>
                {this.maybeRenderRegions(this.styleMenuRegion)}
            </div>
        );
    };

    private handleMenuMouseDown = (e: React.MouseEvent<HTMLDivElement>) => {
        // the shift+click interaction expands the region from the focused cell.
        // thus, if shift is pressed we shouldn't move the focused cell.
        this.selectAll(!e.shiftKey);
    };

    private selectAll = (shouldUpdateFocusedCell: boolean) => {
        const selectionHandler = this.getEnabledSelectionHandler(RegionCardinality.FULL_TABLE);
        // clicking on upper left hand corner sets selection to "all"
        // regardless of current selection state (clicking twice does not deselect table)
        selectionHandler([Regions.table()]);

        if (shouldUpdateFocusedCell) {
            const newFocusedCellCoordinates = Regions.getFocusCellCoordinatesFromRegion(Regions.table());
            this.handleFocus(FocusedCellUtils.toFullCoordinates(newFocusedCellCoordinates));
        }
    };

    private getColumnProps(columnIndex: number) {
        const column = this.state.childrenArray[columnIndex] as React.ReactElement<ColumnProps>;
        return column === undefined ? undefined : column.props;
    }

    private columnHeaderCellRenderer = (columnIndex: number) => {
        const columnProps = this.getColumnProps(columnIndex);
        if (columnProps === undefined) {
            return null;
        }

        const { id, cellRenderer, columnHeaderCellRenderer, ...spreadableProps } = columnProps;

        const columnLoading =
            hasLoadingOption(columnProps.loadingOptions, ColumnLoadingOption.HEADER) ||
            hasLoadingOption(this.props.loadingOptions, TableLoadingOption.COLUMN_HEADERS);

        if (columnHeaderCellRenderer != null) {
            const columnHeaderCell = columnHeaderCellRenderer(columnIndex);
            if (columnHeaderCell != null) {
                return React.cloneElement(columnHeaderCell, {
                    loading: columnHeaderCell.props.loading ?? columnLoading,
                });
            }
        }

        const baseProps: ColumnHeaderCellProps = {
            index: columnIndex,
            loading: columnLoading,
            ...spreadableProps,
        };

        if (columnProps.name != null) {
            return <ColumnHeaderCell {...baseProps} />;
        } else {
            return <ColumnHeaderCell {...baseProps} name={Utils.toBase26Alpha(columnIndex)} />;
        }
    };

    private renderColumnHeader = (
<<<<<<< HEAD
        refHandler: Ref<HTMLDivElement>,
=======
        refHandler: React.Ref<HTMLDivElement>,
>>>>>>> 14b01e25
        resizeHandler: (verticalGuides: number[] | null) => void,
        reorderingHandler: (oldIndex: number, newIndex: number, length: number) => void,
        showFrozenColumnsOnly: boolean = false,
    ) => {
        const { focusedCell, selectedRegions, viewportRect } = this.state;
        const {
            defaultColumnWidth,
            enableMultipleSelection,
            enableGhostCells,
            enableColumnReordering,
            enableColumnResizing,
            loadingOptions,
            maxColumnWidth,
            minColumnWidth,
            selectedRegionTransform,
        } = this.props;

        const classes = classNames(Classes.TABLE_COLUMN_HEADERS, {
            [Classes.TABLE_SELECTION_ENABLED]: isSelectionModeEnabled(
                this.props as TablePropsWithDefaults,
                RegionCardinality.FULL_COLUMNS,
            ),
        });

        if (this.grid === null || this.locator === undefined || viewportRect === undefined) {
            // if we haven't mounted yet (which we need in order for grid/viewport calculations),
            // we still want to hand a DOM ref over to TableQuadrantStack for later
            return <div className={classes} ref={refHandler} />;
        }

        // if we have horizontal overflow, no need to render ghost columns
        // (this avoids problems like https://github.com/palantir/blueprint/issues/5027)
        const hasHorizontalOverflow = this.locator.hasHorizontalOverflow(this.rowHeaderWidth, viewportRect);
        const columnIndices = this.grid.getColumnIndicesInRect(
            viewportRect,
            hasHorizontalOverflow ? false : enableGhostCells,
        );

        const columnIndexStart = showFrozenColumnsOnly ? 0 : columnIndices.columnIndexStart;
        const columnIndexEnd = showFrozenColumnsOnly ? this.getMaxFrozenColumnIndex() : columnIndices.columnIndexEnd;

        return (
            <div className={classes} ref={refHandler}>
                <ColumnHeader
                    defaultColumnWidth={defaultColumnWidth!}
                    enableMultipleSelection={enableMultipleSelection}
                    cellRenderer={this.columnHeaderCellRenderer}
                    focusedCell={focusedCell}
                    grid={this.grid}
                    isReorderable={enableColumnReordering}
                    isResizable={enableColumnResizing}
                    loading={hasLoadingOption(loadingOptions, TableLoadingOption.COLUMN_HEADERS)}
                    locator={this.locator}
                    maxColumnWidth={maxColumnWidth!}
                    minColumnWidth={minColumnWidth!}
                    onColumnWidthChanged={this.handleColumnWidthChanged}
                    onFocusedCell={this.handleFocus}
                    onMount={this.handleHeaderMounted}
                    onLayoutLock={this.handleLayoutLock}
                    onReordered={this.handleColumnsReordered}
                    onReordering={reorderingHandler}
                    onResizeGuide={resizeHandler}
                    onSelection={this.getEnabledSelectionHandler(RegionCardinality.FULL_COLUMNS)}
                    selectedRegions={selectedRegions}
                    selectedRegionTransform={selectedRegionTransform}
                    columnIndexStart={columnIndexStart}
                    columnIndexEnd={columnIndexEnd}
                >
                    {this.props.children}
                </ColumnHeader>

                {this.maybeRenderRegions(this.styleColumnHeaderRegion)}
            </div>
        );
    };

    private renderRowHeader = (
<<<<<<< HEAD
        refHandler: Ref<HTMLDivElement>,
=======
        refHandler: React.Ref<HTMLDivElement>,
>>>>>>> 14b01e25
        resizeHandler: (verticalGuides: number[] | null) => void,
        reorderingHandler: (oldIndex: number, newIndex: number, length: number) => void,
        showFrozenRowsOnly: boolean = false,
    ) => {
        const { focusedCell, selectedRegions, viewportRect } = this.state;
        const {
            defaultRowHeight,
            enableMultipleSelection,
            enableGhostCells,
            enableRowReordering,
            enableRowResizing,
            loadingOptions,
            maxRowHeight,
            minRowHeight,
            rowHeaderCellRenderer,
            selectedRegionTransform,
        } = this.props;

        const classes = classNames(Classes.TABLE_ROW_HEADERS, {
            [Classes.TABLE_SELECTION_ENABLED]: isSelectionModeEnabled(
                this.props as TablePropsWithDefaults,
                RegionCardinality.FULL_ROWS,
            ),
        });

<<<<<<< HEAD
        if (this.grid === null || this.locator === undefined || viewportRect === undefined) {
            // if we haven't mounted yet (which we need in order for grid/viewport calculations),
            // we still want to hand a DOM ref over to TableQuadrantStack for later
            return <div className={classes} ref={refHandler} />;
        }

        // if we have vertical overflow, no need to render ghost rows
        // (this avoids problems like https://github.com/palantir/blueprint/issues/5027)
        const hasVerticalOverflow = this.locator.hasVerticalOverflow(this.columnHeaderHeight, viewportRect);
        const rowIndices = this.grid.getRowIndicesInRect(viewportRect, hasVerticalOverflow ? false : enableGhostCells);

=======
        const rowIndices = this.grid.getRowIndicesInRect({ rect: viewportRect, includeGhostCells: enableGhostCells });
>>>>>>> 14b01e25
        const rowIndexStart = showFrozenRowsOnly ? 0 : rowIndices.rowIndexStart;
        const rowIndexEnd = showFrozenRowsOnly ? this.getMaxFrozenRowIndex() : rowIndices.rowIndexEnd;

        return (
            <div className={classes} ref={refHandler}>
                <RowHeader
                    defaultRowHeight={defaultRowHeight!}
                    enableMultipleSelection={enableMultipleSelection}
                    focusedCell={focusedCell}
                    grid={this.grid}
                    locator={this.locator}
                    isReorderable={enableRowReordering}
                    isResizable={enableRowResizing}
                    loading={hasLoadingOption(loadingOptions, TableLoadingOption.ROW_HEADERS)}
                    maxRowHeight={maxRowHeight!}
                    minRowHeight={minRowHeight!}
                    onFocusedCell={this.handleFocus}
                    onLayoutLock={this.handleLayoutLock}
                    onMount={this.handleHeaderMounted}
                    onResizeGuide={resizeHandler}
                    onReordered={this.handleRowsReordered}
                    onReordering={reorderingHandler}
                    onRowHeightChanged={this.handleRowHeightChanged}
                    onSelection={this.getEnabledSelectionHandler(RegionCardinality.FULL_ROWS)}
                    rowHeaderCellRenderer={rowHeaderCellRenderer}
                    selectedRegions={selectedRegions}
                    selectedRegionTransform={selectedRegionTransform}
                    rowIndexStart={rowIndexStart}
                    rowIndexEnd={rowIndexEnd}
                />

                {this.maybeRenderRegions(this.styleRowHeaderRegion)}
            </div>
        );
    };

    private bodyCellRenderer = (rowIndex: number, columnIndex: number) => {
        const columnProps = this.getColumnProps(columnIndex);
        if (columnProps === undefined) {
            return undefined;
        }

<<<<<<< HEAD
        const { id, cellRenderer, columnHeaderCellRenderer, name, nameRenderer, ...restColumnProps } = columnProps;
=======
        const { id, loadingOptions, cellRenderer, columnHeaderCellRenderer, name, nameRenderer, ...restColumnProps } =
            columnProps;
>>>>>>> 14b01e25

        // HACKHACK: cellRenderer prop has a default value, so we can assert non-null
        const cell = cellRenderer!(rowIndex, columnIndex);
        if (cell === undefined) {
            return undefined;
        }

        const inheritedIsLoading =
            hasLoadingOption(columnProps.loadingOptions, ColumnLoadingOption.CELLS) ||
            hasLoadingOption(this.props.loadingOptions, TableLoadingOption.CELLS);

        return React.cloneElement(cell, {
            ...restColumnProps,
            loading: cell.props.loading ?? inheritedIsLoading,
        });
    };

    private renderBody = (
        quadrantType: QuadrantType,
        showFrozenRowsOnly: boolean = false,
        showFrozenColumnsOnly: boolean = false,
    ) => {
        const {
            focusedCell,
            numFrozenColumnsClamped: numFrozenColumns,
            numFrozenRowsClamped: numFrozenRows,
            selectedRegions,
            viewportRect,
        } = this.state;
        const {
            enableMultipleSelection,
            enableGhostCells,
            loadingOptions,
            bodyContextMenuRenderer,
            selectedRegionTransform,
        } = this.props;

        if (this.grid === null || this.locator === undefined || viewportRect === undefined) {
            return undefined;
        }

<<<<<<< HEAD
        // if we have vertical/horizontal overflow, no need to render ghost rows/columns (respectively)
        // (this avoids problems like https://github.com/palantir/blueprint/issues/5027)
        const hasVerticalOverflow = this.locator.hasVerticalOverflow(this.columnHeaderHeight, viewportRect);
        const hasHorizontalOverflow = this.locator.hasHorizontalOverflow(this.rowHeaderWidth, viewportRect);
        const rowIndices = this.grid.getRowIndicesInRect(viewportRect, hasVerticalOverflow ? false : enableGhostCells);
        const columnIndices = this.grid.getColumnIndicesInRect(
            viewportRect,
            hasHorizontalOverflow ? false : enableGhostCells,
        );
=======
        const rowIndices = this.grid.getRowIndicesInRect({ rect: viewportRect, includeGhostCells: enableGhostCells });
        const columnIndices = this.grid.getColumnIndicesInRect(viewportRect, enableGhostCells);
>>>>>>> 14b01e25

        // start beyond the frozen area if rendering unrelated quadrants, so we
        // don't render duplicate cells underneath the frozen ones.
        const columnIndexStart = showFrozenColumnsOnly ? 0 : columnIndices.columnIndexStart + numFrozenColumns;
        const rowIndexStart = showFrozenRowsOnly ? 0 : rowIndices.rowIndexStart + numFrozenRows;

        // if rendering frozen rows/columns, subtract one to convert to
        // 0-indexing. if the 1-indexed value is 0, this sets the end index
        // to -1, which avoids rendering absent frozen rows/columns at all.
        const columnIndexEnd = showFrozenColumnsOnly ? numFrozenColumns - 1 : columnIndices.columnIndexEnd;
        const rowIndexEnd = showFrozenRowsOnly ? numFrozenRows - 1 : rowIndices.rowIndexEnd;

        // the main quadrant contains all cells in the table, so listen only to that quadrant
        const onCompleteRender = quadrantType === QuadrantType.MAIN ? this.handleCompleteRender : undefined;

        return (
            <div>
                <TableBody
                    enableMultipleSelection={enableMultipleSelection}
                    cellRenderer={this.bodyCellRenderer}
                    focusedCell={focusedCell}
                    grid={this.grid}
                    loading={hasLoadingOption(loadingOptions, TableLoadingOption.CELLS)}
                    locator={this.locator}
                    onCompleteRender={onCompleteRender}
                    onFocusedCell={this.handleFocus}
                    onSelection={this.getEnabledSelectionHandler(RegionCardinality.CELLS)}
                    bodyContextMenuRenderer={bodyContextMenuRenderer}
                    renderMode={this.getNormalizedRenderMode()}
                    selectedRegions={selectedRegions}
                    selectedRegionTransform={selectedRegionTransform}
                    viewportRect={viewportRect}
                    columnIndexStart={columnIndexStart}
                    columnIndexEnd={columnIndexEnd}
                    rowIndexStart={rowIndexStart}
                    rowIndexEnd={rowIndexEnd}
                    numFrozenColumns={showFrozenColumnsOnly ? numFrozenColumns : undefined}
                    numFrozenRows={showFrozenRowsOnly ? numFrozenRows : undefined}
                />
                {this.maybeRenderRegions(this.styleBodyRegion, quadrantType)}
            </div>
        );
    };

    private isGuideLayerShowing() {
        return this.state.verticalGuides.length > 0 || this.state.horizontalGuides.length > 0;
    }

    private getEnabledSelectionHandler = (selectionMode: RegionCardinality) => {
        if (!isSelectionModeEnabled(this.props as TablePropsWithDefaults, selectionMode)) {
            // If the selection mode isn't enabled, return a callback that
            // will clear the selection. For example, if row selection is
            // disabled, clicking on the row header will clear the table's
            // selection. If all selection modes are enabled, clicking on the
            // same region twice will clear the selection.
            return this.clearSelection;
        } else {
            return this.handleSelection;
        }
    };

    private invalidateGrid() {
        this.grid = null;
    }

    /**
     * This method's arguments allow us to support the following use case:
     * In some cases, we want to update the grid _before_ this.setState() is called with updated
     * `columnWidths` or `rowHeights` so that when that setState update _does_ flush through the React render
     * tree, our TableQuadrantStack has the correct updated grid measurements.
     */
    private validateGrid({ columnWidths, rowHeights }: Partial<Pick<TableState, "columnWidths" | "rowHeights">> = {}) {
        if (this.grid == null || columnWidths !== undefined || rowHeights !== undefined) {
            const { defaultRowHeight, defaultColumnWidth, numFrozenColumns } = this.props;

            // gridBleed should always be >= numFrozenColumns since columnIndexStart adds numFrozenColumns
            const gridBleed = Math.max(Grid.DEFAULT_BLEED, numFrozenColumns!);
            this.grid = new Grid(
                rowHeights ?? this.state.rowHeights,
                columnWidths ?? this.state.columnWidths,
                gridBleed,
                defaultRowHeight,
                defaultColumnWidth,
            );
            this.invokeOnVisibleCellsChangeCallback(this.state.viewportRect!);
            this.hotkeysImpl.setGrid(this.grid);
        }
        return this.grid;
    }

    /**
     * Renders a `RegionLayer`, applying styles to the regions using the
     * supplied `RegionStyler`. `RegionLayer` is a pure component, so
     * the `RegionStyler` should be a new instance on every render if we
     * intend to redraw the region layer.
     */
    private maybeRenderRegions(getRegionStyle: RegionStyler, quadrantType?: QuadrantType) {
        if (this.isGuideLayerShowing() && !this.state.isReordering) {
            // we want to show guides *and* the selection styles when reordering rows or columns
            return undefined;
        }

        const regionGroups = Regions.joinStyledRegionGroups(
            this.state.selectedRegions,
            this.props.styledRegionGroups ?? [],
            this.state.focusedCell,
        );

        return regionGroups.map((regionGroup, index) => {
            const regionStyles = regionGroup.regions.map(region => getRegionStyle(region, quadrantType));
            return (
                <RegionLayer
                    className={classNames(regionGroup.className)}
                    key={index}
                    regions={regionGroup.regions}
                    regionStyles={regionStyles}
                />
            );
        });
    }

    private handleHeaderMounted = (whichHeader: "column" | "row") => {
        const { didHeadersMount } = this.state;
        if (didHeadersMount) {
            return;
        }

        if (whichHeader === "column") {
            this.didColumnHeaderMount = true;
        } else {
            this.didRowHeaderMount = true;
        }

        if (this.didColumnHeaderMount && this.didRowHeaderMount) {
            this.setState({ didHeadersMount: true });
        }
    };

    private handleCompleteRender = () => {
        // The first onCompleteRender is triggered before the viewportRect is
        // defined and the second after the viewportRect has been set. The cells
        // will only actually render once the viewportRect is defined though, so
        // we defer invoking onCompleteRender until that check passes.

        // Additional note: we run into an unfortunate race condition between the order of execution
        // of this callback and this.handleHeaderMounted(...). The setState() call in the latter
        // does not update this.state quickly enough for us to query for the new state here, so instead
        // we read the private member variables which are the dependent parts of that "didHeadersMount"
        // state.
        const didHeadersMount = this.didColumnHeaderMount && this.didRowHeaderMount;
        if (this.state.viewportRect != null && didHeadersMount) {
            this.props.onCompleteRender?.();
            this.didCompletelyMount = true;
        }
    };

    private styleBodyRegion = (region: Region, quadrantType?: QuadrantType): React.CSSProperties => {
        const { numFrozenColumns } = this.props;

        if (this.grid == null) {
            return {};
        }

        const cardinality = Regions.getRegionCardinality(region);
        const style = this.grid.getRegionStyle(region);

        // ensure we're not showing borders at the boundary of the frozen-columns area
        const canHideRightBorder =
            (quadrantType === QuadrantType.TOP_LEFT || quadrantType === QuadrantType.LEFT) &&
            numFrozenColumns != null &&
            numFrozenColumns > 0;

        const fixedHeight = this.grid.getHeight();
        const fixedWidth = this.grid.getWidth();

        // include a correction in some cases to hide borders along quadrant boundaries
        const alignmentCorrection = 1;
        const alignmentCorrectionString = `-${alignmentCorrection}px`;

        switch (cardinality) {
            case RegionCardinality.CELLS:
                return style;
            case RegionCardinality.FULL_COLUMNS:
                style.top = alignmentCorrectionString;
                style.height = fixedHeight + alignmentCorrection;
                return style;
            case RegionCardinality.FULL_ROWS:
                style.left = alignmentCorrectionString;
                style.width = fixedWidth + alignmentCorrection;
                if (canHideRightBorder) {
                    style.right = alignmentCorrectionString;
                }
                return style;
            case RegionCardinality.FULL_TABLE:
                style.left = alignmentCorrectionString;
                style.top = alignmentCorrectionString;
                style.width = fixedWidth + alignmentCorrection;
                style.height = fixedHeight + alignmentCorrection;
                if (canHideRightBorder) {
                    style.right = alignmentCorrectionString;
                }
                return style;
            default:
                return { display: "none" };
        }
    };

    private styleMenuRegion = (region: Region): React.CSSProperties => {
        const { viewportRect } = this.state;
        if (this.grid == null || viewportRect == null) {
            return {};
        }
        const cardinality = Regions.getRegionCardinality(region);
        const style = this.grid.getRegionStyle(region);

        switch (cardinality) {
            case RegionCardinality.FULL_TABLE:
                style.right = "0px";
                style.bottom = "0px";
                style.top = "0px";
                style.left = "0px";
                style.borderBottom = "none";
                style.borderRight = "none";
                return style;

            default:
                return { display: "none" };
        }
    };

    private styleColumnHeaderRegion = (region: Region): React.CSSProperties => {
        const { viewportRect } = this.state;
        if (this.grid == null || viewportRect == null) {
            return {};
        }
        const cardinality = Regions.getRegionCardinality(region);
        const style = this.grid.getRegionStyle(region);

        switch (cardinality) {
            case RegionCardinality.FULL_TABLE:
                style.left = "-1px";
                style.borderLeft = "none";
                style.bottom = "-1px";
                return style;
            case RegionCardinality.FULL_COLUMNS:
                style.bottom = "-1px";
                return style;

            default:
                return { display: "none" };
        }
    };

    private styleRowHeaderRegion = (region: Region): React.CSSProperties => {
        const { viewportRect } = this.state;
        if (this.grid == null || viewportRect == null) {
            return {};
        }
        const cardinality = Regions.getRegionCardinality(region);
        const style = this.grid.getRegionStyle(region);
        switch (cardinality) {
            case RegionCardinality.FULL_TABLE:
                style.top = "-1px";
                style.borderTop = "none";
                style.right = "-1px";
                return style;
            case RegionCardinality.FULL_ROWS:
                style.right = "-1px";
                return style;

            default:
                return { display: "none" };
        }
    };

    private handleColumnWidthChanged = (columnIndex: number, width: number) => {
        const selectedRegions = this.state.selectedRegions;
        const columnWidths = this.state.columnWidths.slice();

        if (Regions.hasFullTable(selectedRegions)) {
            for (let col = 0; col < columnWidths.length; col++) {
                columnWidths[col] = width;
            }
        }
        if (Regions.hasFullColumn(selectedRegions, columnIndex)) {
            Regions.eachUniqueFullColumn(selectedRegions, (col: number) => {
                columnWidths[col] = width;
            });
        } else {
            columnWidths[columnIndex] = width;
        }

        this.validateGrid({ columnWidths });
        this.setState({ columnWidths });
        this.props.onColumnWidthChanged?.(columnIndex, width);
    };

    private handleRowHeightChanged = (rowIndex: number, height: number) => {
        const selectedRegions = this.state.selectedRegions;
        const rowHeights = this.state.rowHeights.slice();

        if (Regions.hasFullTable(selectedRegions)) {
            for (let row = 0; row < rowHeights.length; row++) {
                rowHeights[row] = height;
            }
        }
        if (Regions.hasFullRow(selectedRegions, rowIndex)) {
            Regions.eachUniqueFullRow(selectedRegions, (row: number) => {
                rowHeights[row] = height;
            });
        } else {
            rowHeights[rowIndex] = height;
        }

        this.validateGrid({ rowHeights });
        this.setState({ rowHeights });
        this.props.onRowHeightChanged?.(rowIndex, height);
    };

    private handleRootScroll = (_event: React.UIEvent<HTMLElement>) => {
        // Bug #211 - Native browser text selection events can cause the root
        // element to scroll even though it has a overflow:hidden style. The
        // only viable solution to this is to unscroll the element after the
        // browser scrolls it.
        if (this.rootTableElement != null) {
            this.rootTableElement.scrollLeft = 0;
            this.rootTableElement.scrollTop = 0;
        }
    };

    private handleBodyScroll = (event: React.SyntheticEvent<HTMLElement>) => {
        // Prevent the event from propagating to avoid a resize event on the resize sensor.
        event.stopPropagation();

        if (this.locator != null && !this.state.isLayoutLocked) {
            const newViewportRect = this.locator.getViewportRect();
            this.updateViewportRect(newViewportRect);
        }
    };

    private clearSelection = (_selectedRegions: Region[]) => {
        this.handleSelection([]);
    };

    private syncViewportPosition = ({ nextScrollLeft, nextScrollTop }: TableSnapshot) => {
        const { viewportRect } = this.state;

        if (this.scrollContainerElement == null || this.columnHeaderElement == null || viewportRect === undefined) {
            return;
        }

        if (nextScrollLeft !== undefined || nextScrollTop !== undefined) {
            // we need to modify the scroll container explicitly for the viewport to shift. in so
            // doing, we add the size of the header elements, which are not technically part of the
            // "grid" concept (the grid only consists of body cells at present).
            if (nextScrollTop !== undefined) {
                const topCorrection = this.shouldDisableVerticalScroll() ? 0 : this.columnHeaderElement.clientHeight;
                this.scrollContainerElement.scrollTop = nextScrollTop + topCorrection;
            }
            if (nextScrollLeft !== undefined) {
                const leftCorrection =
                    this.shouldDisableHorizontalScroll() || this.rowHeaderElement == null
                        ? 0
                        : this.rowHeaderElement.clientWidth;

                this.scrollContainerElement.scrollLeft = nextScrollLeft + leftCorrection;
            }

            const nextViewportRect = new Rect(
                nextScrollLeft ?? 0,
                nextScrollTop ?? 0,
                viewportRect.width,
                viewportRect.height,
            );
            this.updateViewportRect(nextViewportRect);
        }
    };

    private handleFocus = (focusedCell: FocusedCellCoordinates) => {
        if (!this.props.enableFocusedCell) {
            // don't set focus state if focus is not allowed
            return;
        }

        // only set focused cell state if not specified in props
        if (this.props.focusedCell == null) {
            this.setState({ focusedCell });
        }

        this.props.onFocusedCell?.(focusedCell);
    };

    private handleSelection = (selectedRegions: Region[]) => {
        // only set selectedRegions state if not specified in props
        if (this.props.selectedRegions == null) {
            this.setState({ selectedRegions });
        }

        const { onSelection } = this.props;
        if (onSelection != null) {
            onSelection(selectedRegions);
        }
    };

    private handleColumnsReordering = (verticalGuides: number[]) => {
        this.setState({ isReordering: true, verticalGuides });
    };

    private handleColumnsReordered = (oldIndex: number, newIndex: number, length: number) => {
        this.setState({ isReordering: false, verticalGuides: [] });
        this.props.onColumnsReordered?.(oldIndex, newIndex, length);
    };

    private handleRowsReordering = (horizontalGuides: number[]) => {
        this.setState({ isReordering: true, horizontalGuides });
    };

    private handleRowsReordered = (oldIndex: number, newIndex: number, length: number) => {
        this.setState({ isReordering: false, horizontalGuides: [] });
        this.props.onRowsReordered?.(oldIndex, newIndex, length);
    };

    private handleLayoutLock = (isLayoutLocked = false) => {
        this.setState({ isLayoutLocked });
    };

    private updateLocator() {
        if (this.locator === undefined || this.grid == null) {
            return;
        }

        this.locator
            .setGrid(this.grid)
            .setNumFrozenRows(this.state.numFrozenRowsClamped)
            .setNumFrozenColumns(this.state.numFrozenColumnsClamped);
    }

    private updateViewportRect = (nextViewportRect: Rect | undefined) => {
        if (nextViewportRect === undefined) {
            return;
        }

        const { viewportRect } = this.state;
        this.setState({ viewportRect: nextViewportRect });

        const didViewportChange =
            (viewportRect != null && !viewportRect.equals(nextViewportRect)) ||
            (viewportRect == null && nextViewportRect != null);

        if (didViewportChange) {
            this.invokeOnVisibleCellsChangeCallback(nextViewportRect);
        }
    };

    private invokeOnVisibleCellsChangeCallback(viewportRect: Rect) {
        if (this.grid == null) {
            return;
        }
        const columnIndices = this.grid.getColumnIndicesInRect(viewportRect);
        const rowIndices = this.grid.getRowIndicesInRect({ rect: viewportRect });
        this.props.onVisibleCellsChange?.(rowIndices, columnIndices);
    }

    private getMaxFrozenColumnIndex = () => {
        return this.state.numFrozenColumnsClamped - 1;
    };

    private getMaxFrozenRowIndex = () => {
        return this.state.numFrozenRowsClamped - 1;
    };

    /**
     * Normalizes RenderMode.BATCH_ON_UPDATE into RenderMode.{BATCH,NONE}. We do
     * this because there are actually multiple updates required before the
     * <Table> is considered fully "mounted," and adding that knowledge to child
     * components would lead to tight coupling. Thus, keep it simple for them.
     */
    private getNormalizedRenderMode(): RenderMode.BATCH | RenderMode.NONE {
        const { renderMode } = this.props;

        const shouldBatchRender =
            renderMode === RenderMode.BATCH || (renderMode === RenderMode.BATCH_ON_UPDATE && this.didCompletelyMount);

        return shouldBatchRender ? RenderMode.BATCH : RenderMode.NONE;
    }

    private handleColumnResizeGuide = (verticalGuides: number[]) => {
        this.setState({ verticalGuides });
    };

    private handleRowResizeGuide = (horizontalGuides: number[]) => {
        this.setState({ horizontalGuides });
    };
}<|MERGE_RESOLUTION|>--- conflicted
+++ resolved
@@ -1,5 +1,6 @@
 /*
- * Copyright 2021 Palantir Technologies, Inc. All rights reserved.
+ * Copyright 2016 Palantir Technologies, Inc. All rights reserved.
+ *
  * Licensed under the Apache License, Version 2.0 (the "License");
  * you may not use this file except in compliance with the License.
  * You may obtain a copy of the License at
@@ -21,38 +22,25 @@
 /* eslint-disable deprecation/deprecation, @blueprintjs/no-deprecated-components */
 
 import classNames from "classnames";
-import * as React from "react";
+import React from "react";
 import innerText from "react-innertext";
 
 import {
-<<<<<<< HEAD
     AbstractComponent,
-=======
-    AbstractComponent2,
     Utils as CoreUtils,
->>>>>>> 14b01e25
     DISPLAYNAME_PREFIX,
-    HotkeyConfig,
-    HotkeysTarget,
-<<<<<<< HEAD
-    Ref,
-    UseHotkeysReturnValue,
-    Utils as CoreUtils,
+    Hotkey,
+    Hotkeys,
+    HotkeysTargetLegacy,
 } from "@blueprintjs/core";
 
+import { CellRenderer } from "./cell/cell";
 import { Column, ColumnProps } from "./column";
 import type { FocusedCellCoordinates } from "./common/cellTypes";
-=======
-} from "@blueprintjs/core";
-
-import { CellRenderer } from "./cell/cell";
-import { Column, IColumnProps } from "./column";
-import type { IFocusedCellCoordinates } from "./common/cellTypes";
->>>>>>> 14b01e25
 import * as Classes from "./common/classes";
 import { columnInteractionBarContextTypes, ColumnInteractionBarContextTypes } from "./common/context";
 import * as Errors from "./common/errors";
-import { Grid, CellMapper } from "./common/grid";
+import { CellMapper, Grid } from "./common/grid";
 import * as FocusedCellUtils from "./common/internal/focusedCellUtils";
 import * as ScrollUtils from "./common/internal/scrollUtils";
 import { Rect } from "./common/rect";
@@ -63,57 +51,26 @@
 import { renderDefaultRowHeader, RowHeader } from "./headers/rowHeader";
 import { ResizeSensor } from "./interactions/resizeSensor";
 import { GuideLayer } from "./layers/guides";
-<<<<<<< HEAD
-import { RegionStyler, RegionLayer } from "./layers/regions";
+import { RegionLayer, RegionStyler } from "./layers/regions";
 import { Locator, LocatorImpl } from "./locator";
-=======
-import { RegionLayer, RegionStyler } from "./layers/regions";
-import { Locator } from "./locator";
->>>>>>> 14b01e25
 import { QuadrantType } from "./quadrants/tableQuadrant";
 import { TableQuadrantStack } from "./quadrants/tableQuadrantStack";
 import { ColumnLoadingOption, Region, RegionCardinality, Regions, SelectionModes, TableLoadingOption } from "./regions";
 import {
-    IResizeRowsByApproximateHeightOptions,
     resizeRowsByApproximateHeight,
+    ResizeRowsByApproximateHeightOptions,
     resizeRowsByTallestCell,
 } from "./resizeRows";
 import { TableBody } from "./tableBody";
 import { TableHotkeys } from "./tableHotkeys";
 import type { TableProps, TablePropsDefaults, TablePropsWithDefaults } from "./tableProps";
-<<<<<<< HEAD
-import type { TableState, TableSnapshot } from "./tableState";
-import {
-    clampNumFrozenColumns,
-    clampNumFrozenRows,
-    compareChildren,
-    getHotkeysFromProps,
-    hasLoadingOption,
-    isSelectionModeEnabled,
-} from "./tableUtils";
-
-export interface Table2Props extends TableProps {
-    /**
-     * Warning: experimental feature!
-     *
-     * This dependency list may be used to trigger a re-render of all cells when one of its elements changes
-     * (compared using shallow equality checks). This is done by invalidating the grid, which forces
-     * TableQuadrantStack to re-render.
-     */
-    cellRendererDependencies?: React.DependencyList;
-}
-
-export class Table2 extends AbstractComponent<Table2Props, TableState, TableSnapshot> {
-    public static displayName = `${DISPLAYNAME_PREFIX}.Table2`;
-=======
 import type { TableSnapshot, TableState } from "./tableState";
 import { clampNumFrozenColumns, clampNumFrozenRows, hasLoadingOption } from "./tableUtils";
 
 /** @deprecated use Table2, which supports usage of the new hotkeys API in the same application */
-@HotkeysTarget
-export class Table extends AbstractComponent2<TableProps, TableState, TableSnapshot> {
+@HotkeysTargetLegacy
+export class Table extends AbstractComponent<TableProps, TableState, TableSnapshot> {
     public static displayName = `${DISPLAYNAME_PREFIX}.Table`;
->>>>>>> 14b01e25
 
     public static defaultProps: TablePropsDefaults = {
         defaultColumnWidth: 150,
@@ -140,12 +97,8 @@
         selectionModes: SelectionModes.ALL,
     };
 
-<<<<<<< HEAD
-    public static childContextTypes: React.ValidationMap<ColumnInteractionBarContextTypes> = columnInteractionBarContextTypes;
-=======
     public static childContextTypes: React.ValidationMap<ColumnInteractionBarContextTypes> =
         columnInteractionBarContextTypes;
->>>>>>> 14b01e25
 
     public static getDerivedStateFromProps(props: TablePropsWithDefaults, state: TableState) {
         const {
@@ -169,7 +122,7 @@
         }
 
         const newChildrenArray = React.Children.toArray(children) as Array<React.ReactElement<ColumnProps>>;
-        const didChildrenChange = !compareChildren(newChildrenArray, state.childrenArray);
+        const didChildrenChange = newChildrenArray !== state.childrenArray;
         const numCols = newChildrenArray.length;
 
         let newColumnWidths = columnWidths;
@@ -180,8 +133,8 @@
             const previousColumnWidths = newChildrenArray.map(
                 (child: React.ReactElement<ColumnProps>, index: number) => {
                     const mappedIndex =
-                        child.props.id === undefined ? undefined : state.columnIdToIndex[child.props.id];
-                    return state.columnWidths[mappedIndex ?? index];
+                        child.props.id === undefined ? index : state.columnIdToIndex[String(child.props.id)];
+                    return state.columnWidths[mappedIndex];
                 },
             );
 
@@ -199,14 +152,14 @@
             newRowHeights = Utils.assignSparseValues(newRowHeights, rowHeights);
         }
 
+        // if we're in uncontrolled mode, filter out all selected regions that don't
+        // fit in the current new table dimensions
         const newSelectedRegions =
             selectedRegions ??
             state.selectedRegions.filter(region => {
-                // if we're in uncontrolled mode, filter out all selected regions that don't
-                // fit in the current new table dimensions
                 const regionCardinality = Regions.getRegionCardinality(region);
                 return (
-                    isSelectionModeEnabled(props, regionCardinality, selectionModes) &&
+                    Table.isSelectionModeEnabled(props, regionCardinality, selectionModes) &&
                     Regions.isRegionValidForTable(region, numRows, numCols)
                 );
             });
@@ -220,7 +173,7 @@
 
         const nextState = {
             childrenArray: newChildrenArray,
-            columnIdToIndex: didChildrenChange ? Table2.createColumnIdIndex(newChildrenArray) : state.columnIdToIndex,
+            columnIdToIndex: didChildrenChange ? Table.createColumnIdIndex(newChildrenArray) : state.columnIdToIndex,
             columnWidths: newColumnWidths,
             focusedCell: newFocusedCell,
             numFrozenColumnsClamped: clampNumFrozenColumns(props),
@@ -229,7 +182,7 @@
             selectedRegions: newSelectedRegions,
         };
 
-        if (!CoreUtils.deepCompareKeys(state, nextState, Table2.SHALLOW_COMPARE_STATE_KEYS_DENYLIST)) {
+        if (!CoreUtils.deepCompareKeys(state, nextState, Table.SHALLOW_COMPARE_STATE_KEYS_DENYLIST)) {
             return nextState;
         }
 
@@ -256,7 +209,15 @@
         return columnIdToIndex;
     }
 
-    private hotkeys: HotkeyConfig[] = [];
+    private static isSelectionModeEnabled(
+        props: TablePropsWithDefaults,
+        selectionMode: RegionCardinality,
+        selectionModes = props.selectionModes,
+    ) {
+        const { children, numRows } = props;
+        const numColumns = React.Children.count(children);
+        return selectionModes.indexOf(selectionMode) >= 0 && numRows > 0 && numColumns > 0;
+    }
 
     private hotkeysImpl: TableHotkeys;
 
@@ -268,20 +229,10 @@
 
     private refHandlers = {
         cellContainer: (ref: HTMLElement | null) => (this.cellContainerElement = ref),
-        columnHeader: (ref: HTMLElement | null) => {
-            this.columnHeaderElement = ref;
-            if (ref != null) {
-                this.columnHeaderHeight = ref.clientHeight;
-            }
-        },
+        columnHeader: (ref: HTMLElement | null) => (this.columnHeaderElement = ref),
         quadrantStack: (ref: TableQuadrantStack) => (this.quadrantStackInstance = ref),
         rootTable: (ref: HTMLElement | null) => (this.rootTableElement = ref),
-        rowHeader: (ref: HTMLElement | null) => {
-            this.rowHeaderElement = ref;
-            if (ref != null) {
-                this.rowHeaderWidth = ref.clientWidth;
-            }
-        },
+        rowHeader: (ref: HTMLElement | null) => (this.rowHeaderElement = ref),
         scrollContainer: (ref: HTMLElement | null) => (this.scrollContainerElement = ref),
     };
 
@@ -289,21 +240,13 @@
 
     private columnHeaderElement?: HTMLElement | null;
 
-    private columnHeaderHeight = Grid.MIN_COLUMN_HEADER_HEIGHT;
-
     private quadrantStackInstance?: TableQuadrantStack;
 
     private rootTableElement?: HTMLElement | null;
 
     private rowHeaderElement?: HTMLElement | null;
 
-    private rowHeaderWidth = Grid.MIN_ROW_HEADER_WIDTH;
-
     private scrollContainerElement?: HTMLElement | null;
-
-    private didColumnHeaderMount = false;
-
-    private didRowHeaderMount = false;
 
     /*
      * This value is set to `true` when all cells finish mounting for the first
@@ -314,19 +257,10 @@
     public constructor(props: TablePropsWithDefaults) {
         super(props);
 
-        const {
-            children,
-            columnWidths,
-            defaultRowHeight,
-            defaultColumnWidth,
-            enableRowHeader,
-            numRows,
-            rowHeights,
-            selectedRegions = [] as Region[],
-        } = props;
+        const { children, columnWidths, defaultRowHeight, defaultColumnWidth, numRows, rowHeights } = props;
 
         const childrenArray = React.Children.toArray(children) as Array<React.ReactElement<ColumnProps>>;
-        const columnIdToIndex = Table2.createColumnIdIndex(childrenArray);
+        const columnIdToIndex = Table.createColumnIdIndex(childrenArray);
 
         // Create height/width arrays using the lengths from props and
         // children, the default values from props, and finally any sparse
@@ -340,6 +274,7 @@
             newRowHeights = Utils.assignSparseValues(newRowHeights, rowHeights);
         }
 
+        const selectedRegions = props.selectedRegions == null ? ([] as Region[]) : props.selectedRegions;
         const focusedCell = FocusedCellUtils.getInitialFocusedCell(
             props.enableFocusedCell,
             props.focusedCell,
@@ -369,11 +304,6 @@
             handleSelection: this.handleSelection,
             syncViewportPosition: this.syncViewportPosition,
         });
-        this.hotkeys = getHotkeysFromProps(props, this.hotkeysImpl);
-
-        if (enableRowHeader === false) {
-            this.didRowHeaderMount = true;
-        }
     }
 
     // Instance methods
@@ -392,7 +322,7 @@
      */
     public resizeRowsByApproximateHeight(
         getCellText: CellMapper<string>,
-        options?: IResizeRowsByApproximateHeightOptions,
+        options?: ResizeRowsByApproximateHeightOptions,
     ) {
         const rowHeights = resizeRowsByApproximateHeight(
             this.props.numRows!,
@@ -454,6 +384,7 @@
         }
 
         const { left: currScrollLeft, top: currScrollTop } = viewportRect;
+
         const { scrollLeft, scrollTop } = ScrollUtils.getScrollPositionForRegion(
             region,
             currScrollLeft,
@@ -476,27 +407,23 @@
 
     public getChildContext(): ColumnInteractionBarContextTypes {
         return {
-            enableColumnInteractionBar: this.props.enableColumnInteractionBar!,
+            enableColumnInteractionBar: this.props.enableColumnInteractionBar,
         };
     }
 
-    public shouldComponentUpdate(nextProps: Table2Props, nextState: TableState) {
-        const propKeysDenylist = { exclude: Table2.SHALLOW_COMPARE_PROP_KEYS_DENYLIST };
-        const stateKeysDenylist = { exclude: Table2.SHALLOW_COMPARE_STATE_KEYS_DENYLIST };
+    public shouldComponentUpdate(nextProps: TableProps, nextState: TableState) {
+        const propKeysDenylist = { exclude: Table.SHALLOW_COMPARE_PROP_KEYS_DENYLIST };
+        const stateKeysDenylist = { exclude: Table.SHALLOW_COMPARE_STATE_KEYS_DENYLIST };
 
         return (
             !CoreUtils.shallowCompareKeys(this.props, nextProps, propKeysDenylist) ||
             !CoreUtils.shallowCompareKeys(this.state, nextState, stateKeysDenylist) ||
-            !CoreUtils.deepCompareKeys(this.props, nextProps, Table2.SHALLOW_COMPARE_PROP_KEYS_DENYLIST) ||
-            !CoreUtils.deepCompareKeys(this.state, nextState, Table2.SHALLOW_COMPARE_STATE_KEYS_DENYLIST)
+            !CoreUtils.deepCompareKeys(this.props, nextProps, Table.SHALLOW_COMPARE_PROP_KEYS_DENYLIST) ||
+            !CoreUtils.deepCompareKeys(this.state, nextState, Table.SHALLOW_COMPARE_STATE_KEYS_DENYLIST)
         );
     }
 
     public render() {
-        return <HotkeysTarget hotkeys={this.hotkeys}>{this.renderTableContents}</HotkeysTarget>;
-    }
-
-    private renderTableContents = ({ handleKeyDown, handleKeyUp }: UseHotkeysReturnValue) => {
         const {
             children,
             className,
@@ -520,7 +447,7 @@
                 [Classes.TABLE_REORDERING]: this.state.isReordering,
                 [Classes.TABLE_NO_VERTICAL_SCROLL]: this.shouldDisableVerticalScroll(),
                 [Classes.TABLE_NO_HORIZONTAL_SCROLL]: this.shouldDisableHorizontalScroll(),
-                [Classes.TABLE_SELECTION_ENABLED]: isSelectionModeEnabled(
+                [Classes.TABLE_SELECTION_ENABLED]: Table.isSelectionModeEnabled(
                     this.props as TablePropsWithDefaults,
                     RegionCardinality.CELLS,
                 ),
@@ -530,20 +457,12 @@
         );
 
         return (
-            <div
-                className={classes}
-                ref={this.refHandlers.rootTable}
-                onScroll={this.handleRootScroll}
-                onKeyDown={handleKeyDown}
-                onKeyUp={handleKeyUp}
-                tabIndex={0}
-            >
+            <div className={classes} ref={this.refHandlers.rootTable} onScroll={this.handleRootScroll}>
                 <TableQuadrantStack
                     bodyRef={this.refHandlers.cellContainer}
                     bodyRenderer={this.renderBody}
                     columnHeaderRenderer={this.renderColumnHeader}
                     columnHeaderRef={this.refHandlers.columnHeader}
-                    didHeadersMount={this.state.didHeadersMount}
                     enableColumnInteractionBar={enableColumnInteractionBar}
                     enableRowHeader={enableRowHeader}
                     grid={grid}
@@ -574,7 +493,17 @@
                 />
             </div>
         );
-    };
+    }
+
+    public renderHotkeys() {
+        const hotkeys = [
+            this.maybeRenderCopyHotkey(),
+            this.maybeRenderSelectAllHotkey(),
+            this.maybeRenderFocusHotkeys(),
+            this.maybeRenderSelectionResizeHotkeys(),
+        ];
+        return <Hotkeys>{hotkeys.filter(element => element !== undefined)}</Hotkeys>;
+    }
 
     /**
      * When the component mounts, the HTML Element refs will be available, so
@@ -597,7 +526,6 @@
                     this.updateViewportRect(this.locator?.getViewportRect());
                 }
             });
-            this.forceUpdate();
         }
     }
 
@@ -609,38 +537,46 @@
         this.didCompletelyMount = false;
     }
 
-    public componentDidUpdate(prevProps: Table2Props, prevState: TableState) {
-        super.componentDidUpdate(prevProps, prevState);
+    public getSnapshotBeforeUpdate() {
+        const { viewportRect } = this.state;
+
+        if (viewportRect === undefined) {
+            return {};
+        }
+
+        const grid = this.validateGrid();
+        const tableBottom = grid.getCumulativeHeightAt(grid.numRows - 1);
+        const tableRight = grid.getCumulativeWidthAt(grid.numCols - 1);
+
+        const nextScrollTop =
+            tableBottom < viewportRect.top + viewportRect.height
+                ? // scroll the last row into view
+                  Math.max(0, tableBottom - viewportRect.height)
+                : undefined;
+
+        const nextScrollLeft =
+            tableRight < viewportRect.left + viewportRect.width
+                ? // scroll the last column into view
+                  Math.max(0, tableRight - viewportRect.width)
+                : undefined;
+
+        // these will only be defined if they differ from viewportRect
+        return { nextScrollLeft, nextScrollTop };
+    }
+
+    public componentDidUpdate(prevProps: TableProps, prevState: TableState, snapshot: TableSnapshot) {
+        super.componentDidUpdate(prevProps, prevState, snapshot);
         this.hotkeysImpl.setState(this.state);
         this.hotkeysImpl.setProps(this.props);
 
-        const didChildrenChange = !compareChildren(
-            React.Children.toArray(this.props.children) as Array<React.ReactElement<ColumnProps>>,
-            this.state.childrenArray,
-        );
-
-        if (this.props.cellRendererDependencies !== undefined && prevProps.cellRendererDependencies === undefined) {
-            console.error(Errors.TABLE_INVALID_CELL_RENDERER_DEPS);
-        }
-
-        const didCellRendererDependenciesChange =
-            this.props.cellRendererDependencies !== undefined &&
-            this.props.cellRendererDependencies.some(
-                (dep, index) => dep !== (prevProps.cellRendererDependencies ?? [])[index],
-            );
-
-        const didColumnWidthsChange =
-            this.props.columnWidths !== undefined &&
-            !Utils.compareSparseArrays(this.props.columnWidths, prevState.columnWidths);
-        const didRowHeightsChange =
-            this.props.rowHeights !== undefined &&
-            !Utils.compareSparseArrays(this.props.rowHeights, prevState.rowHeights);
+        const didChildrenChange =
+            (React.Children.toArray(this.props.children) as Array<React.ReactElement<ColumnProps>>) !==
+            this.state.childrenArray;
 
         const shouldInvalidateGrid =
             didChildrenChange ||
-            didCellRendererDependenciesChange ||
-            didColumnWidthsChange ||
-            didRowHeightsChange ||
+            this.props.columnWidths !== prevState.columnWidths ||
+            this.props.rowHeights !== prevState.rowHeights ||
             this.props.numRows !== prevProps.numRows ||
             (this.props.forceRerenderOnSelectionChange && this.props.selectedRegions !== prevProps.selectedRegions);
 
@@ -653,19 +589,16 @@
             this.updateLocator();
         }
 
-        const shouldInvalidateHotkeys =
-            this.props.getCellClipboardData !== prevProps.getCellClipboardData ||
-            this.props.enableFocusedCell !== prevProps.enableFocusedCell ||
-            this.props.enableMultipleSelection !== prevProps.enableMultipleSelection ||
-            this.props.selectionModes !== prevProps.selectionModes;
-
-        if (shouldInvalidateHotkeys) {
-            this.hotkeys = getHotkeysFromProps(this.props as TablePropsWithDefaults, this.hotkeysImpl);
-        }
-
-        if (didCellRendererDependenciesChange) {
-            // force an update with the new grid
-            this.forceUpdate();
+        // When true, we'll need to imperatively synchronize quadrant views after
+        // the update. This check lets us avoid expensively diff'ing columnWidths
+        // and rowHeights in <TableQuadrantStack> on each update.
+        const didUpdateColumnOrRowSizes =
+            !CoreUtils.arraysEqual(this.state.columnWidths, prevState.columnWidths) ||
+            !CoreUtils.arraysEqual(this.state.rowHeights, prevState.rowHeights);
+
+        if (didUpdateColumnOrRowSizes) {
+            this.quadrantStackInstance?.synchronizeQuadrantViews();
+            this.syncViewportPosition(snapshot);
         }
     }
 
@@ -712,6 +645,152 @@
         );
     }
 
+    // Hotkeys
+    // =======
+
+    private maybeRenderCopyHotkey() {
+        const { getCellClipboardData } = this.props;
+        if (getCellClipboardData != null) {
+            return (
+                <Hotkey
+                    key="copy-hotkey"
+                    label="Copy selected table cells"
+                    group="Table"
+                    combo="mod+c"
+                    onKeyDown={this.hotkeysImpl.handleCopy}
+                />
+            );
+        } else {
+            return undefined;
+        }
+    }
+
+    private maybeRenderSelectionResizeHotkeys() {
+        const { enableMultipleSelection, selectionModes } = this.props;
+        const isSomeSelectionModeEnabled = selectionModes!.length > 0;
+
+        if (enableMultipleSelection && isSomeSelectionModeEnabled) {
+            return [
+                <Hotkey
+                    key="resize-selection-up"
+                    label="Resize selection upward"
+                    group="Table"
+                    combo="shift+up"
+                    onKeyDown={this.hotkeysImpl.handleSelectionResizeUp}
+                />,
+                <Hotkey
+                    key="resize-selection-down"
+                    label="Resize selection downward"
+                    group="Table"
+                    combo="shift+down"
+                    onKeyDown={this.hotkeysImpl.handleSelectionResizeDown}
+                />,
+                <Hotkey
+                    key="resize-selection-left"
+                    label="Resize selection leftward"
+                    group="Table"
+                    combo="shift+left"
+                    onKeyDown={this.hotkeysImpl.handleSelectionResizeLeft}
+                />,
+                <Hotkey
+                    key="resize-selection-right"
+                    label="Resize selection rightward"
+                    group="Table"
+                    combo="shift+right"
+                    onKeyDown={this.hotkeysImpl.handleSelectionResizeRight}
+                />,
+            ];
+        } else {
+            return undefined;
+        }
+    }
+
+    private maybeRenderFocusHotkeys() {
+        const { enableFocusedCell } = this.props;
+        if (enableFocusedCell != null) {
+            return [
+                <Hotkey
+                    key="move left"
+                    label="Move focus cell left"
+                    group="Table"
+                    combo="left"
+                    onKeyDown={this.hotkeysImpl.handleFocusMoveLeft}
+                />,
+                <Hotkey
+                    key="move right"
+                    label="Move focus cell right"
+                    group="Table"
+                    combo="right"
+                    onKeyDown={this.hotkeysImpl.handleFocusMoveRight}
+                />,
+                <Hotkey
+                    key="move up"
+                    label="Move focus cell up"
+                    group="Table"
+                    combo="up"
+                    onKeyDown={this.hotkeysImpl.handleFocusMoveUp}
+                />,
+                <Hotkey
+                    key="move down"
+                    label="Move focus cell down"
+                    group="Table"
+                    combo="down"
+                    onKeyDown={this.hotkeysImpl.handleFocusMoveDown}
+                />,
+                <Hotkey
+                    key="move tab"
+                    label="Move focus cell tab"
+                    group="Table"
+                    combo="tab"
+                    onKeyDown={this.hotkeysImpl.handleFocusMoveRightInternal}
+                    allowInInput={true}
+                />,
+                <Hotkey
+                    key="move shift-tab"
+                    label="Move focus cell shift tab"
+                    group="Table"
+                    combo="shift+tab"
+                    onKeyDown={this.hotkeysImpl.handleFocusMoveLeftInternal}
+                    allowInInput={true}
+                />,
+                <Hotkey
+                    key="move enter"
+                    label="Move focus cell enter"
+                    group="Table"
+                    combo="enter"
+                    onKeyDown={this.hotkeysImpl.handleFocusMoveDownInternal}
+                    allowInInput={true}
+                />,
+                <Hotkey
+                    key="move shift-enter"
+                    label="Move focus cell shift enter"
+                    group="Table"
+                    combo="shift+enter"
+                    onKeyDown={this.hotkeysImpl.handleFocusMoveUpInternal}
+                    allowInInput={true}
+                />,
+            ];
+        } else {
+            return [];
+        }
+    }
+
+    private maybeRenderSelectAllHotkey() {
+        if (Table.isSelectionModeEnabled(this.props as TablePropsWithDefaults, RegionCardinality.FULL_TABLE)) {
+            return (
+                <Hotkey
+                    key="select-all-hotkey"
+                    label="Select all"
+                    group="Table"
+                    combo="mod+a"
+                    onKeyDown={this.hotkeysImpl.handleSelectAllHotkey}
+                />
+            );
+        } else {
+            return undefined;
+        }
+    }
+
     // Quadrant refs
     // =============
 
@@ -723,13 +802,6 @@
             return false;
         }
 
-<<<<<<< HEAD
-        const rowIndices = this.grid.getRowIndicesInRect(viewportRect, enableGhostCells!);
-
-        const isViewportUnscrolledVertically = viewportRect != null && viewportRect.top === 0;
-        const areRowHeadersLoading = hasLoadingOption(this.props.loadingOptions, TableLoadingOption.ROW_HEADERS);
-        const areGhostRowsVisible = enableGhostCells! && this.grid.isGhostIndex(rowIndices.rowIndexEnd - 1, 0);
-=======
         const columnHeaderHeight = enableColumnHeader
             ? this.columnHeaderElement?.clientHeight ?? Grid.MIN_COLUMN_HEADER_HEIGHT
             : 0;
@@ -742,7 +814,6 @@
         const isViewportUnscrolledVertically = viewportRect != null && viewportRect.top === 0;
         const areRowHeadersLoading = hasLoadingOption(this.props.loadingOptions, TableLoadingOption.ROW_HEADERS);
         const areGhostRowsVisible = enableGhostCells && this.grid.isGhostIndex(rowIndices.rowIndexEnd, 0);
->>>>>>> 14b01e25
 
         return areGhostRowsVisible && (isViewportUnscrolledVertically || areRowHeadersLoading);
     }
@@ -755,22 +826,18 @@
             return false;
         }
 
-        const columnIndices = this.grid.getColumnIndicesInRect(viewportRect, enableGhostCells!);
+        const columnIndices = this.grid.getColumnIndicesInRect(viewportRect, enableGhostCells);
 
         const isViewportUnscrolledHorizontally = viewportRect != null && viewportRect.left === 0;
+        const areGhostColumnsVisible = enableGhostCells && this.grid.isGhostColumn(columnIndices.columnIndexEnd);
         const areColumnHeadersLoading = hasLoadingOption(this.props.loadingOptions, TableLoadingOption.COLUMN_HEADERS);
-        const areGhostColumnsVisible = enableGhostCells! && this.grid.isGhostColumn(columnIndices.columnIndexEnd);
 
         return areGhostColumnsVisible && (isViewportUnscrolledHorizontally || areColumnHeadersLoading);
     }
 
-<<<<<<< HEAD
-    private renderMenu = (refHandler: Ref<HTMLDivElement> | undefined) => {
-=======
     private renderMenu = (refHandler: React.Ref<HTMLDivElement> | undefined) => {
->>>>>>> 14b01e25
         const classes = classNames(Classes.TABLE_MENU, {
-            [Classes.TABLE_SELECTION_ENABLED]: isSelectionModeEnabled(
+            [Classes.TABLE_SELECTION_ENABLED]: Table.isSelectionModeEnabled(
                 this.props as TablePropsWithDefaults,
                 RegionCardinality.FULL_TABLE,
             ),
@@ -840,11 +907,7 @@
     };
 
     private renderColumnHeader = (
-<<<<<<< HEAD
-        refHandler: Ref<HTMLDivElement>,
-=======
         refHandler: React.Ref<HTMLDivElement>,
->>>>>>> 14b01e25
         resizeHandler: (verticalGuides: number[] | null) => void,
         reorderingHandler: (oldIndex: number, newIndex: number, length: number) => void,
         showFrozenColumnsOnly: boolean = false,
@@ -862,32 +925,23 @@
             selectedRegionTransform,
         } = this.props;
 
+        if (this.grid === null || this.locator === undefined || viewportRect === undefined) {
+            return undefined;
+        }
+
         const classes = classNames(Classes.TABLE_COLUMN_HEADERS, {
-            [Classes.TABLE_SELECTION_ENABLED]: isSelectionModeEnabled(
+            [Classes.TABLE_SELECTION_ENABLED]: Table.isSelectionModeEnabled(
                 this.props as TablePropsWithDefaults,
                 RegionCardinality.FULL_COLUMNS,
             ),
         });
 
-        if (this.grid === null || this.locator === undefined || viewportRect === undefined) {
-            // if we haven't mounted yet (which we need in order for grid/viewport calculations),
-            // we still want to hand a DOM ref over to TableQuadrantStack for later
-            return <div className={classes} ref={refHandler} />;
-        }
-
-        // if we have horizontal overflow, no need to render ghost columns
-        // (this avoids problems like https://github.com/palantir/blueprint/issues/5027)
-        const hasHorizontalOverflow = this.locator.hasHorizontalOverflow(this.rowHeaderWidth, viewportRect);
-        const columnIndices = this.grid.getColumnIndicesInRect(
-            viewportRect,
-            hasHorizontalOverflow ? false : enableGhostCells,
-        );
-
+        const columnIndices = this.grid.getColumnIndicesInRect(viewportRect, enableGhostCells);
         const columnIndexStart = showFrozenColumnsOnly ? 0 : columnIndices.columnIndexStart;
         const columnIndexEnd = showFrozenColumnsOnly ? this.getMaxFrozenColumnIndex() : columnIndices.columnIndexEnd;
 
         return (
-            <div className={classes} ref={refHandler}>
+            <div className={classes}>
                 <ColumnHeader
                     defaultColumnWidth={defaultColumnWidth!}
                     enableMultipleSelection={enableMultipleSelection}
@@ -899,10 +953,10 @@
                     loading={hasLoadingOption(loadingOptions, TableLoadingOption.COLUMN_HEADERS)}
                     locator={this.locator}
                     maxColumnWidth={maxColumnWidth!}
+                    measurableElementRef={refHandler}
                     minColumnWidth={minColumnWidth!}
                     onColumnWidthChanged={this.handleColumnWidthChanged}
                     onFocusedCell={this.handleFocus}
-                    onMount={this.handleHeaderMounted}
                     onLayoutLock={this.handleLayoutLock}
                     onReordered={this.handleColumnsReordered}
                     onReordering={reorderingHandler}
@@ -922,11 +976,7 @@
     };
 
     private renderRowHeader = (
-<<<<<<< HEAD
-        refHandler: Ref<HTMLDivElement>,
-=======
         refHandler: React.Ref<HTMLDivElement>,
->>>>>>> 14b01e25
         resizeHandler: (verticalGuides: number[] | null) => void,
         reorderingHandler: (oldIndex: number, newIndex: number, length: number) => void,
         showFrozenRowsOnly: boolean = false,
@@ -945,28 +995,18 @@
             selectedRegionTransform,
         } = this.props;
 
+        if (this.grid === null || this.locator === undefined || viewportRect === undefined) {
+            return undefined;
+        }
+
         const classes = classNames(Classes.TABLE_ROW_HEADERS, {
-            [Classes.TABLE_SELECTION_ENABLED]: isSelectionModeEnabled(
+            [Classes.TABLE_SELECTION_ENABLED]: Table.isSelectionModeEnabled(
                 this.props as TablePropsWithDefaults,
                 RegionCardinality.FULL_ROWS,
             ),
         });
 
-<<<<<<< HEAD
-        if (this.grid === null || this.locator === undefined || viewportRect === undefined) {
-            // if we haven't mounted yet (which we need in order for grid/viewport calculations),
-            // we still want to hand a DOM ref over to TableQuadrantStack for later
-            return <div className={classes} ref={refHandler} />;
-        }
-
-        // if we have vertical overflow, no need to render ghost rows
-        // (this avoids problems like https://github.com/palantir/blueprint/issues/5027)
-        const hasVerticalOverflow = this.locator.hasVerticalOverflow(this.columnHeaderHeight, viewportRect);
-        const rowIndices = this.grid.getRowIndicesInRect(viewportRect, hasVerticalOverflow ? false : enableGhostCells);
-
-=======
         const rowIndices = this.grid.getRowIndicesInRect({ rect: viewportRect, includeGhostCells: enableGhostCells });
->>>>>>> 14b01e25
         const rowIndexStart = showFrozenRowsOnly ? 0 : rowIndices.rowIndexStart;
         const rowIndexEnd = showFrozenRowsOnly ? this.getMaxFrozenRowIndex() : rowIndices.rowIndexEnd;
 
@@ -985,7 +1025,6 @@
                     minRowHeight={minRowHeight!}
                     onFocusedCell={this.handleFocus}
                     onLayoutLock={this.handleLayoutLock}
-                    onMount={this.handleHeaderMounted}
                     onResizeGuide={resizeHandler}
                     onReordered={this.handleRowsReordered}
                     onReordering={reorderingHandler}
@@ -997,7 +1036,6 @@
                     rowIndexStart={rowIndexStart}
                     rowIndexEnd={rowIndexEnd}
                 />
-
                 {this.maybeRenderRegions(this.styleRowHeaderRegion)}
             </div>
         );
@@ -1009,12 +1047,8 @@
             return undefined;
         }
 
-<<<<<<< HEAD
-        const { id, cellRenderer, columnHeaderCellRenderer, name, nameRenderer, ...restColumnProps } = columnProps;
-=======
         const { id, loadingOptions, cellRenderer, columnHeaderCellRenderer, name, nameRenderer, ...restColumnProps } =
             columnProps;
->>>>>>> 14b01e25
 
         // HACKHACK: cellRenderer prop has a default value, so we can assert non-null
         const cell = cellRenderer!(rowIndex, columnIndex);
@@ -1056,20 +1090,8 @@
             return undefined;
         }
 
-<<<<<<< HEAD
-        // if we have vertical/horizontal overflow, no need to render ghost rows/columns (respectively)
-        // (this avoids problems like https://github.com/palantir/blueprint/issues/5027)
-        const hasVerticalOverflow = this.locator.hasVerticalOverflow(this.columnHeaderHeight, viewportRect);
-        const hasHorizontalOverflow = this.locator.hasHorizontalOverflow(this.rowHeaderWidth, viewportRect);
-        const rowIndices = this.grid.getRowIndicesInRect(viewportRect, hasVerticalOverflow ? false : enableGhostCells);
-        const columnIndices = this.grid.getColumnIndicesInRect(
-            viewportRect,
-            hasHorizontalOverflow ? false : enableGhostCells,
-        );
-=======
         const rowIndices = this.grid.getRowIndicesInRect({ rect: viewportRect, includeGhostCells: enableGhostCells });
         const columnIndices = this.grid.getColumnIndicesInRect(viewportRect, enableGhostCells);
->>>>>>> 14b01e25
 
         // start beyond the frozen area if rendering unrelated quadrants, so we
         // don't render duplicate cells underneath the frozen ones.
@@ -1119,7 +1141,7 @@
     }
 
     private getEnabledSelectionHandler = (selectionMode: RegionCardinality) => {
-        if (!isSelectionModeEnabled(this.props as TablePropsWithDefaults, selectionMode)) {
+        if (!Table.isSelectionModeEnabled(this.props as TablePropsWithDefaults, selectionMode)) {
             // If the selection mode isn't enabled, return a callback that
             // will clear the selection. For example, if row selection is
             // disabled, clicking on the row header will clear the table's
@@ -1135,25 +1157,14 @@
         this.grid = null;
     }
 
-    /**
-     * This method's arguments allow us to support the following use case:
-     * In some cases, we want to update the grid _before_ this.setState() is called with updated
-     * `columnWidths` or `rowHeights` so that when that setState update _does_ flush through the React render
-     * tree, our TableQuadrantStack has the correct updated grid measurements.
-     */
-    private validateGrid({ columnWidths, rowHeights }: Partial<Pick<TableState, "columnWidths" | "rowHeights">> = {}) {
-        if (this.grid == null || columnWidths !== undefined || rowHeights !== undefined) {
+    private validateGrid() {
+        if (this.grid == null) {
             const { defaultRowHeight, defaultColumnWidth, numFrozenColumns } = this.props;
+            const { rowHeights, columnWidths } = this.state;
 
             // gridBleed should always be >= numFrozenColumns since columnIndexStart adds numFrozenColumns
             const gridBleed = Math.max(Grid.DEFAULT_BLEED, numFrozenColumns!);
-            this.grid = new Grid(
-                rowHeights ?? this.state.rowHeights,
-                columnWidths ?? this.state.columnWidths,
-                gridBleed,
-                defaultRowHeight,
-                defaultColumnWidth,
-            );
+            this.grid = new Grid(rowHeights, columnWidths, gridBleed, defaultRowHeight, defaultColumnWidth);
             this.invokeOnVisibleCellsChangeCallback(this.state.viewportRect!);
             this.hotkeysImpl.setGrid(this.grid);
         }
@@ -1162,7 +1173,7 @@
 
     /**
      * Renders a `RegionLayer`, applying styles to the regions using the
-     * supplied `RegionStyler`. `RegionLayer` is a pure component, so
+     * supplied `RegionStyler`. `RegionLayer` is a `PureRender` component, so
      * the `RegionStyler` should be a new instance on every render if we
      * intend to redraw the region layer.
      */
@@ -1191,36 +1202,12 @@
         });
     }
 
-    private handleHeaderMounted = (whichHeader: "column" | "row") => {
-        const { didHeadersMount } = this.state;
-        if (didHeadersMount) {
-            return;
-        }
-
-        if (whichHeader === "column") {
-            this.didColumnHeaderMount = true;
-        } else {
-            this.didRowHeaderMount = true;
-        }
-
-        if (this.didColumnHeaderMount && this.didRowHeaderMount) {
-            this.setState({ didHeadersMount: true });
-        }
-    };
-
     private handleCompleteRender = () => {
-        // The first onCompleteRender is triggered before the viewportRect is
-        // defined and the second after the viewportRect has been set. The cells
+        // the first onCompleteRender is triggered before the viewportRect is
+        // defined and the second after the viewportRect has been set. the cells
         // will only actually render once the viewportRect is defined though, so
         // we defer invoking onCompleteRender until that check passes.
-
-        // Additional note: we run into an unfortunate race condition between the order of execution
-        // of this callback and this.handleHeaderMounted(...). The setState() call in the latter
-        // does not update this.state quickly enough for us to query for the new state here, so instead
-        // we read the private member variables which are the dependent parts of that "didHeadersMount"
-        // state.
-        const didHeadersMount = this.didColumnHeaderMount && this.didRowHeaderMount;
-        if (this.state.viewportRect != null && didHeadersMount) {
+        if (this.state.viewportRect != null) {
             this.props.onCompleteRender?.();
             this.didCompletelyMount = true;
         }
@@ -1362,9 +1349,13 @@
             columnWidths[columnIndex] = width;
         }
 
-        this.validateGrid({ columnWidths });
+        this.invalidateGrid();
         this.setState({ columnWidths });
-        this.props.onColumnWidthChanged?.(columnIndex, width);
+
+        const { onColumnWidthChanged } = this.props;
+        if (onColumnWidthChanged != null) {
+            onColumnWidthChanged(columnIndex, width);
+        }
     };
 
     private handleRowHeightChanged = (rowIndex: number, height: number) => {
@@ -1384,9 +1375,13 @@
             rowHeights[rowIndex] = height;
         }
 
-        this.validateGrid({ rowHeights });
+        this.invalidateGrid();
         this.setState({ rowHeights });
-        this.props.onRowHeightChanged?.(rowIndex, height);
+
+        const { onRowHeightChanged } = this.props;
+        if (onRowHeightChanged != null) {
+            onRowHeightChanged(rowIndex, height);
+        }
     };
 
     private handleRootScroll = (_event: React.UIEvent<HTMLElement>) => {
@@ -1401,12 +1396,13 @@
     };
 
     private handleBodyScroll = (event: React.SyntheticEvent<HTMLElement>) => {
-        // Prevent the event from propagating to avoid a resize event on the resize sensor.
+        // Prevent the event from propagating to avoid a resize event on the
+        // resize sensor.
         event.stopPropagation();
 
         if (this.locator != null && !this.state.isLayoutLocked) {
-            const newViewportRect = this.locator.getViewportRect();
-            this.updateViewportRect(newViewportRect);
+            const viewportRect = this.locator.getViewportRect();
+            this.updateViewportRect(viewportRect);
         }
     };
 
