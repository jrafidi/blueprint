--- conflicted
+++ resolved
@@ -16,13 +16,8 @@
 import * as PropTypes from "prop-types";
 import React from "react";
 
-<<<<<<< HEAD
 export interface ColumnInteractionBarContextTypes {
-    enableColumnInteractionBar: boolean;
-=======
-export interface IColumnInteractionBarContextTypes {
     enableColumnInteractionBar: boolean | null | undefined;
->>>>>>> 0ef7029d
 }
 
 export const columnInteractionBarContextTypes: React.ValidationMap<ColumnInteractionBarContextTypes> = {
