--- conflicted
+++ resolved
@@ -31,19 +31,11 @@
         return event.ctrlKey || event.metaKey;
     }
 
-<<<<<<< HEAD
-    private handler: DragHandler;
-=======
-    private handler?: IDragHandler;
->>>>>>> 0ef7029d
+    private handler?: DragHandler;
 
     private element?: HTMLElement;
 
-<<<<<<< HEAD
-    private activationCoordinates: ClientCoordinates;
-=======
-    private activationCoordinates?: IClientCoordinates;
->>>>>>> 0ef7029d
+    private activationCoordinates?: ClientCoordinates;
 
     private doubleClickTimeoutToken?: number;
 
@@ -51,11 +43,7 @@
 
     private isDragging: boolean = false;
 
-<<<<<<< HEAD
-    private lastCoordinates: ClientCoordinates;
-=======
-    private lastCoordinates?: IClientCoordinates;
->>>>>>> 0ef7029d
+    private lastCoordinates?: ClientCoordinates;
 
     public attach(element: HTMLElement, handler: DragHandler) {
         this.detach();
