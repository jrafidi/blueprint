/*
 * Copyright 2016 Palantir Technologies, Inc. All rights reserved.
 *
 * Licensed under the Apache License, Version 2.0 (the "License");
 * you may not use this file except in compliance with the License.
 * You may obtain a copy of the License at
 *
 *     http://www.apache.org/licenses/LICENSE-2.0
 *
 * Unless required by applicable law or agreed to in writing, software
 * distributed under the License is distributed on an "AS IS" BASIS,
 * WITHOUT WARRANTIES OR CONDITIONS OF ANY KIND, either express or implied.
 * See the License for the specific language governing permissions and
 * limitations under the License.
 */

import React from "react";

import { Utils as CoreUtils } from "@blueprintjs/core";

import type { FocusedCellCoordinates } from "../common/cellTypes";
import * as FocusedCellUtils from "../common/internal/focusedCellUtils";
import * as PlatformUtils from "../common/internal/platformUtils";
import { Utils } from "../common/utils";
import { Region, Regions } from "../regions";
import { DragEvents } from "./dragEvents";
import { Draggable, DraggableProps } from "./draggable";
import { CoordinateData } from "./dragTypes";

export type SelectedRegionTransform = (
    region: Region,
    event: MouseEvent | KeyboardEvent,
    coords?: CoordinateData,
) => Region;

export interface SelectableProps {
    /**
     * If `false`, only a single region of a single column/row/cell may be
     * selected at one time. Using `ctrl` or `meta` key will have no effect,
     * and a mouse drag will select the current column/row/cell only.
     *
     * @default false
     */
    enableMultipleSelection?: boolean;

    /**
     * The currently focused cell.
     */
    focusedCell?: FocusedCellCoordinates;

    /**
     * When the user focuses something, this callback is called with new
     * focused cell coordinates. This should be considered the new focused cell
     * state for the entire table.
     */
    onFocusedCell: (focusedCell: FocusedCellCoordinates) => void;

    /**
     * When the user selects something, this callback is called with a new
     * array of `Region`s. This array should be considered the new selection
     * state for the entire table.
     */
    onSelection: (regions: Region[]) => void;

    /**
     * An additional convenience callback invoked when the user releases the
     * mouse from either a click or a drag, indicating that the selection
     * interaction has ended.
     */
    onSelectionEnd?: (regions: Region[]) => void;

    /**
     * An array containing the table's selection Regions.
     *
     * @default []
     */
    selectedRegions?: Region[];

    /**
     * An optional transform function that will be applied to the located
     * `Region`.
     *
     * This allows you to, for example, convert cell `Region`s into row
     * `Region`s while maintaining the existing multi-select and meta-click
     * functionality.
     */
    selectedRegionTransform?: SelectedRegionTransform;
}

<<<<<<< HEAD
export interface DragSelectableProps extends SelectableProps {
=======
export interface IDragSelectableProps extends ISelectableProps {
    /** Element to make interactive. */
    children?: React.ReactNode;

>>>>>>> 14b01e25
    /**
     * A list of CSS selectors that should _not_ trigger selection when a `mousedown` occurs inside of them.
     */
    ignoredSelectors?: string[];

    /**
     * Whether the selection behavior is disabled.
     *
     * @default false
     */
    disabled?: boolean | ((event: MouseEvent) => boolean);

    /**
     * A callback that determines a `Region` for the single `MouseEvent`. If
     * no valid region can be found, `null` may be returned.
     */
    locateClick: (event: MouseEvent) => Region;

    /**
     * A callback that determines a `Region` for the `MouseEvent` and
     * coordinate data representing a drag. If no valid region can be found,
     * `null` may be returned.
     */
    locateDrag: (event: MouseEvent, coords: CoordinateData, returnEndOnly?: boolean) => Region | undefined;
}

export class DragSelectable extends React.PureComponent<DragSelectableProps> {
    public static defaultProps: Partial<DragSelectableProps> = {
        disabled: false,
        enableMultipleSelection: false,
        selectedRegions: [],
    };

    private didExpandSelectionOnActivate = false;

    private lastEmittedSelectedRegions: Region[] | null = null;

    public render() {
        const draggableProps = this.getDraggableProps();
        return (
            <Draggable {...draggableProps} preventDefault={false}>
                {this.props.children}
            </Draggable>
        );
    }

    private getDraggableProps(): DraggableProps {
        return this.props.onSelection == null
            ? {}
            : {
                  onActivate: this.handleActivate,
                  onClick: this.handleClick,
                  onDragEnd: this.handleDragEnd,
                  onDragMove: this.handleDragMove,
              };
    }

    private handleActivate = (event: MouseEvent) => {
        const { locateClick, selectedRegions, selectedRegionTransform } = this.props;
        if (this.shouldIgnoreMouseDown(event)) {
            return false;
        }

        let region = locateClick(event);

        if (!Regions.isValid(region)) {
            return false;
        }

        if (selectedRegionTransform != null) {
            region = selectedRegionTransform(region, event);
        }

        const foundIndex = Regions.findMatchingRegion(selectedRegions!, region);
        const matchesExistingSelection = foundIndex !== -1;

        if (matchesExistingSelection && DragEvents.isAdditive(event)) {
            this.handleClearSelectionAtIndex(foundIndex);
            // if we just deselected a selected region, a subsequent drag-move
            // could reselect it again and *also* clear other selections. that's
            // quite unintuitive, so ignore subsequent drag-move's.
            return false;
        }

        // we want to listen to subsequent drag-move's in all following cases,
        // so this mousedown can be the start of a new selection if desired.
        if (matchesExistingSelection) {
            this.handleClearAllSelectionsNotAtIndex(foundIndex);
        } else if (this.shouldExpandSelection(event)) {
            this.handleExpandSelection(region);
        } else if (this.shouldAddDisjointSelection(event)) {
            this.handleAddDisjointSelection(region);
        } else {
            this.handleReplaceSelection(region);
        }
        return true;
    };

    private handleDragMove = (event: MouseEvent, coords: CoordinateData) => {
        const {
            enableMultipleSelection,
            focusedCell,
            locateClick,
            locateDrag,
            selectedRegions,
            selectedRegionTransform,
        } = this.props;

        let region = enableMultipleSelection
            ? locateDrag(event, coords, /* returnEndOnly? */ this.didExpandSelectionOnActivate)
            : locateClick(event);

        if (region === undefined || !Regions.isValid(region)) {
            return;
        } else if (selectedRegionTransform != null) {
            region = selectedRegionTransform(region, event, coords);
        }

        const nextSelectedRegions = this.didExpandSelectionOnActivate
            ? this.expandSelectedRegions(selectedRegions!, region, focusedCell)
            : Regions.update(selectedRegions!, region);

        this.maybeInvokeSelectionCallback(nextSelectedRegions);

        if (!enableMultipleSelection) {
            // move the focused cell with the selected region
            const lastIndex = nextSelectedRegions.length - 1;
            const mostRecentRegion = nextSelectedRegions[lastIndex];
            this.invokeOnFocusCallbackForRegion(mostRecentRegion, lastIndex);
        }
    };

    private handleDragEnd = () => {
        this.finishInteraction();
    };

    private handleClick = () => {
        this.finishInteraction();
    };

    // Boolean checks
    // ==============

    private shouldExpandSelection = (event: MouseEvent) => {
        const { enableMultipleSelection } = this.props;
        return enableMultipleSelection && event.shiftKey;
    };

    private shouldAddDisjointSelection = (event: MouseEvent) => {
        const { enableMultipleSelection } = this.props;
        return enableMultipleSelection && DragEvents.isAdditive(event);
    };

    private shouldIgnoreMouseDown(event: MouseEvent) {
        const { disabled, ignoredSelectors = [] } = this.props;
        const element = event.target as HTMLElement;

        const isLeftClick = Utils.isLeftClick(event);
        const isContextMenuTrigger = isLeftClick && event.ctrlKey && PlatformUtils.isMac();
        const isDisabled = typeof disabled === "function" ? disabled(event) : disabled;

        return (
            !isLeftClick ||
            isContextMenuTrigger ||
            isDisabled ||
            ignoredSelectors.some((selector: string) => element.closest(selector) != null)
        );
    }

    // Update logic
    // ============

    private handleClearSelectionAtIndex = (selectedRegionIndex: number) => {
        const { selectedRegions } = this.props;

        // remove just the clicked region, leaving other selected regions in place
        const nextSelectedRegions = selectedRegions!.slice();
        nextSelectedRegions.splice(selectedRegionIndex, 1);
        this.maybeInvokeSelectionCallback(nextSelectedRegions);

        // if there are still any selections, move the focused cell to the
        // most recent selection. otherwise, don't update it.
        if (nextSelectedRegions.length > 0) {
            const lastIndex = nextSelectedRegions.length - 1;
            this.invokeOnFocusCallbackForRegion(nextSelectedRegions[lastIndex], lastIndex);
        }
    };

    private handleClearAllSelectionsNotAtIndex = (selectedRegionIndex: number) => {
        const { selectedRegions } = this.props;

        const nextSelectedRegion = selectedRegions![selectedRegionIndex];
        this.maybeInvokeSelectionCallback([nextSelectedRegion]);
        this.invokeOnFocusCallbackForRegion(nextSelectedRegion, 0);
    };

    private handleExpandSelection = (region: Region) => {
        const { focusedCell, selectedRegions } = this.props;
        this.didExpandSelectionOnActivate = true;

        // there should be only one selected region after expanding. do not
        // update the focused cell.
        const nextSelectedRegions = this.expandSelectedRegions(selectedRegions!, region, focusedCell);
        this.maybeInvokeSelectionCallback(nextSelectedRegions);

        // move the focused cell into the new region if there were no selections before
        if (selectedRegions == null || selectedRegions.length === 0) {
            this.invokeOnFocusCallbackForRegion(region);
        }
    };

    private handleAddDisjointSelection = (region: Region) => {
        const { selectedRegions } = this.props;

        // add the new region to the existing selections
        const nextSelectedRegions = Regions.add(selectedRegions!, region);
        this.maybeInvokeSelectionCallback(nextSelectedRegions);

        // put the focused cell in the new region
        this.invokeOnFocusCallbackForRegion(region, nextSelectedRegions.length - 1);
    };

    private handleReplaceSelection = (region: Region) => {
        // clear all selections and retain only the new one
        const nextSelectedRegions = [region];
        this.maybeInvokeSelectionCallback(nextSelectedRegions);

        // move the focused cell into the new selection
        this.invokeOnFocusCallbackForRegion(region);
    };

    // Callbacks
    // =========

    private maybeInvokeSelectionCallback(nextSelectedRegions: Region[]) {
        const { onSelection } = this.props;
        // invoke only if the selection changed. this is useful only on
        // mousemove; there's special handling for mousedown interactions that
        // target an already-selected region.
        if (
            this.lastEmittedSelectedRegions == null ||
            !CoreUtils.deepCompareKeys(this.lastEmittedSelectedRegions, nextSelectedRegions)
        ) {
            onSelection(nextSelectedRegions);
            this.lastEmittedSelectedRegions = nextSelectedRegions;
        }
    }

    private invokeOnFocusCallbackForRegion = (focusRegion: Region, focusSelectionIndex = 0) => {
        const { onFocusedCell } = this.props;
        const focusedCellCoords = Regions.getFocusCellCoordinatesFromRegion(focusRegion);
        onFocusedCell(FocusedCellUtils.toFullCoordinates(focusedCellCoords, focusSelectionIndex));
    };

    // Other
    // =====

    private finishInteraction = () => {
        this.props.onSelectionEnd?.(this.props.selectedRegions!);
        this.didExpandSelectionOnActivate = false;
        this.lastEmittedSelectedRegions = null;
    };

    /**
     * Expands the last-selected region to the new region, and replaces the
     * last-selected region with the expanded region. If a focused cell is provided,
     * the focused cell will serve as an anchor for the expansion.
     */
    private expandSelectedRegions(regions: Region[], region: Region, focusedCell?: FocusedCellCoordinates) {
        if (regions.length === 0) {
            return [region];
        } else if (focusedCell != null) {
            const expandedRegion = FocusedCellUtils.expandFocusedRegion(focusedCell, region);
            return Regions.update(regions, expandedRegion);
        } else {
            const expandedRegion = Regions.expandRegion(regions[regions.length - 1], region);
            return Regions.update(regions, expandedRegion);
        }
    }
}<|MERGE_RESOLUTION|>--- conflicted
+++ resolved
@@ -87,14 +87,10 @@
     selectedRegionTransform?: SelectedRegionTransform;
 }
 
-<<<<<<< HEAD
 export interface DragSelectableProps extends SelectableProps {
-=======
-export interface IDragSelectableProps extends ISelectableProps {
     /** Element to make interactive. */
     children?: React.ReactNode;
 
->>>>>>> 14b01e25
     /**
      * A list of CSS selectors that should _not_ trigger selection when a `mousedown` occurs inside of them.
      */
