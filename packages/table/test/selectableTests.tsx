--- conflicted
+++ resolved
@@ -18,11 +18,7 @@
 import React from "react";
 import sinon from "sinon";
 
-<<<<<<< HEAD
-import { FocusedCellCoordinates } from "../src/common/cell";
-=======
-import type { IFocusedCellCoordinates } from "../src/common/cellTypes";
->>>>>>> 0ef7029d
+import type { FocusedCellCoordinates } from "../src/common/cellTypes";
 import * as FocusedCellUtils from "../src/common/internal/focusedCellUtils";
 import { DragSelectable, DragSelectableProps } from "../src/interactions/selectable";
 import { Region, Regions } from "../src/regions";
@@ -642,13 +638,8 @@
         const region = regionOrCoords as Region;
         const expectedCoords =
             region.rows != null
-<<<<<<< HEAD
-                ? { col: region.cols[0], row: region.rows[0] }
+                ? { col: region.cols![0], row: region.rows[0] }
                 : (regionOrCoords as FocusedCellCoordinates);
-=======
-                ? { col: region.cols![0], row: region.rows[0] }
-                : (regionOrCoords as IFocusedCellCoordinates);
->>>>>>> 0ef7029d
         expect(onFocusedCell.firstCall.args[0], "should call onFocusedCell with correct arg").to.deep.equal({
             ...expectedCoords,
             focusSelectionIndex,
