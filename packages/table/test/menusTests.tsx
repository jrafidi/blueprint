/*
 * Copyright 2016 Palantir Technologies, Inc. All rights reserved.
 *
 * Licensed under the Apache License, Version 2.0 (the "License");
 * you may not use this file except in compliance with the License.
 * You may obtain a copy of the License at
 *
 *     http://www.apache.org/licenses/LICENSE-2.0
 *
 * Unless required by applicable law or agreed to in writing, software
 * distributed under the License is distributed on an "AS IS" BASIS,
 * WITHOUT WARRANTIES OR CONDITIONS OF ANY KIND, either express or implied.
 * See the License for the specific language governing permissions and
 * limitations under the License.
 */

import { expect } from "chai";
import * as React from "react";
import * as sinon from "sinon";

import { Classes, Menu } from "@blueprintjs/core";

import { Clipboard } from "../src/common/clipboard";
import { CopyCellsMenuItem, MenuContext } from "../src/interactions/menus";
import { Regions } from "../src/regions";
import { ReactHarness } from "./harness";

describe("Menus", () => {
    describe("MenuContext", () => {
        it("uses selected regions if clicked inside selection", () => {
            const context = new MenuContext(Regions.cell(1, 1), [Regions.column(1)], 3, 3);
            expect(context.getRegions()).to.deep.equal([Regions.column(1)]);
            expect(context.getUniqueCells()).to.deep.equal([
                [0, 1],
                [1, 1],
                [2, 1],
            ]);
        });

        it("uses target cell if clicked outside selection", () => {
            const context = new MenuContext(Regions.cell(1, 2), [Regions.column(1)], 3, 3);
            expect(context.getTarget()).to.deep.equal(Regions.cell(1, 2));
            expect(context.getSelectedRegions()).to.deep.equal([Regions.column(1)]);
            expect(context.getRegions()).to.deep.equal([Regions.cell(1, 2)]);
            expect(context.getUniqueCells()).to.deep.equal([[1, 2]]);
        });
    });

    describe("CopyCellsMenuItem", () => {
        const harness = new ReactHarness();
        const clipboardSpy = sinon.spy(Clipboard, "copyCells");

        afterEach(() => {
            harness.unmount();
        });

        after(() => {
            harness.destroy();
            (Clipboard.copyCells as any).restore(); // a little sinon hackery
        });

        it("copies cells", done => {
            const context = new MenuContext(Regions.cell(1, 1), [Regions.column(1)], 3, 3);
            const getCellData = () => "X";
            const onCopySpy = sinon.spy();
            const menu = harness.mount(
                <Menu>
                    <CopyCellsMenuItem context={context} getCellData={getCellData} onCopy={onCopySpy} text="Copy" />
                </Menu>,
            );

<<<<<<< HEAD
            menu.find(`.${Classes.MENU_ITEM}`)!.mouse("click");
            expect(clipboardSpy.called).to.be.true;
            expect(clipboardSpy.lastCall.args).to.deep.equal([[["X"], ["X"], ["X"]]]);
            expect(onCopySpy.called).to.be.true;
            expect(onCopySpy.lastCall.args[0]).to.be.false;
=======
            menu.find(`.${Classes.MENU_ITEM}`).mouse("click");

            // wait 100ms for clipboard promise to resolve
            setTimeout(() => {
                expect(clipboardSpy.called).to.be.true;
                expect(clipboardSpy.lastCall.args).to.deep.equal([[["X"], ["X"], ["X"]]]);
                expect(onCopySpy.called).to.be.true;
                expect(onCopySpy.lastCall.args[0]).to.be.false;
                done();
            }, 100);
>>>>>>> 60a6da84
        });
    });
});<|MERGE_RESOLUTION|>--- conflicted
+++ resolved
@@ -69,14 +69,7 @@
                 </Menu>,
             );
 
-<<<<<<< HEAD
             menu.find(`.${Classes.MENU_ITEM}`)!.mouse("click");
-            expect(clipboardSpy.called).to.be.true;
-            expect(clipboardSpy.lastCall.args).to.deep.equal([[["X"], ["X"], ["X"]]]);
-            expect(onCopySpy.called).to.be.true;
-            expect(onCopySpy.lastCall.args[0]).to.be.false;
-=======
-            menu.find(`.${Classes.MENU_ITEM}`).mouse("click");
 
             // wait 100ms for clipboard promise to resolve
             setTimeout(() => {
@@ -86,7 +79,6 @@
                 expect(onCopySpy.lastCall.args[0]).to.be.false;
                 done();
             }, 100);
->>>>>>> 60a6da84
         });
     });
 });