/*
 * Copyright 2016 Palantir Technologies, Inc. All rights reserved.
 *
 * Licensed under the Apache License, Version 2.0 (the "License");
 * you may not use this file except in compliance with the License.
 * You may obtain a copy of the License at
 *
 *     http://www.apache.org/licenses/LICENSE-2.0
 *
 * Unless required by applicable law or agreed to in writing, software
 * distributed under the License is distributed on an "AS IS" BASIS,
 * WITHOUT WARRANTIES OR CONDITIONS OF ANY KIND, either express or implied.
 * See the License for the specific language governing permissions and
 * limitations under the License.
 */

import { expect } from "chai";
import React from "react";
import sinon from "sinon";

import { Classes, Menu } from "@blueprintjs/core";

import { Clipboard } from "../src/common/clipboard";
import { CopyCellsMenuItem, MenuContextImpl } from "../src/interactions/menus";
import { Regions } from "../src/regions";
import { ReactHarness } from "./harness";

describe("Menus", () => {
    describe("MenuContext", () => {
        it("uses selected regions if clicked inside selection", () => {
            const context = new MenuContextImpl(Regions.cell(1, 1), [Regions.column(1)], 3, 3);
            expect(context.getRegions()).to.deep.equal([Regions.column(1)]);
            expect(context.getUniqueCells()).to.deep.equal([
                [0, 1],
                [1, 1],
                [2, 1],
            ]);
        });

        it("uses target cell if clicked outside selection", () => {
            const context = new MenuContextImpl(Regions.cell(1, 2), [Regions.column(1)], 3, 3);
            expect(context.getTarget()).to.deep.equal(Regions.cell(1, 2));
            expect(context.getSelectedRegions()).to.deep.equal([Regions.column(1)]);
            expect(context.getRegions()).to.deep.equal([Regions.cell(1, 2)]);
            expect(context.getUniqueCells()).to.deep.equal([[1, 2]]);
        });
    });

    describe("CopyCellsMenuItem", () => {
        const harness = new ReactHarness();
        const clipboardSpy = sinon.spy(Clipboard, "copyCells");

        afterEach(() => {
            harness.unmount();
        });

        after(() => {
            harness.destroy();
            (Clipboard.copyCells as any).restore(); // a little sinon hackery
        });

<<<<<<< HEAD
        it("copies cells", () => {
            const context = new MenuContextImpl(Regions.cell(1, 1), [Regions.column(1)], 3, 3);
=======
        it("copies cells", done => {
            const context = new MenuContext(Regions.cell(1, 1), [Regions.column(1)], 3, 3);
>>>>>>> 0ef7029d
            const getCellData = () => "X";
            const onCopySpy = sinon.spy();
            const menu = harness.mount(
                <Menu>
                    <CopyCellsMenuItem context={context} getCellData={getCellData} onCopy={onCopySpy} text="Copy" />
                </Menu>,
            );

            menu.find(`.${Classes.MENU_ITEM}`)!.mouse("click");

            // wait 100ms for clipboard promise to resolve
            setTimeout(() => {
                expect(clipboardSpy.called).to.be.true;
                expect(clipboardSpy.lastCall.args).to.deep.equal([[["X"], ["X"], ["X"]]]);
                expect(onCopySpy.called).to.be.true;
                expect(onCopySpy.lastCall.args[0]).to.be.false;
                done();
            }, 100);
        });
    });
});<|MERGE_RESOLUTION|>--- conflicted
+++ resolved
@@ -59,13 +59,8 @@
             (Clipboard.copyCells as any).restore(); // a little sinon hackery
         });
 
-<<<<<<< HEAD
-        it("copies cells", () => {
+        it("copies cells", done => {
             const context = new MenuContextImpl(Regions.cell(1, 1), [Regions.column(1)], 3, 3);
-=======
-        it("copies cells", done => {
-            const context = new MenuContext(Regions.cell(1, 1), [Regions.column(1)], 3, 3);
->>>>>>> 0ef7029d
             const getCellData = () => "X";
             const onCopySpy = sinon.spy();
             const menu = harness.mount(
